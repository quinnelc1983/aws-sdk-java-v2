--- conflicted
+++ resolved
@@ -948,11 +948,7 @@
         {"shape":"LimitExceededException"},
         {"shape":"InternalServerError"}
       ],
-<<<<<<< HEAD
-      "documentation":"<p>Modifies the provisioned throughput settings, global secondary indexes, or DynamoDB Streams settings for a given table.</p> <important> <p>This operation only applies to <a href=\"https://docs.aws.amazon.com/amazondynamodb/latest/developerguide/globaltables.V2.html\">Version 2019.11.21 (Current)</a> of global tables. </p> </important> <p>You can only perform one of the following operations at once:</p> <ul> <li> <p>Modify the provisioned throughput settings of the table.</p> </li> <li> <p>Remove a global secondary index from the table.</p> </li> <li> <p>Create a new global secondary index on the table. After the index begins backfilling, you can use <code>UpdateTable</code> to perform other operations.</p> </li> </ul> <p> <code>UpdateTable</code> is an asynchronous operation; while it's executing, the table status changes from <code>ACTIVE</code> to <code>UPDATING</code>. While it's <code>UPDATING</code>, you can't issue another <code>UpdateTable</code> request on the base table nor any replicas. When the table returns to the <code>ACTIVE</code> state, the <code>UpdateTable</code> operation is complete.</p>",
-=======
       "documentation":"<p>Modifies the provisioned throughput settings, global secondary indexes, or DynamoDB Streams settings for a given table.</p> <important> <p>This operation only applies to <a href=\"https://docs.aws.amazon.com/amazondynamodb/latest/developerguide/globaltables.V2.html\">Version 2019.11.21 (Current)</a> of global tables. </p> </important> <p>You can only perform one of the following operations at once:</p> <ul> <li> <p>Modify the provisioned throughput settings of the table.</p> </li> <li> <p>Remove a global secondary index from the table.</p> </li> <li> <p>Create a new global secondary index on the table. After the index begins backfilling, you can use <code>UpdateTable</code> to perform other operations.</p> </li> </ul> <p> <code>UpdateTable</code> is an asynchronous operation; while it's executing, the table status changes from <code>ACTIVE</code> to <code>UPDATING</code>. While it's <code>UPDATING</code>, you can't issue another <code>UpdateTable</code> request. When the table returns to the <code>ACTIVE</code> state, the <code>UpdateTable</code> operation is complete.</p>",
->>>>>>> 51221362
       "endpointdiscovery":{
       }
     },
@@ -6454,21 +6450,12 @@
       ],
       "members":{
         "TableName":{
-<<<<<<< HEAD
-          "shape":"TableName",
-          "documentation":"<p>The table name for the Kinesis streaming destination input.</p>"
-        },
-        "StreamArn":{
-          "shape":"StreamArn",
-          "documentation":"<p>The ARN for the Kinesis stream input.</p>"
-=======
           "shape":"TableArn",
           "documentation":"<p>The table name for the Kinesis streaming destination input. You can also provide the ARN of the table in this parameter.</p>"
         },
         "StreamArn":{
           "shape":"StreamArn",
           "documentation":"<p>The Amazon Resource Name (ARN) for the Kinesis stream input.</p>"
->>>>>>> 51221362
         },
         "UpdateKinesisStreamingConfiguration":{
           "shape":"UpdateKinesisStreamingConfiguration",
