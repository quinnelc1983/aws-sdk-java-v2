<?xml version="1.0"?>
<!--
  ~ Copyright Amazon.com, Inc. or its affiliates. All Rights Reserved.
  ~
  ~ Licensed under the Apache License, Version 2.0 (the "License").
  ~ You may not use this file except in compliance with the License.
  ~ A copy of the License is located at
  ~
  ~  http://aws.amazon.com/apache2.0
  ~
  ~ or in the "license" file accompanying this file. This file is distributed
  ~ on an "AS IS" BASIS, WITHOUT WARRANTIES OR CONDITIONS OF ANY KIND, either
  ~ express or implied. See the License for the specific language governing
  ~ permissions and limitations under the License.
  -->

<project xsi:schemaLocation="http://maven.apache.org/POM/4.0.0 http://maven.apache.org/xsd/maven-4.0.0.xsd"
         xmlns="http://maven.apache.org/POM/4.0.0"
         xmlns:xsi="http://www.w3.org/2001/XMLSchema-instance">
    <modelVersion>4.0.0</modelVersion>
    <parent>
        <groupId>software.amazon.awssdk</groupId>
        <artifactId>services</artifactId>
        <version>2.21.47-SNAPSHOT</version>
    </parent>
    <artifactId>iam</artifactId>
    <name>AWS Java SDK :: Services :: AWS IAM</name>
    <description>The AWS Java SDK for AWS IAM module holds the client classes that are used for communicating with AWS
        Identity and Access Management Service
    </description>
    <url>https://aws.amazon.com/sdkforjava</url>
    <build>
        <plugins>
            <plugin>
                <groupId>org.apache.maven.plugins</groupId>
                <artifactId>maven-jar-plugin</artifactId>
                <configuration>
                    <archive>
                        <manifestEntries>
                            <Automatic-Module-Name>software.amazon.awssdk.services.iam</Automatic-Module-Name>
                        </manifestEntries>
                    </archive>
                </configuration>
            </plugin>
        </plugins>
    </build>

    <dependencies>
        <dependency>
            <groupId>software.amazon.awssdk</groupId>
            <artifactId>aws-query-protocol</artifactId>
            <version>${awsjavasdk.version}</version>
        </dependency>
        <dependency>
            <groupId>software.amazon.awssdk</groupId>
            <artifactId>protocol-core</artifactId>
            <version>${awsjavasdk.version}</version>
        </dependency>
        <dependency>
            <groupId>software.amazon.awssdk</groupId>
<<<<<<< HEAD
            <artifactId>retries-api</artifactId>
=======
            <artifactId>http-auth-aws</artifactId>
>>>>>>> bbedcafa
            <version>${awsjavasdk.version}</version>
        </dependency>
    </dependencies>
</project><|MERGE_RESOLUTION|>--- conflicted
+++ resolved
@@ -58,11 +58,12 @@
         </dependency>
         <dependency>
             <groupId>software.amazon.awssdk</groupId>
-<<<<<<< HEAD
+            <artifactId>http-auth-aws</artifactId>
+            <version>${awsjavasdk.version}</version>
+        </dependency>
+        <dependency>
+            <groupId>software.amazon.awssdk</groupId>
             <artifactId>retries-api</artifactId>
-=======
-            <artifactId>http-auth-aws</artifactId>
->>>>>>> bbedcafa
             <version>${awsjavasdk.version}</version>
         </dependency>
     </dependencies>
