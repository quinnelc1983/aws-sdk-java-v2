{
    "verifiedSimpleMethods": [
        "getSMSAttributes",
        "listPhoneNumbersOptedOut",
        "listPlatformApplications",
        "listSubscriptions",
        "listTopics"
    ],
    "shapeModifiers": {
        "AddPermissionInput": {
            "modify": [
                {
                    "AWSAccountId": {
                        "emitPropertyName": "AWSAccountIds"
                    },
                    "ActionName": {
                        "emitPropertyName": "ActionNames"
                    }
                }
            ]
        }
    },
<<<<<<< HEAD
    "useSraAuth": true
=======
    "useSraAuth": true,
    "enableGenerateCompiledEndpointRules": true

>>>>>>> 012a8ac6
}<|MERGE_RESOLUTION|>--- conflicted
+++ resolved
@@ -20,11 +20,7 @@
             ]
         }
     },
-<<<<<<< HEAD
-    "useSraAuth": true
-=======
     "useSraAuth": true,
     "enableGenerateCompiledEndpointRules": true
 
->>>>>>> 012a8ac6
 }