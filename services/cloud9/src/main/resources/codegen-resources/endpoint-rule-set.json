{
    "version": "1.0",
    "parameters": {
        "Region": {
            "builtIn": "AWS::Region",
            "required": false,
            "documentation": "The AWS region used to dispatch the request.",
            "type": "String"
        },
        "UseDualStack": {
            "builtIn": "AWS::UseDualStack",
            "required": true,
            "default": false,
            "documentation": "When true, use the dual-stack endpoint. If the configured endpoint does not support dual-stack, dispatching the request MAY return an error.",
            "type": "Boolean"
        },
        "UseFIPS": {
            "builtIn": "AWS::UseFIPS",
            "required": true,
            "default": false,
            "documentation": "When true, send this request to the FIPS-compliant regional endpoint. If the configured endpoint does not have a FIPS compliant endpoint, dispatching the request will return an error.",
            "type": "Boolean"
        },
        "Endpoint": {
            "builtIn": "SDK::Endpoint",
            "required": false,
            "documentation": "Override the endpoint used to send this request",
            "type": "String"
        }
    },
    "rules": [
        {
            "conditions": [
                {
                    "fn": "isSet",
                    "argv": [
                        {
                            "ref": "Endpoint"
                        }
                    ]
                }
            ],
            "type": "tree",
            "rules": [
                {
                    "conditions": [
                        {
                            "fn": "booleanEquals",
                            "argv": [
                                {
                                    "ref": "UseFIPS"
<<<<<<< HEAD
                                },
                                true
                            ]
                        }
                    ],
                    "error": "Invalid Configuration: FIPS and custom endpoint are not supported",
                    "type": "error"
                },
                {
                    "conditions": [],
                    "type": "tree",
                    "rules": [
                        {
                            "conditions": [
                                {
                                    "fn": "booleanEquals",
                                    "argv": [
                                        {
                                            "ref": "UseDualStack"
                                        },
                                        true
                                    ]
                                }
                            ],
                            "error": "Invalid Configuration: Dualstack and custom endpoint are not supported",
                            "type": "error"
                        },
                        {
                            "conditions": [],
                            "endpoint": {
                                "url": {
                                    "ref": "Endpoint"
                                },
                                "properties": {},
                                "headers": {}
                            },
                            "type": "endpoint"
                        }
                    ]
                }
            ]
        },
        {
            "conditions": [],
            "type": "tree",
            "rules": [
                {
                    "conditions": [
                        {
                            "fn": "isSet",
=======
                                },
                                true
                            ]
                        }
                    ],
                    "error": "Invalid Configuration: FIPS and custom endpoint are not supported",
                    "type": "error"
                },
                {
                    "conditions": [
                        {
                            "fn": "booleanEquals",
                            "argv": [
                                {
                                    "ref": "UseDualStack"
                                },
                                true
                            ]
                        }
                    ],
                    "error": "Invalid Configuration: Dualstack and custom endpoint are not supported",
                    "type": "error"
                },
                {
                    "conditions": [],
                    "endpoint": {
                        "url": {
                            "ref": "Endpoint"
                        },
                        "properties": {},
                        "headers": {}
                    },
                    "type": "endpoint"
                }
            ]
        },
        {
            "conditions": [
                {
                    "fn": "isSet",
                    "argv": [
                        {
                            "ref": "Region"
                        }
                    ]
                }
            ],
            "type": "tree",
            "rules": [
                {
                    "conditions": [
                        {
                            "fn": "aws.partition",
>>>>>>> 233668bc
                            "argv": [
                                {
                                    "ref": "Region"
                                }
<<<<<<< HEAD
                            ]
=======
                            ],
                            "assign": "PartitionResult"
>>>>>>> 233668bc
                        }
                    ],
                    "type": "tree",
                    "rules": [
                        {
                            "conditions": [
                                {
                                    "fn": "aws.partition",
                                    "argv": [
                                        {
<<<<<<< HEAD
                                            "ref": "Region"
                                        }
                                    ],
                                    "assign": "PartitionResult"
                                }
                            ],
                            "type": "tree",
                            "rules": [
                                {
                                    "conditions": [
                                        {
                                            "fn": "booleanEquals",
                                            "argv": [
                                                {
                                                    "ref": "UseFIPS"
                                                },
                                                true
                                            ]
                                        },
                                        {
                                            "fn": "booleanEquals",
                                            "argv": [
                                                {
                                                    "ref": "UseDualStack"
                                                },
                                                true
                                            ]
                                        }
                                    ],
                                    "type": "tree",
                                    "rules": [
                                        {
                                            "conditions": [
                                                {
                                                    "fn": "booleanEquals",
                                                    "argv": [
                                                        true,
                                                        {
                                                            "fn": "getAttr",
                                                            "argv": [
                                                                {
                                                                    "ref": "PartitionResult"
                                                                },
                                                                "supportsFIPS"
                                                            ]
                                                        }
                                                    ]
                                                },
                                                {
                                                    "fn": "booleanEquals",
                                                    "argv": [
                                                        true,
                                                        {
                                                            "fn": "getAttr",
                                                            "argv": [
                                                                {
                                                                    "ref": "PartitionResult"
                                                                },
                                                                "supportsDualStack"
                                                            ]
                                                        }
                                                    ]
                                                }
                                            ],
                                            "type": "tree",
                                            "rules": [
                                                {
                                                    "conditions": [],
                                                    "type": "tree",
                                                    "rules": [
                                                        {
                                                            "conditions": [],
                                                            "endpoint": {
                                                                "url": "https://cloud9-fips.{Region}.{PartitionResult#dualStackDnsSuffix}",
                                                                "properties": {},
                                                                "headers": {}
                                                            },
                                                            "type": "endpoint"
                                                        }
                                                    ]
                                                }
                                            ]
                                        },
                                        {
                                            "conditions": [],
                                            "error": "FIPS and DualStack are enabled, but this partition does not support one or both",
                                            "type": "error"
                                        }
                                    ]
                                },
                                {
                                    "conditions": [
                                        {
                                            "fn": "booleanEquals",
                                            "argv": [
                                                {
                                                    "ref": "UseFIPS"
                                                },
                                                true
                                            ]
                                        }
                                    ],
                                    "type": "tree",
                                    "rules": [
                                        {
                                            "conditions": [
                                                {
                                                    "fn": "booleanEquals",
                                                    "argv": [
                                                        true,
                                                        {
                                                            "fn": "getAttr",
                                                            "argv": [
                                                                {
                                                                    "ref": "PartitionResult"
                                                                },
                                                                "supportsFIPS"
                                                            ]
                                                        }
                                                    ]
                                                }
                                            ],
                                            "type": "tree",
                                            "rules": [
                                                {
                                                    "conditions": [],
                                                    "type": "tree",
                                                    "rules": [
                                                        {
                                                            "conditions": [],
                                                            "endpoint": {
                                                                "url": "https://cloud9-fips.{Region}.{PartitionResult#dnsSuffix}",
                                                                "properties": {},
                                                                "headers": {}
                                                            },
                                                            "type": "endpoint"
                                                        }
                                                    ]
                                                }
                                            ]
                                        },
                                        {
                                            "conditions": [],
                                            "error": "FIPS is enabled but this partition does not support FIPS",
                                            "type": "error"
                                        }
                                    ]
                                },
                                {
                                    "conditions": [
                                        {
                                            "fn": "booleanEquals",
                                            "argv": [
                                                {
                                                    "ref": "UseDualStack"
                                                },
                                                true
                                            ]
                                        }
                                    ],
                                    "type": "tree",
                                    "rules": [
                                        {
                                            "conditions": [
                                                {
                                                    "fn": "booleanEquals",
                                                    "argv": [
                                                        true,
                                                        {
                                                            "fn": "getAttr",
                                                            "argv": [
                                                                {
                                                                    "ref": "PartitionResult"
                                                                },
                                                                "supportsDualStack"
                                                            ]
                                                        }
                                                    ]
                                                }
                                            ],
                                            "type": "tree",
                                            "rules": [
                                                {
                                                    "conditions": [],
                                                    "type": "tree",
                                                    "rules": [
                                                        {
                                                            "conditions": [],
                                                            "endpoint": {
                                                                "url": "https://cloud9.{Region}.{PartitionResult#dualStackDnsSuffix}",
                                                                "properties": {},
                                                                "headers": {}
                                                            },
                                                            "type": "endpoint"
                                                        }
                                                    ]
                                                }
                                            ]
                                        },
                                        {
                                            "conditions": [],
                                            "error": "DualStack is enabled but this partition does not support DualStack",
                                            "type": "error"
                                        }
=======
                                            "ref": "UseFIPS"
                                        },
                                        true
                                    ]
                                },
                                {
                                    "fn": "booleanEquals",
                                    "argv": [
                                        {
                                            "ref": "UseDualStack"
                                        },
                                        true
                                    ]
                                }
                            ],
                            "type": "tree",
                            "rules": [
                                {
                                    "conditions": [
                                        {
                                            "fn": "booleanEquals",
                                            "argv": [
                                                true,
                                                {
                                                    "fn": "getAttr",
                                                    "argv": [
                                                        {
                                                            "ref": "PartitionResult"
                                                        },
                                                        "supportsFIPS"
                                                    ]
                                                }
                                            ]
                                        },
                                        {
                                            "fn": "booleanEquals",
                                            "argv": [
                                                true,
                                                {
                                                    "fn": "getAttr",
                                                    "argv": [
                                                        {
                                                            "ref": "PartitionResult"
                                                        },
                                                        "supportsDualStack"
                                                    ]
                                                }
                                            ]
                                        }
                                    ],
                                    "type": "tree",
                                    "rules": [
                                        {
                                            "conditions": [],
                                            "endpoint": {
                                                "url": "https://cloud9-fips.{Region}.{PartitionResult#dualStackDnsSuffix}",
                                                "properties": {},
                                                "headers": {}
                                            },
                                            "type": "endpoint"
                                        }
                                    ]
                                },
                                {
                                    "conditions": [],
                                    "error": "FIPS and DualStack are enabled, but this partition does not support one or both",
                                    "type": "error"
                                }
                            ]
                        },
                        {
                            "conditions": [
                                {
                                    "fn": "booleanEquals",
                                    "argv": [
                                        {
                                            "ref": "UseFIPS"
                                        },
                                        true
>>>>>>> 233668bc
                                    ]
                                },
                                {
                                    "conditions": [
                                        {
                                            "fn": "booleanEquals",
                                            "argv": [
                                                true,
                                                {
                                                    "fn": "getAttr",
                                                    "argv": [
                                                        {
                                                            "ref": "PartitionResult"
                                                        },
                                                        "supportsFIPS"
                                                    ]
                                                }
                                            ]
                                        }
                                    ],
                                    "type": "tree",
                                    "rules": [
                                        {
                                            "conditions": [],
                                            "endpoint": {
                                                "url": "https://cloud9.{Region}.{PartitionResult#dnsSuffix}",
                                                "properties": {},
                                                "headers": {}
                                            },
                                            "type": "endpoint"
                                        }
                                    ]
                                },
                                {
                                    "conditions": [],
                                    "error": "FIPS is enabled but this partition does not support FIPS",
                                    "type": "error"
                                }
                            ]
<<<<<<< HEAD
                        }
                    ]
                },
                {
                    "conditions": [],
                    "error": "Invalid Configuration: Missing Region",
                    "type": "error"
=======
                        },
                        {
                            "conditions": [
                                {
                                    "fn": "booleanEquals",
                                    "argv": [
                                        {
                                            "ref": "UseDualStack"
                                        },
                                        true
                                    ]
                                }
                            ],
                            "type": "tree",
                            "rules": [
                                {
                                    "conditions": [
                                        {
                                            "fn": "booleanEquals",
                                            "argv": [
                                                true,
                                                {
                                                    "fn": "getAttr",
                                                    "argv": [
                                                        {
                                                            "ref": "PartitionResult"
                                                        },
                                                        "supportsDualStack"
                                                    ]
                                                }
                                            ]
                                        }
                                    ],
                                    "type": "tree",
                                    "rules": [
                                        {
                                            "conditions": [],
                                            "endpoint": {
                                                "url": "https://cloud9.{Region}.{PartitionResult#dualStackDnsSuffix}",
                                                "properties": {},
                                                "headers": {}
                                            },
                                            "type": "endpoint"
                                        }
                                    ]
                                },
                                {
                                    "conditions": [],
                                    "error": "DualStack is enabled but this partition does not support DualStack",
                                    "type": "error"
                                }
                            ]
                        },
                        {
                            "conditions": [],
                            "endpoint": {
                                "url": "https://cloud9.{Region}.{PartitionResult#dnsSuffix}",
                                "properties": {},
                                "headers": {}
                            },
                            "type": "endpoint"
                        }
                    ]
>>>>>>> 233668bc
                }
            ]
        },
        {
            "conditions": [],
            "error": "Invalid Configuration: Missing Region",
            "type": "error"
        }
    ]
}<|MERGE_RESOLUTION|>--- conflicted
+++ resolved
@@ -49,58 +49,6 @@
                             "argv": [
                                 {
                                     "ref": "UseFIPS"
-<<<<<<< HEAD
-                                },
-                                true
-                            ]
-                        }
-                    ],
-                    "error": "Invalid Configuration: FIPS and custom endpoint are not supported",
-                    "type": "error"
-                },
-                {
-                    "conditions": [],
-                    "type": "tree",
-                    "rules": [
-                        {
-                            "conditions": [
-                                {
-                                    "fn": "booleanEquals",
-                                    "argv": [
-                                        {
-                                            "ref": "UseDualStack"
-                                        },
-                                        true
-                                    ]
-                                }
-                            ],
-                            "error": "Invalid Configuration: Dualstack and custom endpoint are not supported",
-                            "type": "error"
-                        },
-                        {
-                            "conditions": [],
-                            "endpoint": {
-                                "url": {
-                                    "ref": "Endpoint"
-                                },
-                                "properties": {},
-                                "headers": {}
-                            },
-                            "type": "endpoint"
-                        }
-                    ]
-                }
-            ]
-        },
-        {
-            "conditions": [],
-            "type": "tree",
-            "rules": [
-                {
-                    "conditions": [
-                        {
-                            "fn": "isSet",
-=======
                                 },
                                 true
                             ]
@@ -154,17 +102,12 @@
                     "conditions": [
                         {
                             "fn": "aws.partition",
->>>>>>> 233668bc
                             "argv": [
                                 {
                                     "ref": "Region"
                                 }
-<<<<<<< HEAD
-                            ]
-=======
                             ],
                             "assign": "PartitionResult"
->>>>>>> 233668bc
                         }
                     ],
                     "type": "tree",
@@ -172,215 +115,9 @@
                         {
                             "conditions": [
                                 {
-                                    "fn": "aws.partition",
+                                    "fn": "booleanEquals",
                                     "argv": [
                                         {
-<<<<<<< HEAD
-                                            "ref": "Region"
-                                        }
-                                    ],
-                                    "assign": "PartitionResult"
-                                }
-                            ],
-                            "type": "tree",
-                            "rules": [
-                                {
-                                    "conditions": [
-                                        {
-                                            "fn": "booleanEquals",
-                                            "argv": [
-                                                {
-                                                    "ref": "UseFIPS"
-                                                },
-                                                true
-                                            ]
-                                        },
-                                        {
-                                            "fn": "booleanEquals",
-                                            "argv": [
-                                                {
-                                                    "ref": "UseDualStack"
-                                                },
-                                                true
-                                            ]
-                                        }
-                                    ],
-                                    "type": "tree",
-                                    "rules": [
-                                        {
-                                            "conditions": [
-                                                {
-                                                    "fn": "booleanEquals",
-                                                    "argv": [
-                                                        true,
-                                                        {
-                                                            "fn": "getAttr",
-                                                            "argv": [
-                                                                {
-                                                                    "ref": "PartitionResult"
-                                                                },
-                                                                "supportsFIPS"
-                                                            ]
-                                                        }
-                                                    ]
-                                                },
-                                                {
-                                                    "fn": "booleanEquals",
-                                                    "argv": [
-                                                        true,
-                                                        {
-                                                            "fn": "getAttr",
-                                                            "argv": [
-                                                                {
-                                                                    "ref": "PartitionResult"
-                                                                },
-                                                                "supportsDualStack"
-                                                            ]
-                                                        }
-                                                    ]
-                                                }
-                                            ],
-                                            "type": "tree",
-                                            "rules": [
-                                                {
-                                                    "conditions": [],
-                                                    "type": "tree",
-                                                    "rules": [
-                                                        {
-                                                            "conditions": [],
-                                                            "endpoint": {
-                                                                "url": "https://cloud9-fips.{Region}.{PartitionResult#dualStackDnsSuffix}",
-                                                                "properties": {},
-                                                                "headers": {}
-                                                            },
-                                                            "type": "endpoint"
-                                                        }
-                                                    ]
-                                                }
-                                            ]
-                                        },
-                                        {
-                                            "conditions": [],
-                                            "error": "FIPS and DualStack are enabled, but this partition does not support one or both",
-                                            "type": "error"
-                                        }
-                                    ]
-                                },
-                                {
-                                    "conditions": [
-                                        {
-                                            "fn": "booleanEquals",
-                                            "argv": [
-                                                {
-                                                    "ref": "UseFIPS"
-                                                },
-                                                true
-                                            ]
-                                        }
-                                    ],
-                                    "type": "tree",
-                                    "rules": [
-                                        {
-                                            "conditions": [
-                                                {
-                                                    "fn": "booleanEquals",
-                                                    "argv": [
-                                                        true,
-                                                        {
-                                                            "fn": "getAttr",
-                                                            "argv": [
-                                                                {
-                                                                    "ref": "PartitionResult"
-                                                                },
-                                                                "supportsFIPS"
-                                                            ]
-                                                        }
-                                                    ]
-                                                }
-                                            ],
-                                            "type": "tree",
-                                            "rules": [
-                                                {
-                                                    "conditions": [],
-                                                    "type": "tree",
-                                                    "rules": [
-                                                        {
-                                                            "conditions": [],
-                                                            "endpoint": {
-                                                                "url": "https://cloud9-fips.{Region}.{PartitionResult#dnsSuffix}",
-                                                                "properties": {},
-                                                                "headers": {}
-                                                            },
-                                                            "type": "endpoint"
-                                                        }
-                                                    ]
-                                                }
-                                            ]
-                                        },
-                                        {
-                                            "conditions": [],
-                                            "error": "FIPS is enabled but this partition does not support FIPS",
-                                            "type": "error"
-                                        }
-                                    ]
-                                },
-                                {
-                                    "conditions": [
-                                        {
-                                            "fn": "booleanEquals",
-                                            "argv": [
-                                                {
-                                                    "ref": "UseDualStack"
-                                                },
-                                                true
-                                            ]
-                                        }
-                                    ],
-                                    "type": "tree",
-                                    "rules": [
-                                        {
-                                            "conditions": [
-                                                {
-                                                    "fn": "booleanEquals",
-                                                    "argv": [
-                                                        true,
-                                                        {
-                                                            "fn": "getAttr",
-                                                            "argv": [
-                                                                {
-                                                                    "ref": "PartitionResult"
-                                                                },
-                                                                "supportsDualStack"
-                                                            ]
-                                                        }
-                                                    ]
-                                                }
-                                            ],
-                                            "type": "tree",
-                                            "rules": [
-                                                {
-                                                    "conditions": [],
-                                                    "type": "tree",
-                                                    "rules": [
-                                                        {
-                                                            "conditions": [],
-                                                            "endpoint": {
-                                                                "url": "https://cloud9.{Region}.{PartitionResult#dualStackDnsSuffix}",
-                                                                "properties": {},
-                                                                "headers": {}
-                                                            },
-                                                            "type": "endpoint"
-                                                        }
-                                                    ]
-                                                }
-                                            ]
-                                        },
-                                        {
-                                            "conditions": [],
-                                            "error": "DualStack is enabled but this partition does not support DualStack",
-                                            "type": "error"
-                                        }
-=======
                                             "ref": "UseFIPS"
                                         },
                                         true
@@ -460,9 +197,11 @@
                                             "ref": "UseFIPS"
                                         },
                                         true
->>>>>>> 233668bc
-                                    ]
-                                },
+                                    ]
+                                }
+                            ],
+                            "type": "tree",
+                            "rules": [
                                 {
                                     "conditions": [
                                         {
@@ -486,7 +225,7 @@
                                         {
                                             "conditions": [],
                                             "endpoint": {
-                                                "url": "https://cloud9.{Region}.{PartitionResult#dnsSuffix}",
+                                                "url": "https://cloud9-fips.{Region}.{PartitionResult#dnsSuffix}",
                                                 "properties": {},
                                                 "headers": {}
                                             },
@@ -500,15 +239,6 @@
                                     "type": "error"
                                 }
                             ]
-<<<<<<< HEAD
-                        }
-                    ]
-                },
-                {
-                    "conditions": [],
-                    "error": "Invalid Configuration: Missing Region",
-                    "type": "error"
-=======
                         },
                         {
                             "conditions": [
@@ -572,7 +302,6 @@
                             "type": "endpoint"
                         }
                     ]
->>>>>>> 233668bc
                 }
             ]
         },
