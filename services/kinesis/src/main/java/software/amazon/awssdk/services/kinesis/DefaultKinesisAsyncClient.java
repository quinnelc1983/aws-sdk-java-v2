/*
 * Copyright 2013-2018 Amazon.com, Inc. or its affiliates. All Rights Reserved.
 * 
 * Licensed under the Apache License, Version 2.0 (the "License"). You may not use this file except in compliance with
 * the License. A copy of the License is located at
 * 
 * http://aws.amazon.com/apache2.0
 * 
 * or in the "license" file accompanying this file. This file is distributed on an "AS IS" BASIS, WITHOUT WARRANTIES OR
 * CONDITIONS OF ANY KIND, either express or implied. See the License for the specific language governing permissions
 * and limitations under the License.
 */

package software.amazon.awssdk.services.kinesis;

import java.util.concurrent.CompletableFuture;
import javax.annotation.Generated;
import software.amazon.awssdk.annotations.SdkInternalApi;
import software.amazon.awssdk.awscore.client.handler.AwsAsyncClientHandler;
import software.amazon.awssdk.awscore.config.AwsAsyncClientConfiguration;
import software.amazon.awssdk.core.client.AsyncClientHandler;
import software.amazon.awssdk.core.client.ClientExecutionParams;
<<<<<<< HEAD
import software.amazon.awssdk.core.exception.SdkClientException;
=======
>>>>>>> 5e56f118
import software.amazon.awssdk.core.exception.SdkServiceException;
import software.amazon.awssdk.core.flow.FlowResponseTransformer;
import software.amazon.awssdk.core.flow.UnmarshallingFlowAsyncResponseTransformer;
import software.amazon.awssdk.core.http.HttpResponseHandler;
import software.amazon.awssdk.core.protocol.json.JsonClientMetadata;
import software.amazon.awssdk.core.protocol.json.JsonErrorResponseMetadata;
import software.amazon.awssdk.core.protocol.json.JsonErrorShapeMetadata;
import software.amazon.awssdk.core.protocol.json.JsonOperationMetadata;
import software.amazon.awssdk.core.protocol.json.SdkJsonProtocolFactory;
import software.amazon.awssdk.services.kinesis.model.AddTagsToStreamRequest;
import software.amazon.awssdk.services.kinesis.model.AddTagsToStreamResponse;
import software.amazon.awssdk.services.kinesis.model.CreateStreamRequest;
import software.amazon.awssdk.services.kinesis.model.CreateStreamResponse;
import software.amazon.awssdk.services.kinesis.model.DecreaseStreamRetentionPeriodRequest;
import software.amazon.awssdk.services.kinesis.model.DecreaseStreamRetentionPeriodResponse;
import software.amazon.awssdk.services.kinesis.model.DeleteStreamRequest;
import software.amazon.awssdk.services.kinesis.model.DeleteStreamResponse;
import software.amazon.awssdk.services.kinesis.model.DeregisterStreamConsumerRequest;
import software.amazon.awssdk.services.kinesis.model.DeregisterStreamConsumerResponse;
import software.amazon.awssdk.services.kinesis.model.DescribeLimitsRequest;
import software.amazon.awssdk.services.kinesis.model.DescribeLimitsResponse;
import software.amazon.awssdk.services.kinesis.model.DescribeStreamConsumerRequest;
import software.amazon.awssdk.services.kinesis.model.DescribeStreamConsumerResponse;
import software.amazon.awssdk.services.kinesis.model.DescribeStreamRequest;
import software.amazon.awssdk.services.kinesis.model.DescribeStreamResponse;
import software.amazon.awssdk.services.kinesis.model.DescribeStreamSummaryRequest;
import software.amazon.awssdk.services.kinesis.model.DescribeStreamSummaryResponse;
import software.amazon.awssdk.services.kinesis.model.DisableEnhancedMonitoringRequest;
import software.amazon.awssdk.services.kinesis.model.DisableEnhancedMonitoringResponse;
import software.amazon.awssdk.services.kinesis.model.EnableEnhancedMonitoringRequest;
import software.amazon.awssdk.services.kinesis.model.EnableEnhancedMonitoringResponse;
import software.amazon.awssdk.services.kinesis.model.ExpiredIteratorException;
import software.amazon.awssdk.services.kinesis.model.ExpiredNextTokenException;
import software.amazon.awssdk.services.kinesis.model.GetChildShardsRequest;
import software.amazon.awssdk.services.kinesis.model.GetChildShardsResponse;
import software.amazon.awssdk.services.kinesis.model.GetRecordsRequest;
import software.amazon.awssdk.services.kinesis.model.GetRecordsResponse;
import software.amazon.awssdk.services.kinesis.model.GetShardIteratorRequest;
import software.amazon.awssdk.services.kinesis.model.GetShardIteratorResponse;
import software.amazon.awssdk.services.kinesis.model.IncreaseStreamRetentionPeriodRequest;
import software.amazon.awssdk.services.kinesis.model.IncreaseStreamRetentionPeriodResponse;
import software.amazon.awssdk.services.kinesis.model.InvalidArgumentException;
import software.amazon.awssdk.services.kinesis.model.KMSAccessDeniedException;
import software.amazon.awssdk.services.kinesis.model.KMSDisabledException;
import software.amazon.awssdk.services.kinesis.model.KMSInvalidStateException;
import software.amazon.awssdk.services.kinesis.model.KMSNotFoundException;
import software.amazon.awssdk.services.kinesis.model.KMSOptInRequiredException;
import software.amazon.awssdk.services.kinesis.model.KMSThrottlingException;
import software.amazon.awssdk.services.kinesis.model.LimitExceededException;
import software.amazon.awssdk.services.kinesis.model.ListShardsRequest;
import software.amazon.awssdk.services.kinesis.model.ListShardsResponse;
import software.amazon.awssdk.services.kinesis.model.ListStreamConsumersRequest;
import software.amazon.awssdk.services.kinesis.model.ListStreamConsumersResponse;
import software.amazon.awssdk.services.kinesis.model.ListStreamsRequest;
import software.amazon.awssdk.services.kinesis.model.ListStreamsResponse;
import software.amazon.awssdk.services.kinesis.model.ListTagsForStreamRequest;
import software.amazon.awssdk.services.kinesis.model.ListTagsForStreamResponse;
import software.amazon.awssdk.services.kinesis.model.MergeShardsRequest;
import software.amazon.awssdk.services.kinesis.model.MergeShardsResponse;
import software.amazon.awssdk.services.kinesis.model.ProvisionedThroughputExceededException;
import software.amazon.awssdk.services.kinesis.model.PutRecordRequest;
import software.amazon.awssdk.services.kinesis.model.PutRecordResponse;
import software.amazon.awssdk.services.kinesis.model.PutRecordsRequest;
import software.amazon.awssdk.services.kinesis.model.PutRecordsResponse;
<<<<<<< HEAD
import software.amazon.awssdk.services.kinesis.model.SubscribeToShardEvent;
=======
>>>>>>> 5e56f118
import software.amazon.awssdk.services.kinesis.model.RegisterStreamConsumerRequest;
import software.amazon.awssdk.services.kinesis.model.RegisterStreamConsumerResponse;
import software.amazon.awssdk.services.kinesis.model.RemoveTagsFromStreamRequest;
import software.amazon.awssdk.services.kinesis.model.RemoveTagsFromStreamResponse;
import software.amazon.awssdk.services.kinesis.model.ResourceInUseException;
import software.amazon.awssdk.services.kinesis.model.ResourceNotFoundException;
import software.amazon.awssdk.services.kinesis.model.SplitShardRequest;
import software.amazon.awssdk.services.kinesis.model.SplitShardResponse;
import software.amazon.awssdk.services.kinesis.model.StartStreamEncryptionRequest;
import software.amazon.awssdk.services.kinesis.model.StartStreamEncryptionResponse;
import software.amazon.awssdk.services.kinesis.model.StopStreamEncryptionRequest;
import software.amazon.awssdk.services.kinesis.model.StopStreamEncryptionResponse;
import software.amazon.awssdk.services.kinesis.model.SubscribeToShardEvent;
import software.amazon.awssdk.services.kinesis.model.SubscribeToShardRequest;
import software.amazon.awssdk.services.kinesis.model.SubscribeToShardResponse;
import software.amazon.awssdk.services.kinesis.model.UpdateShardCountRequest;
import software.amazon.awssdk.services.kinesis.model.UpdateShardCountResponse;
import software.amazon.awssdk.services.kinesis.transform.AddTagsToStreamRequestMarshaller;
import software.amazon.awssdk.services.kinesis.transform.AddTagsToStreamResponseUnmarshaller;
import software.amazon.awssdk.services.kinesis.transform.CreateStreamRequestMarshaller;
import software.amazon.awssdk.services.kinesis.transform.CreateStreamResponseUnmarshaller;
import software.amazon.awssdk.services.kinesis.transform.DecreaseStreamRetentionPeriodRequestMarshaller;
import software.amazon.awssdk.services.kinesis.transform.DecreaseStreamRetentionPeriodResponseUnmarshaller;
import software.amazon.awssdk.services.kinesis.transform.DeleteStreamRequestMarshaller;
import software.amazon.awssdk.services.kinesis.transform.DeleteStreamResponseUnmarshaller;
import software.amazon.awssdk.services.kinesis.transform.DeregisterStreamConsumerRequestMarshaller;
import software.amazon.awssdk.services.kinesis.transform.DeregisterStreamConsumerResponseUnmarshaller;
import software.amazon.awssdk.services.kinesis.transform.DescribeLimitsRequestMarshaller;
import software.amazon.awssdk.services.kinesis.transform.DescribeLimitsResponseUnmarshaller;
import software.amazon.awssdk.services.kinesis.transform.DescribeStreamConsumerRequestMarshaller;
import software.amazon.awssdk.services.kinesis.transform.DescribeStreamConsumerResponseUnmarshaller;
import software.amazon.awssdk.services.kinesis.transform.DescribeStreamRequestMarshaller;
import software.amazon.awssdk.services.kinesis.transform.DescribeStreamResponseUnmarshaller;
import software.amazon.awssdk.services.kinesis.transform.DescribeStreamSummaryRequestMarshaller;
import software.amazon.awssdk.services.kinesis.transform.DescribeStreamSummaryResponseUnmarshaller;
import software.amazon.awssdk.services.kinesis.transform.DisableEnhancedMonitoringRequestMarshaller;
import software.amazon.awssdk.services.kinesis.transform.DisableEnhancedMonitoringResponseUnmarshaller;
import software.amazon.awssdk.services.kinesis.transform.EnableEnhancedMonitoringRequestMarshaller;
import software.amazon.awssdk.services.kinesis.transform.EnableEnhancedMonitoringResponseUnmarshaller;
import software.amazon.awssdk.services.kinesis.transform.GetChildShardsRequestMarshaller;
import software.amazon.awssdk.services.kinesis.transform.GetChildShardsResponseUnmarshaller;
import software.amazon.awssdk.services.kinesis.transform.GetRecordsRequestMarshaller;
import software.amazon.awssdk.services.kinesis.transform.GetRecordsResponseUnmarshaller;
import software.amazon.awssdk.services.kinesis.transform.GetShardIteratorRequestMarshaller;
import software.amazon.awssdk.services.kinesis.transform.GetShardIteratorResponseUnmarshaller;
import software.amazon.awssdk.services.kinesis.transform.IncreaseStreamRetentionPeriodRequestMarshaller;
import software.amazon.awssdk.services.kinesis.transform.IncreaseStreamRetentionPeriodResponseUnmarshaller;
import software.amazon.awssdk.services.kinesis.transform.ListShardsRequestMarshaller;
import software.amazon.awssdk.services.kinesis.transform.ListShardsResponseUnmarshaller;
import software.amazon.awssdk.services.kinesis.transform.ListStreamConsumersRequestMarshaller;
import software.amazon.awssdk.services.kinesis.transform.ListStreamConsumersResponseUnmarshaller;
import software.amazon.awssdk.services.kinesis.transform.ListStreamsRequestMarshaller;
import software.amazon.awssdk.services.kinesis.transform.ListStreamsResponseUnmarshaller;
import software.amazon.awssdk.services.kinesis.transform.ListTagsForStreamRequestMarshaller;
import software.amazon.awssdk.services.kinesis.transform.ListTagsForStreamResponseUnmarshaller;
import software.amazon.awssdk.services.kinesis.transform.MergeShardsRequestMarshaller;
import software.amazon.awssdk.services.kinesis.transform.MergeShardsResponseUnmarshaller;
import software.amazon.awssdk.services.kinesis.transform.PutRecordRequestMarshaller;
import software.amazon.awssdk.services.kinesis.transform.PutRecordResponseUnmarshaller;
import software.amazon.awssdk.services.kinesis.transform.PutRecordsRequestMarshaller;
import software.amazon.awssdk.services.kinesis.transform.PutRecordsResponseUnmarshaller;
<<<<<<< HEAD
import software.amazon.awssdk.services.kinesis.transform.SubscribeToShardEventUnmarshaller;
=======
>>>>>>> 5e56f118
import software.amazon.awssdk.services.kinesis.transform.RegisterStreamConsumerRequestMarshaller;
import software.amazon.awssdk.services.kinesis.transform.RegisterStreamConsumerResponseUnmarshaller;
import software.amazon.awssdk.services.kinesis.transform.RemoveTagsFromStreamRequestMarshaller;
import software.amazon.awssdk.services.kinesis.transform.RemoveTagsFromStreamResponseUnmarshaller;
import software.amazon.awssdk.services.kinesis.transform.SplitShardRequestMarshaller;
import software.amazon.awssdk.services.kinesis.transform.SplitShardResponseUnmarshaller;
import software.amazon.awssdk.services.kinesis.transform.StartStreamEncryptionRequestMarshaller;
import software.amazon.awssdk.services.kinesis.transform.StartStreamEncryptionResponseUnmarshaller;
import software.amazon.awssdk.services.kinesis.transform.StopStreamEncryptionRequestMarshaller;
import software.amazon.awssdk.services.kinesis.transform.StopStreamEncryptionResponseUnmarshaller;
import software.amazon.awssdk.services.kinesis.transform.SubscribeToShardEventUnmarshaller;
import software.amazon.awssdk.services.kinesis.transform.SubscribeToShardRequestMarshaller;
import software.amazon.awssdk.services.kinesis.transform.SubscribeToShardResponseUnmarshaller;
import software.amazon.awssdk.services.kinesis.transform.UpdateShardCountRequestMarshaller;
import software.amazon.awssdk.services.kinesis.transform.UpdateShardCountResponseUnmarshaller;

/**
 * Internal implementation of {@link KinesisAsyncClient}.
 *
 * @see KinesisAsyncClient#builder()
 */
@Generated("software.amazon.awssdk:codegen")
@SdkInternalApi
final class DefaultKinesisAsyncClient implements KinesisAsyncClient {
    private final AsyncClientHandler clientHandler;

    private final SdkJsonProtocolFactory protocolFactory;

    protected DefaultKinesisAsyncClient(AwsAsyncClientConfiguration clientConfiguration) {
        this.clientHandler = new AwsAsyncClientHandler(clientConfiguration, null);
        this.protocolFactory = init();
    }

    /**
     * Invokes the SubscribeToShard operation asynchronously.
     *
     * @param subscribeToShardRequest
     * @return A Java Future containing the result of the SubscribeToShard operation returned by the service.<br/>
     * The CompletableFuture returned by this method can be completed exceptionally with the following
     * exceptions.
     * <ul>
     * <li>ResourceNotFoundException</li>
     * <li>InvalidArgumentException</li>
     * <li>ProvisionedThroughputExceededException</li>
     * <li>SdkBaseException Base class for all exceptions that can be thrown by the SDK (both service and
     * client). Can be used for catch all scenarios.</li>
     * <li>SdkClientException If any client side error occurs such as an IO related failure, failure to get
     * credentials, etc.</li>
     * <li>KinesisException Base class for all service exceptions. Unknown exceptions will be thrown as an
     * instance of this type.</li>
     * </ul>
     * @sample KinesisAsyncClient.SubscribeToShard
     * @see <a href="http://docs.aws.amazon.com/goto/WebAPI/kinesis-2013-12-02/SubscribeToShard" target="_top">AWS API
     * Documentation</a>
     */
    @Override
    public CompletableFuture<SubscribeToShardResponse> subscribeToShard(SubscribeToShardRequest subscribeToShardRequest) {

        HttpResponseHandler<SubscribeToShardResponse> responseHandler = protocolFactory.createResponseHandler(
            new JsonOperationMetadata().withPayloadJson(true).withHasStreamingSuccessResponse(false),
            new SubscribeToShardResponseUnmarshaller());

        HttpResponseHandler<SdkServiceException> errorResponseHandler = createErrorResponseHandler();

        return clientHandler.execute(new ClientExecutionParams<SubscribeToShardRequest, SubscribeToShardResponse>()
                                         .withMarshaller(new SubscribeToShardRequestMarshaller(protocolFactory)).withResponseHandler(responseHandler)
                                         .withErrorResponseHandler(errorResponseHandler).withInput(subscribeToShardRequest));
    }

    public <ReturnT> CompletableFuture<ReturnT> subscribeToShard(SubscribeToShardRequest subscribeToShardRequest,
                                                                 FlowResponseTransformer<SubscribeToShardResponse, SubscribeToShardEvent, ReturnT> flowResponseHandler) {
<<<<<<< HEAD
=======

>>>>>>> 5e56f118
        HttpResponseHandler<SubscribeToShardResponse> responseHandler = protocolFactory.createResponseHandler(
            new JsonOperationMetadata()
                .withPayloadJson(false)
                .withHasStreamingSuccessResponse(true),
            new SubscribeToShardResponseUnmarshaller());

<<<<<<< HEAD
        HttpResponseHandler<SdkServiceException> errorResponseHandler = createErrorResponseHandler();

        AtomicReference<Subscriber<? super SubscribeToShardEvent>> subscriberRef = new AtomicReference<>();
        flowResponseHandler.onStream(new FlowPublisher<SubscribeToShardEvent>() {
            @Override
            public void subscribe(Subscriber<? super SubscribeToShardEvent> subscriber) {
                subscriberRef.set(subscriber);
                subscriber.onSubscribe(new Subscription() {
                    @Override
                    public void request(long l) {
                        // TODO backpressure
                    }

                    @Override
                    public void cancel() {
                        // TODO cancel;
                    }
                });
            }
        });
        return clientHandler.execute(new ClientExecutionParams<SubscribeToShardRequest, SubscribeToShardResponse>()
                                         .withMarshaller(new SubscribeToShardRequestMarshaller(protocolFactory))
                                         .withResponseHandler(responseHandler)
                                         .withErrorResponseHandler(errorResponseHandler)
                                         .withInput(subscribeToShardRequest), new AsyncResponseTransformer<SubscribeToShardResponse, ReturnT>() {
            MessageDecoder decoder;

            @Override
            public void responseReceived(SubscribeToShardResponse response) {
                decoder = new MessageDecoder(m -> {
                    if (m.getHeaders().get(":event-type").getString().equals("initial-response")) {
                        // TODO unmarshall initial response and call responseRecieved.
                        flowResponseHandler.responseReceived(response);
                    } else {
                        // TODO unmarshall
                        try {
                            subscriberRef.get().onNext(new SubscribeToShardEventUnmarshaller().unmarshall(
                                protocolFactory.createJsonUnmarshallerContext(adaptMessageToResponse(m))));
                        } catch (Exception e) {
                            e.printStackTrace();
                        }
                    }
                });
            }

            @Override
            public void onStream(Publisher<ByteBuffer> publisher) {
                publisher.subscribe(new Subscriber<ByteBuffer>() {
                    @Override
                    public void onSubscribe(Subscription subscription) {
                        subscription.request(Long.MAX_VALUE);
                    }

                    @Override
                    public void onNext(ByteBuffer buffer) {
                        decoder.feed(BinaryUtils.copyBytesFrom(buffer));
                    }

                    @Override
                    public void onError(Throwable throwable) {
                        // TODO do we need to do anything here?
                    }

                    @Override
                    public void onComplete() {
                        // TODO do we need to do anything here?
                    }
                });
            }

            @Override
            public void exceptionOccurred(Throwable throwable) {
                flowResponseHandler.exceptionOccurred(throwable);
            }

            @Override
            public ReturnT complete() {
                return flowResponseHandler.complete();
            }
        });
    }

    public <ReturnT> CompletableFuture<ReturnT> subscribeToShard2(SubscribeToShardRequest subscribeToShardRequest,
                                                                  FlowResponseTransformer<SubscribeToShardResponse, SubscribeToShardEvent, ReturnT> flowResponseHandler) {
        HttpResponseHandler<SubscribeToShardResponse> responseHandler = protocolFactory.createResponseHandler(
=======
        HttpResponseHandler<SubscribeToShardEvent> eventResponseHandler = protocolFactory.createResponseHandler(
>>>>>>> 5e56f118
            new JsonOperationMetadata()
                .withPayloadJson(true)
                .withHasStreamingSuccessResponse(false),
            new SubscribeToShardEventUnmarshaller());

        HttpResponseHandler<SdkServiceException> errorResponseHandler = createErrorResponseHandler();

        return clientHandler.execute(new ClientExecutionParams<SubscribeToShardRequest, SubscribeToShardResponse>()
                                         .withMarshaller(new SubscribeToShardRequestMarshaller(protocolFactory))
                                         .withResponseHandler(responseHandler)
                                         .withErrorResponseHandler(errorResponseHandler)
<<<<<<< HEAD
                                         .withInput(subscribeToShardRequest), new AsyncResponseTransformer<SubscribeToShardResponse, ReturnT>() {
            MessageDecoder decoder;
            SubscribeToShardResponse response;

            @Override
            public void responseReceived(SubscribeToShardResponse response) {
                this.response = response;
            }

            @Override
            public void onStream(Publisher<ByteBuffer> publisher) {
                AtomicReference<Subscription> dataSubscription = new AtomicReference<>();
                AtomicReference<Subscriber<? super SubscribeToShardEvent>> subscriberRef = new AtomicReference<>();
                AtomicLong remainingDemand = new AtomicLong(0);
                AtomicLong remainingDataDemand = new AtomicLong(0);
                flowResponseHandler.onStream(new FlowPublisher<SubscribeToShardEvent>() {
                    @Override
                    public void subscribe(Subscriber<? super SubscribeToShardEvent> subscriber) {
                        subscriberRef.set(subscriber);
                        subscriber.onSubscribe(new Subscription() {
                            @Override
                            public void request(long l) {
                                // TODO backpressure
                                dataSubscription.get().request(l);
                                remainingDataDemand.addAndGet(l);
                                remainingDemand.addAndGet(l);
                            }

                            @Override
                            public void cancel() {
                                dataSubscription.get().cancel();
                            }
                        });
                    }
                });
                decoder = new MessageDecoder(m -> {
                    if (m.getHeaders().get(":event-type").getString().equals("initial-response")) {
                        // TODO unmarshall initial response and call responseRecieved.
                        flowResponseHandler.responseReceived(response);
                    } else {
                        try {
                            remainingDemand.decrementAndGet();
                            subscriberRef.get().onNext(new SubscribeToShardEventUnmarshaller().unmarshall(
                                protocolFactory.createJsonUnmarshallerContext(adaptMessageToResponse(m))));
                        } catch (Exception e) {
                            throw new SdkClientException(e);
                        }
                    }
                });
                publisher.subscribe(new Subscriber<ByteBuffer>() {
                    private Subscription subscription;
                    @Override
                    public void onSubscribe(Subscription subscription) {
                        this.subscription = subscription;
                        this.subscription.request(Long.MAX_VALUE);
                    }

                    @Override
                    public void onNext(ByteBuffer buffer) {
                        decoder.feed(BinaryUtils.copyBytesFrom(buffer));
                        if (remainingDataDemand.decrementAndGet() == 0 && remainingDataDemand.get() > 0) {
                            // TODO should we request more?
                            this.subscription.request(1);
                        }
                    }

                    @Override
                    public void onError(Throwable throwable) {
                        // TODO do we need to do anything here?
                    }

                    @Override
                    public void onComplete() {
                        // TODO do we need to do anything here?
                    }
                });
            }

            @Override
            public void exceptionOccurred(Throwable throwable) {
                flowResponseHandler.exceptionOccurred(throwable);
            }

            @Override
            public ReturnT complete() {
                return flowResponseHandler.complete();
            }
        });
    }

    public ResponseIterator<SubscribeToShardResponse, SubscribeToShardEvent> subscribeToShardBlocking(SubscribeToShardRequest request) {
        AtomicReference<SubscribeToShardResponse> responseRef = new AtomicReference<>();
        AtomicReference<SubscriberIterator<SubscribeToShardEvent>> iteratorRef = new AtomicReference<>();
        CompletableFuture<FlowPublisher<SubscribeToShardEvent>> publisherFuture = new CompletableFuture<>();
        subscribeToShard(request, new FlowResponseTransformer<SubscribeToShardResponse, SubscribeToShardEvent, Void>() {
            @Override
            public void responseReceived(SubscribeToShardResponse r) {
                responseRef.set(r);
            }

            @Override
            public void onStream(FlowPublisher<SubscribeToShardEvent> publisher) {
                // TODO don't like the cast here
                iteratorRef.set((SubscriberIterator<SubscribeToShardEvent>) publisher.toBlocking());
                publisherFuture.complete(publisher);
            }

            @Override
            public void exceptionOccurred(Throwable throwable) {
                publisherFuture.completeExceptionally(throwable);
                if (iteratorRef.get() != null) {
                    iteratorRef.get().onError(throwable);
                }
            }

            @Override
            public Void complete() {
                if (iteratorRef.get() != null) {
                    iteratorRef.get().onComplete();
                }
                return null;
            }
        });
        return publisherFuture
            .thenApply(i -> new ResponseIterator(iteratorRef.get(), responseRef.get()))
            .join();
    }

    private HttpResponse adaptMessageToResponse(Message m) {
        HttpResponse response = new HttpResponse(null);
        response.setContent(new ByteArrayInputStream(m.getPayload()));
        m.getHeaders().forEach((k, v) -> {
            response.addHeader(k, v.getString());
        });
        return response;
=======
                                         .withInput(subscribeToShardRequest),
                                     new UnmarshallingFlowAsyncResponseTransformer<>(flowResponseHandler, eventResponseHandler));
>>>>>>> 5e56f118
    }

    /**
     * Invokes the AddTagsToStream operation asynchronously.
     *
     * @param addTagsToStreamRequest
     * @return A Java Future containing the result of the AddTagsToStream operation returned by the service.<br/>
     * The CompletableFuture returned by this method can be completed exceptionally with the following
     * exceptions.
     * <ul>
     * <li>ResourceNotFoundException</li>
     * <li>ResourceInUseException</li>
     * <li>InvalidArgumentException</li>
     * <li>LimitExceededException</li>
     * <li>SdkException Base class for all exceptions that can be thrown by the SDK (both service and client).
     * Can be used for catch all scenarios.</li>
     * <li>SdkClientException If any client side error occurs such as an IO related failure, failure to get
     * credentials, etc.</li>
     * <li>KinesisException Base class for all service exceptions. Unknown exceptions will be thrown as an
     * instance of this type.</li>
     * </ul>
     * @sample KinesisAsyncClient.AddTagsToStream
     * @see <a href="http://docs.aws.amazon.com/goto/WebAPI/kinesis-2013-12-02/AddTagsToStream" target="_top">AWS API
     * Documentation</a>
     */
    @Override
    public CompletableFuture<AddTagsToStreamResponse> addTagsToStream(AddTagsToStreamRequest addTagsToStreamRequest) {

        HttpResponseHandler<AddTagsToStreamResponse> responseHandler = protocolFactory.createResponseHandler(
            new JsonOperationMetadata().withPayloadJson(true).withHasStreamingSuccessResponse(false),
            new AddTagsToStreamResponseUnmarshaller());

        HttpResponseHandler<SdkServiceException> errorResponseHandler = createErrorResponseHandler();

        return clientHandler.execute(new ClientExecutionParams<AddTagsToStreamRequest, AddTagsToStreamResponse>()
                                         .withMarshaller(new AddTagsToStreamRequestMarshaller(protocolFactory)).withResponseHandler(responseHandler)
                                         .withErrorResponseHandler(errorResponseHandler).withInput(addTagsToStreamRequest));
    }

    /**
     * Invokes the CreateStream operation asynchronously.
     *
     * @param createStreamRequest
     * @return A Java Future containing the result of the CreateStream operation returned by the service.<br/>
     * The CompletableFuture returned by this method can be completed exceptionally with the following
     * exceptions.
     * <ul>
     * <li>ResourceInUseException</li>
     * <li>LimitExceededException</li>
     * <li>InvalidArgumentException</li>
     * <li>SdkException Base class for all exceptions that can be thrown by the SDK (both service and client).
     * Can be used for catch all scenarios.</li>
     * <li>SdkClientException If any client side error occurs such as an IO related failure, failure to get
     * credentials, etc.</li>
     * <li>KinesisException Base class for all service exceptions. Unknown exceptions will be thrown as an
     * instance of this type.</li>
     * </ul>
     * @sample KinesisAsyncClient.CreateStream
     * @see <a href="http://docs.aws.amazon.com/goto/WebAPI/kinesis-2013-12-02/CreateStream" target="_top">AWS API
     * Documentation</a>
     */
    @Override
    public CompletableFuture<CreateStreamResponse> createStream(CreateStreamRequest createStreamRequest) {

        HttpResponseHandler<CreateStreamResponse> responseHandler = protocolFactory.createResponseHandler(
            new JsonOperationMetadata().withPayloadJson(true).withHasStreamingSuccessResponse(false),
            new CreateStreamResponseUnmarshaller());

        HttpResponseHandler<SdkServiceException> errorResponseHandler = createErrorResponseHandler();

        return clientHandler.execute(new ClientExecutionParams<CreateStreamRequest, CreateStreamResponse>()
                                         .withMarshaller(new CreateStreamRequestMarshaller(protocolFactory)).withResponseHandler(responseHandler)
                                         .withErrorResponseHandler(errorResponseHandler).withInput(createStreamRequest));
    }

    /**
     * Invokes the DecreaseStreamRetentionPeriod operation asynchronously.
     *
     * @param decreaseStreamRetentionPeriodRequest
     * @return A Java Future containing the result of the DecreaseStreamRetentionPeriod operation returned by the
     * service.<br/>
     * The CompletableFuture returned by this method can be completed exceptionally with the following
     * exceptions.
     * <ul>
     * <li>ResourceInUseException</li>
     * <li>ResourceNotFoundException</li>
     * <li>LimitExceededException</li>
     * <li>InvalidArgumentException</li>
     * <li>SdkException Base class for all exceptions that can be thrown by the SDK (both service and client).
     * Can be used for catch all scenarios.</li>
     * <li>SdkClientException If any client side error occurs such as an IO related failure, failure to get
     * credentials, etc.</li>
     * <li>KinesisException Base class for all service exceptions. Unknown exceptions will be thrown as an
     * instance of this type.</li>
     * </ul>
     * @sample KinesisAsyncClient.DecreaseStreamRetentionPeriod
     * @see <a href="http://docs.aws.amazon.com/goto/WebAPI/kinesis-2013-12-02/DecreaseStreamRetentionPeriod"
     * target="_top">AWS API Documentation</a>
     */
    @Override
    public CompletableFuture<DecreaseStreamRetentionPeriodResponse> decreaseStreamRetentionPeriod(
        DecreaseStreamRetentionPeriodRequest decreaseStreamRetentionPeriodRequest) {

        HttpResponseHandler<DecreaseStreamRetentionPeriodResponse> responseHandler = protocolFactory.createResponseHandler(
            new JsonOperationMetadata().withPayloadJson(true).withHasStreamingSuccessResponse(false),
            new DecreaseStreamRetentionPeriodResponseUnmarshaller());

        HttpResponseHandler<SdkServiceException> errorResponseHandler = createErrorResponseHandler();

        return clientHandler
            .execute(new ClientExecutionParams<DecreaseStreamRetentionPeriodRequest, DecreaseStreamRetentionPeriodResponse>()
                         .withMarshaller(new DecreaseStreamRetentionPeriodRequestMarshaller(protocolFactory))
                         .withResponseHandler(responseHandler).withErrorResponseHandler(errorResponseHandler)
                         .withInput(decreaseStreamRetentionPeriodRequest));
    }

    /**
     * Invokes the DeleteStream operation asynchronously.
     *
     * @param deleteStreamRequest
     * @return A Java Future containing the result of the DeleteStream operation returned by the service.<br/>
     * The CompletableFuture returned by this method can be completed exceptionally with the following
     * exceptions.
     * <ul>
     * <li>ResourceNotFoundException</li>
     * <li>LimitExceededException</li>
     * <li>ResourceInUseException</li>
     * <li>SdkException Base class for all exceptions that can be thrown by the SDK (both service and client).
     * Can be used for catch all scenarios.</li>
     * <li>SdkClientException If any client side error occurs such as an IO related failure, failure to get
     * credentials, etc.</li>
     * <li>KinesisException Base class for all service exceptions. Unknown exceptions will be thrown as an
     * instance of this type.</li>
     * </ul>
     * @sample KinesisAsyncClient.DeleteStream
     * @see <a href="http://docs.aws.amazon.com/goto/WebAPI/kinesis-2013-12-02/DeleteStream" target="_top">AWS API
     * Documentation</a>
     */
    @Override
    public CompletableFuture<DeleteStreamResponse> deleteStream(DeleteStreamRequest deleteStreamRequest) {

        HttpResponseHandler<DeleteStreamResponse> responseHandler = protocolFactory.createResponseHandler(
            new JsonOperationMetadata().withPayloadJson(true).withHasStreamingSuccessResponse(false),
            new DeleteStreamResponseUnmarshaller());

        HttpResponseHandler<SdkServiceException> errorResponseHandler = createErrorResponseHandler();

        return clientHandler.execute(new ClientExecutionParams<DeleteStreamRequest, DeleteStreamResponse>()
                                         .withMarshaller(new DeleteStreamRequestMarshaller(protocolFactory)).withResponseHandler(responseHandler)
                                         .withErrorResponseHandler(errorResponseHandler).withInput(deleteStreamRequest));
    }

    /**
     * Invokes the DeregisterStreamConsumer operation asynchronously.
     *
     * @param deregisterStreamConsumerRequest
     * @return A Java Future containing the result of the DeregisterStreamConsumer operation returned by the service.<br/>
     * The CompletableFuture returned by this method can be completed exceptionally with the following
     * exceptions.
     * <ul>
     * <li>LimitExceededException</li>
     * <li>ResourceNotFoundException</li>
     * <li>InvalidArgumentException</li>
     * <li>SdkException Base class for all exceptions that can be thrown by the SDK (both service and client).
     * Can be used for catch all scenarios.</li>
     * <li>SdkClientException If any client side error occurs such as an IO related failure, failure to get
     * credentials, etc.</li>
     * <li>KinesisException Base class for all service exceptions. Unknown exceptions will be thrown as an
     * instance of this type.</li>
     * </ul>
     * @sample KinesisAsyncClient.DeregisterStreamConsumer
     * @see <a href="http://docs.aws.amazon.com/goto/WebAPI/kinesis-2013-12-02/DeregisterStreamConsumer"
     * target="_top">AWS API Documentation</a>
     */
    @Override
    public CompletableFuture<DeregisterStreamConsumerResponse> deregisterStreamConsumer(
        DeregisterStreamConsumerRequest deregisterStreamConsumerRequest) {

        HttpResponseHandler<DeregisterStreamConsumerResponse> responseHandler = protocolFactory.createResponseHandler(
            new JsonOperationMetadata().withPayloadJson(true).withHasStreamingSuccessResponse(false),
            new DeregisterStreamConsumerResponseUnmarshaller());

        HttpResponseHandler<SdkServiceException> errorResponseHandler = createErrorResponseHandler();

        return clientHandler
            .execute(new ClientExecutionParams<DeregisterStreamConsumerRequest, DeregisterStreamConsumerResponse>()
                         .withMarshaller(new DeregisterStreamConsumerRequestMarshaller(protocolFactory))
                         .withResponseHandler(responseHandler).withErrorResponseHandler(errorResponseHandler)
                         .withInput(deregisterStreamConsumerRequest));
    }

    /**
     * Invokes the DescribeLimits operation asynchronously.
     *
     * @param describeLimitsRequest
     * @return A Java Future containing the result of the DescribeLimits operation returned by the service.<br/>
     * The CompletableFuture returned by this method can be completed exceptionally with the following
     * exceptions.
     * <ul>
     * <li>LimitExceededException</li>
     * <li>SdkException Base class for all exceptions that can be thrown by the SDK (both service and client).
     * Can be used for catch all scenarios.</li>
     * <li>SdkClientException If any client side error occurs such as an IO related failure, failure to get
     * credentials, etc.</li>
     * <li>KinesisException Base class for all service exceptions. Unknown exceptions will be thrown as an
     * instance of this type.</li>
     * </ul>
     * @sample KinesisAsyncClient.DescribeLimits
     * @see <a href="http://docs.aws.amazon.com/goto/WebAPI/kinesis-2013-12-02/DescribeLimits" target="_top">AWS API
     * Documentation</a>
     */
    @Override
    public CompletableFuture<DescribeLimitsResponse> describeLimits(DescribeLimitsRequest describeLimitsRequest) {

        HttpResponseHandler<DescribeLimitsResponse> responseHandler = protocolFactory.createResponseHandler(
            new JsonOperationMetadata().withPayloadJson(true).withHasStreamingSuccessResponse(false),
            new DescribeLimitsResponseUnmarshaller());

        HttpResponseHandler<SdkServiceException> errorResponseHandler = createErrorResponseHandler();

        return clientHandler.execute(new ClientExecutionParams<DescribeLimitsRequest, DescribeLimitsResponse>()
                                         .withMarshaller(new DescribeLimitsRequestMarshaller(protocolFactory)).withResponseHandler(responseHandler)
                                         .withErrorResponseHandler(errorResponseHandler).withInput(describeLimitsRequest));
    }

    /**
     * Invokes the DescribeStream operation asynchronously.
     *
     * @param describeStreamRequest
     * @return A Java Future containing the result of the DescribeStream operation returned by the service.<br/>
     * The CompletableFuture returned by this method can be completed exceptionally with the following
     * exceptions.
     * <ul>
     * <li>ResourceNotFoundException</li>
     * <li>LimitExceededException</li>
     * <li>SdkException Base class for all exceptions that can be thrown by the SDK (both service and client).
     * Can be used for catch all scenarios.</li>
     * <li>SdkClientException If any client side error occurs such as an IO related failure, failure to get
     * credentials, etc.</li>
     * <li>KinesisException Base class for all service exceptions. Unknown exceptions will be thrown as an
     * instance of this type.</li>
     * </ul>
     * @sample KinesisAsyncClient.DescribeStream
     * @see <a href="http://docs.aws.amazon.com/goto/WebAPI/kinesis-2013-12-02/DescribeStream" target="_top">AWS API
     * Documentation</a>
     */
    @Override
    public CompletableFuture<DescribeStreamResponse> describeStream(DescribeStreamRequest describeStreamRequest) {

        HttpResponseHandler<DescribeStreamResponse> responseHandler = protocolFactory.createResponseHandler(
            new JsonOperationMetadata().withPayloadJson(true).withHasStreamingSuccessResponse(false),
            new DescribeStreamResponseUnmarshaller());

        HttpResponseHandler<SdkServiceException> errorResponseHandler = createErrorResponseHandler();

        return clientHandler.execute(new ClientExecutionParams<DescribeStreamRequest, DescribeStreamResponse>()
                                         .withMarshaller(new DescribeStreamRequestMarshaller(protocolFactory)).withResponseHandler(responseHandler)
                                         .withErrorResponseHandler(errorResponseHandler).withInput(describeStreamRequest));
    }

    /**
     * Invokes the DescribeStreamConsumer operation asynchronously.
     *
     * @param describeStreamConsumerRequest
     * @return A Java Future containing the result of the DescribeStreamConsumer operation returned by the service.<br/>
     * The CompletableFuture returned by this method can be completed exceptionally with the following
     * exceptions.
     * <ul>
     * <li>LimitExceededException</li>
     * <li>ResourceNotFoundException</li>
     * <li>InvalidArgumentException</li>
     * <li>SdkException Base class for all exceptions that can be thrown by the SDK (both service and client).
     * Can be used for catch all scenarios.</li>
     * <li>SdkClientException If any client side error occurs such as an IO related failure, failure to get
     * credentials, etc.</li>
     * <li>KinesisException Base class for all service exceptions. Unknown exceptions will be thrown as an
     * instance of this type.</li>
     * </ul>
     * @sample KinesisAsyncClient.DescribeStreamConsumer
     * @see <a href="http://docs.aws.amazon.com/goto/WebAPI/kinesis-2013-12-02/DescribeStreamConsumer" target="_top">AWS
     * API Documentation</a>
     */
    @Override
    public CompletableFuture<DescribeStreamConsumerResponse> describeStreamConsumer(
        DescribeStreamConsumerRequest describeStreamConsumerRequest) {

        HttpResponseHandler<DescribeStreamConsumerResponse> responseHandler = protocolFactory.createResponseHandler(
            new JsonOperationMetadata().withPayloadJson(true).withHasStreamingSuccessResponse(false),
            new DescribeStreamConsumerResponseUnmarshaller());

        HttpResponseHandler<SdkServiceException> errorResponseHandler = createErrorResponseHandler();

        return clientHandler.execute(new ClientExecutionParams<DescribeStreamConsumerRequest, DescribeStreamConsumerResponse>()
                                         .withMarshaller(new DescribeStreamConsumerRequestMarshaller(protocolFactory))
                                         .withResponseHandler(responseHandler).withErrorResponseHandler(errorResponseHandler)
                                         .withInput(describeStreamConsumerRequest));
    }

    /**
     * Invokes the DescribeStreamSummary operation asynchronously.
     *
     * @param describeStreamSummaryRequest
     * @return A Java Future containing the result of the DescribeStreamSummary operation returned by the service.<br/>
     * The CompletableFuture returned by this method can be completed exceptionally with the following
     * exceptions.
     * <ul>
     * <li>ResourceNotFoundException</li>
     * <li>LimitExceededException</li>
     * <li>SdkException Base class for all exceptions that can be thrown by the SDK (both service and client).
     * Can be used for catch all scenarios.</li>
     * <li>SdkClientException If any client side error occurs such as an IO related failure, failure to get
     * credentials, etc.</li>
     * <li>KinesisException Base class for all service exceptions. Unknown exceptions will be thrown as an
     * instance of this type.</li>
     * </ul>
     * @sample KinesisAsyncClient.DescribeStreamSummary
     * @see <a href="http://docs.aws.amazon.com/goto/WebAPI/kinesis-2013-12-02/DescribeStreamSummary" target="_top">AWS
     * API Documentation</a>
     */
    @Override
    public CompletableFuture<DescribeStreamSummaryResponse> describeStreamSummary(
        DescribeStreamSummaryRequest describeStreamSummaryRequest) {

        HttpResponseHandler<DescribeStreamSummaryResponse> responseHandler = protocolFactory.createResponseHandler(
            new JsonOperationMetadata().withPayloadJson(true).withHasStreamingSuccessResponse(false),
            new DescribeStreamSummaryResponseUnmarshaller());

        HttpResponseHandler<SdkServiceException> errorResponseHandler = createErrorResponseHandler();

        return clientHandler.execute(new ClientExecutionParams<DescribeStreamSummaryRequest, DescribeStreamSummaryResponse>()
                                         .withMarshaller(new DescribeStreamSummaryRequestMarshaller(protocolFactory)).withResponseHandler(responseHandler)
                                         .withErrorResponseHandler(errorResponseHandler).withInput(describeStreamSummaryRequest));
    }

    /**
     * Invokes the DisableEnhancedMonitoring operation asynchronously.
     *
     * @param disableEnhancedMonitoringRequest
     * @return A Java Future containing the result of the DisableEnhancedMonitoring operation returned by the service.<br/>
     * The CompletableFuture returned by this method can be completed exceptionally with the following
     * exceptions.
     * <ul>
     * <li>InvalidArgumentException</li>
     * <li>LimitExceededException</li>
     * <li>ResourceInUseException</li>
     * <li>ResourceNotFoundException</li>
     * <li>SdkException Base class for all exceptions that can be thrown by the SDK (both service and client).
     * Can be used for catch all scenarios.</li>
     * <li>SdkClientException If any client side error occurs such as an IO related failure, failure to get
     * credentials, etc.</li>
     * <li>KinesisException Base class for all service exceptions. Unknown exceptions will be thrown as an
     * instance of this type.</li>
     * </ul>
     * @sample KinesisAsyncClient.DisableEnhancedMonitoring
     * @see <a href="http://docs.aws.amazon.com/goto/WebAPI/kinesis-2013-12-02/DisableEnhancedMonitoring"
     * target="_top">AWS API Documentation</a>
     */
    @Override
    public CompletableFuture<DisableEnhancedMonitoringResponse> disableEnhancedMonitoring(
        DisableEnhancedMonitoringRequest disableEnhancedMonitoringRequest) {

        HttpResponseHandler<DisableEnhancedMonitoringResponse> responseHandler = protocolFactory.createResponseHandler(
            new JsonOperationMetadata().withPayloadJson(true).withHasStreamingSuccessResponse(false),
            new DisableEnhancedMonitoringResponseUnmarshaller());

        HttpResponseHandler<SdkServiceException> errorResponseHandler = createErrorResponseHandler();

        return clientHandler
            .execute(new ClientExecutionParams<DisableEnhancedMonitoringRequest, DisableEnhancedMonitoringResponse>()
                         .withMarshaller(new DisableEnhancedMonitoringRequestMarshaller(protocolFactory))
                         .withResponseHandler(responseHandler).withErrorResponseHandler(errorResponseHandler)
                         .withInput(disableEnhancedMonitoringRequest));
    }

    /**
     * Invokes the EnableEnhancedMonitoring operation asynchronously.
     *
     * @param enableEnhancedMonitoringRequest
     * @return A Java Future containing the result of the EnableEnhancedMonitoring operation returned by the service.<br/>
     * The CompletableFuture returned by this method can be completed exceptionally with the following
     * exceptions.
     * <ul>
     * <li>InvalidArgumentException</li>
     * <li>LimitExceededException</li>
     * <li>ResourceInUseException</li>
     * <li>ResourceNotFoundException</li>
     * <li>SdkException Base class for all exceptions that can be thrown by the SDK (both service and client).
     * Can be used for catch all scenarios.</li>
     * <li>SdkClientException If any client side error occurs such as an IO related failure, failure to get
     * credentials, etc.</li>
     * <li>KinesisException Base class for all service exceptions. Unknown exceptions will be thrown as an
     * instance of this type.</li>
     * </ul>
     * @sample KinesisAsyncClient.EnableEnhancedMonitoring
     * @see <a href="http://docs.aws.amazon.com/goto/WebAPI/kinesis-2013-12-02/EnableEnhancedMonitoring"
     * target="_top">AWS API Documentation</a>
     */
    @Override
    public CompletableFuture<EnableEnhancedMonitoringResponse> enableEnhancedMonitoring(
        EnableEnhancedMonitoringRequest enableEnhancedMonitoringRequest) {

        HttpResponseHandler<EnableEnhancedMonitoringResponse> responseHandler = protocolFactory.createResponseHandler(
            new JsonOperationMetadata().withPayloadJson(true).withHasStreamingSuccessResponse(false),
            new EnableEnhancedMonitoringResponseUnmarshaller());

        HttpResponseHandler<SdkServiceException> errorResponseHandler = createErrorResponseHandler();

        return clientHandler
            .execute(new ClientExecutionParams<EnableEnhancedMonitoringRequest, EnableEnhancedMonitoringResponse>()
                         .withMarshaller(new EnableEnhancedMonitoringRequestMarshaller(protocolFactory))
                         .withResponseHandler(responseHandler).withErrorResponseHandler(errorResponseHandler)
                         .withInput(enableEnhancedMonitoringRequest));
    }

    /**
     * Invokes the GetChildShards operation asynchronously.
     *
     * @param getChildShardsRequest
     * @return A Java Future containing the result of the GetChildShards operation returned by the service.<br/>
     * The CompletableFuture returned by this method can be completed exceptionally with the following
     * exceptions.
     * <ul>
     * <li>ResourceNotFoundException</li>
     * <li>InvalidArgumentException</li>
     * <li>LimitExceededException</li>
     * <li>SdkException Base class for all exceptions that can be thrown by the SDK (both service and client).
     * Can be used for catch all scenarios.</li>
     * <li>SdkClientException If any client side error occurs such as an IO related failure, failure to get
     * credentials, etc.</li>
     * <li>KinesisException Base class for all service exceptions. Unknown exceptions will be thrown as an
     * instance of this type.</li>
     * </ul>
     * @sample KinesisAsyncClient.GetChildShards
     * @see <a href="http://docs.aws.amazon.com/goto/WebAPI/kinesis-2013-12-02/GetChildShards" target="_top">AWS API
     * Documentation</a>
     */
    @Override
    public CompletableFuture<GetChildShardsResponse> getChildShards(GetChildShardsRequest getChildShardsRequest) {

        HttpResponseHandler<GetChildShardsResponse> responseHandler = protocolFactory.createResponseHandler(
            new JsonOperationMetadata().withPayloadJson(true).withHasStreamingSuccessResponse(false),
            new GetChildShardsResponseUnmarshaller());

        HttpResponseHandler<SdkServiceException> errorResponseHandler = createErrorResponseHandler();

        return clientHandler.execute(new ClientExecutionParams<GetChildShardsRequest, GetChildShardsResponse>()
                                         .withMarshaller(new GetChildShardsRequestMarshaller(protocolFactory)).withResponseHandler(responseHandler)
                                         .withErrorResponseHandler(errorResponseHandler).withInput(getChildShardsRequest));
    }

    /**
     * Invokes the GetRecords operation asynchronously.
     *
     * @param getRecordsRequest
     * @return A Java Future containing the result of the GetRecords operation returned by the service.<br/>
     * The CompletableFuture returned by this method can be completed exceptionally with the following
     * exceptions.
     * <ul>
     * <li>ResourceNotFoundException</li>
     * <li>InvalidArgumentException</li>
     * <li>ProvisionedThroughputExceededException</li>
     * <li>ExpiredIteratorException</li>
     * <li>KMSDisabledException</li>
     * <li>KMSInvalidStateException</li>
     * <li>KMSAccessDeniedException</li>
     * <li>KMSNotFoundException</li>
     * <li>KMSOptInRequiredException</li>
     * <li>KMSThrottlingException</li>
     * <li>SdkException Base class for all exceptions that can be thrown by the SDK (both service and client).
     * Can be used for catch all scenarios.</li>
     * <li>SdkClientException If any client side error occurs such as an IO related failure, failure to get
     * credentials, etc.</li>
     * <li>KinesisException Base class for all service exceptions. Unknown exceptions will be thrown as an
     * instance of this type.</li>
     * </ul>
     * @sample KinesisAsyncClient.GetRecords
     * @see <a href="http://docs.aws.amazon.com/goto/WebAPI/kinesis-2013-12-02/GetRecords" target="_top">AWS API
     * Documentation</a>
     */
    @Override
    public CompletableFuture<GetRecordsResponse> getRecords(GetRecordsRequest getRecordsRequest) {

        HttpResponseHandler<GetRecordsResponse> responseHandler = protocolFactory.createResponseHandler(
            new JsonOperationMetadata().withPayloadJson(true).withHasStreamingSuccessResponse(false),
            new GetRecordsResponseUnmarshaller());

        HttpResponseHandler<SdkServiceException> errorResponseHandler = createErrorResponseHandler();

        return clientHandler.execute(new ClientExecutionParams<GetRecordsRequest, GetRecordsResponse>()
                                         .withMarshaller(new GetRecordsRequestMarshaller(protocolFactory)).withResponseHandler(responseHandler)
                                         .withErrorResponseHandler(errorResponseHandler).withInput(getRecordsRequest));
    }

    /**
     * Invokes the GetShardIterator operation asynchronously.
     *
     * @param getShardIteratorRequest
     * @return A Java Future containing the result of the GetShardIterator operation returned by the service.<br/>
     * The CompletableFuture returned by this method can be completed exceptionally with the following
     * exceptions.
     * <ul>
     * <li>ResourceNotFoundException</li>
     * <li>InvalidArgumentException</li>
     * <li>ProvisionedThroughputExceededException</li>
     * <li>SdkException Base class for all exceptions that can be thrown by the SDK (both service and client).
     * Can be used for catch all scenarios.</li>
     * <li>SdkClientException If any client side error occurs such as an IO related failure, failure to get
     * credentials, etc.</li>
     * <li>KinesisException Base class for all service exceptions. Unknown exceptions will be thrown as an
     * instance of this type.</li>
     * </ul>
     * @sample KinesisAsyncClient.GetShardIterator
     * @see <a href="http://docs.aws.amazon.com/goto/WebAPI/kinesis-2013-12-02/GetShardIterator" target="_top">AWS API
     * Documentation</a>
     */
    @Override
    public CompletableFuture<GetShardIteratorResponse> getShardIterator(GetShardIteratorRequest getShardIteratorRequest) {

        HttpResponseHandler<GetShardIteratorResponse> responseHandler = protocolFactory.createResponseHandler(
            new JsonOperationMetadata().withPayloadJson(true).withHasStreamingSuccessResponse(false),
            new GetShardIteratorResponseUnmarshaller());

        HttpResponseHandler<SdkServiceException> errorResponseHandler = createErrorResponseHandler();

        return clientHandler.execute(new ClientExecutionParams<GetShardIteratorRequest, GetShardIteratorResponse>()
                                         .withMarshaller(new GetShardIteratorRequestMarshaller(protocolFactory)).withResponseHandler(responseHandler)
                                         .withErrorResponseHandler(errorResponseHandler).withInput(getShardIteratorRequest));
    }

    /**
     * Invokes the IncreaseStreamRetentionPeriod operation asynchronously.
     *
     * @param increaseStreamRetentionPeriodRequest
     * @return A Java Future containing the result of the IncreaseStreamRetentionPeriod operation returned by the
     * service.<br/>
     * The CompletableFuture returned by this method can be completed exceptionally with the following
     * exceptions.
     * <ul>
     * <li>ResourceInUseException</li>
     * <li>ResourceNotFoundException</li>
     * <li>LimitExceededException</li>
     * <li>InvalidArgumentException</li>
     * <li>SdkException Base class for all exceptions that can be thrown by the SDK (both service and client).
     * Can be used for catch all scenarios.</li>
     * <li>SdkClientException If any client side error occurs such as an IO related failure, failure to get
     * credentials, etc.</li>
     * <li>KinesisException Base class for all service exceptions. Unknown exceptions will be thrown as an
     * instance of this type.</li>
     * </ul>
     * @sample KinesisAsyncClient.IncreaseStreamRetentionPeriod
     * @see <a href="http://docs.aws.amazon.com/goto/WebAPI/kinesis-2013-12-02/IncreaseStreamRetentionPeriod"
     * target="_top">AWS API Documentation</a>
     */
    @Override
    public CompletableFuture<IncreaseStreamRetentionPeriodResponse> increaseStreamRetentionPeriod(
        IncreaseStreamRetentionPeriodRequest increaseStreamRetentionPeriodRequest) {

        HttpResponseHandler<IncreaseStreamRetentionPeriodResponse> responseHandler = protocolFactory.createResponseHandler(
            new JsonOperationMetadata().withPayloadJson(true).withHasStreamingSuccessResponse(false),
            new IncreaseStreamRetentionPeriodResponseUnmarshaller());

        HttpResponseHandler<SdkServiceException> errorResponseHandler = createErrorResponseHandler();

        return clientHandler
            .execute(new ClientExecutionParams<IncreaseStreamRetentionPeriodRequest, IncreaseStreamRetentionPeriodResponse>()
                         .withMarshaller(new IncreaseStreamRetentionPeriodRequestMarshaller(protocolFactory))
                         .withResponseHandler(responseHandler).withErrorResponseHandler(errorResponseHandler)
                         .withInput(increaseStreamRetentionPeriodRequest));
    }

    /**
     * Invokes the ListShards operation asynchronously.
     *
     * @param listShardsRequest
     * @return A Java Future containing the result of the ListShards operation returned by the service.<br/>
     * The CompletableFuture returned by this method can be completed exceptionally with the following
     * exceptions.
     * <ul>
     * <li>ResourceNotFoundException</li>
     * <li>InvalidArgumentException</li>
     * <li>LimitExceededException</li>
     * <li>ExpiredNextTokenException</li>
     * <li>ResourceInUseException</li>
     * <li>SdkException Base class for all exceptions that can be thrown by the SDK (both service and client).
     * Can be used for catch all scenarios.</li>
     * <li>SdkClientException If any client side error occurs such as an IO related failure, failure to get
     * credentials, etc.</li>
     * <li>KinesisException Base class for all service exceptions. Unknown exceptions will be thrown as an
     * instance of this type.</li>
     * </ul>
     * @sample KinesisAsyncClient.ListShards
     * @see <a href="http://docs.aws.amazon.com/goto/WebAPI/kinesis-2013-12-02/ListShards" target="_top">AWS API
     * Documentation</a>
     */
    @Override
    public CompletableFuture<ListShardsResponse> listShards(ListShardsRequest listShardsRequest) {

        HttpResponseHandler<ListShardsResponse> responseHandler = protocolFactory.createResponseHandler(
            new JsonOperationMetadata().withPayloadJson(true).withHasStreamingSuccessResponse(false),
            new ListShardsResponseUnmarshaller());

        HttpResponseHandler<SdkServiceException> errorResponseHandler = createErrorResponseHandler();

        return clientHandler.execute(new ClientExecutionParams<ListShardsRequest, ListShardsResponse>()
                                         .withMarshaller(new ListShardsRequestMarshaller(protocolFactory)).withResponseHandler(responseHandler)
                                         .withErrorResponseHandler(errorResponseHandler).withInput(listShardsRequest));
    }

    /**
     * Invokes the ListStreamConsumers operation asynchronously.
     *
     * @param listStreamConsumersRequest
     * @return A Java Future containing the result of the ListStreamConsumers operation returned by the service.<br/>
     * The CompletableFuture returned by this method can be completed exceptionally with the following
     * exceptions.
     * <ul>
     * <li>ResourceNotFoundException</li>
     * <li>InvalidArgumentException</li>
     * <li>LimitExceededException</li>
     * <li>ExpiredNextTokenException</li>
     * <li>ResourceInUseException</li>
     * <li>SdkException Base class for all exceptions that can be thrown by the SDK (both service and client).
     * Can be used for catch all scenarios.</li>
     * <li>SdkClientException If any client side error occurs such as an IO related failure, failure to get
     * credentials, etc.</li>
     * <li>KinesisException Base class for all service exceptions. Unknown exceptions will be thrown as an
     * instance of this type.</li>
     * </ul>
     * @sample KinesisAsyncClient.ListStreamConsumers
     * @see <a href="http://docs.aws.amazon.com/goto/WebAPI/kinesis-2013-12-02/ListStreamConsumers" target="_top">AWS
     * API Documentation</a>
     */
    @Override
    public CompletableFuture<ListStreamConsumersResponse> listStreamConsumers(
        ListStreamConsumersRequest listStreamConsumersRequest) {

        HttpResponseHandler<ListStreamConsumersResponse> responseHandler = protocolFactory.createResponseHandler(
            new JsonOperationMetadata().withPayloadJson(true).withHasStreamingSuccessResponse(false),
            new ListStreamConsumersResponseUnmarshaller());

        HttpResponseHandler<SdkServiceException> errorResponseHandler = createErrorResponseHandler();

        return clientHandler.execute(new ClientExecutionParams<ListStreamConsumersRequest, ListStreamConsumersResponse>()
                                         .withMarshaller(new ListStreamConsumersRequestMarshaller(protocolFactory)).withResponseHandler(responseHandler)
                                         .withErrorResponseHandler(errorResponseHandler).withInput(listStreamConsumersRequest));
    }

    /**
     * Invokes the ListStreams operation asynchronously.
     *
     * @param listStreamsRequest
     * @return A Java Future containing the result of the ListStreams operation returned by the service.<br/>
     * The CompletableFuture returned by this method can be completed exceptionally with the following
     * exceptions.
     * <ul>
     * <li>LimitExceededException</li>
     * <li>SdkException Base class for all exceptions that can be thrown by the SDK (both service and client).
     * Can be used for catch all scenarios.</li>
     * <li>SdkClientException If any client side error occurs such as an IO related failure, failure to get
     * credentials, etc.</li>
     * <li>KinesisException Base class for all service exceptions. Unknown exceptions will be thrown as an
     * instance of this type.</li>
     * </ul>
     * @sample KinesisAsyncClient.ListStreams
     * @see <a href="http://docs.aws.amazon.com/goto/WebAPI/kinesis-2013-12-02/ListStreams" target="_top">AWS API
     * Documentation</a>
     */
    @Override
    public CompletableFuture<ListStreamsResponse> listStreams(ListStreamsRequest listStreamsRequest) {

        HttpResponseHandler<ListStreamsResponse> responseHandler = protocolFactory.createResponseHandler(
            new JsonOperationMetadata().withPayloadJson(true).withHasStreamingSuccessResponse(false),
            new ListStreamsResponseUnmarshaller());

        HttpResponseHandler<SdkServiceException> errorResponseHandler = createErrorResponseHandler();

        return clientHandler.execute(new ClientExecutionParams<ListStreamsRequest, ListStreamsResponse>()
                                         .withMarshaller(new ListStreamsRequestMarshaller(protocolFactory)).withResponseHandler(responseHandler)
                                         .withErrorResponseHandler(errorResponseHandler).withInput(listStreamsRequest));
    }

    /**
     * Invokes the ListTagsForStream operation asynchronously.
     *
     * @param listTagsForStreamRequest
     * @return A Java Future containing the result of the ListTagsForStream operation returned by the service.<br/>
     * The CompletableFuture returned by this method can be completed exceptionally with the following
     * exceptions.
     * <ul>
     * <li>ResourceNotFoundException</li>
     * <li>InvalidArgumentException</li>
     * <li>LimitExceededException</li>
     * <li>SdkException Base class for all exceptions that can be thrown by the SDK (both service and client).
     * Can be used for catch all scenarios.</li>
     * <li>SdkClientException If any client side error occurs such as an IO related failure, failure to get
     * credentials, etc.</li>
     * <li>KinesisException Base class for all service exceptions. Unknown exceptions will be thrown as an
     * instance of this type.</li>
     * </ul>
     * @sample KinesisAsyncClient.ListTagsForStream
     * @see <a href="http://docs.aws.amazon.com/goto/WebAPI/kinesis-2013-12-02/ListTagsForStream" target="_top">AWS API
     * Documentation</a>
     */
    @Override
    public CompletableFuture<ListTagsForStreamResponse> listTagsForStream(ListTagsForStreamRequest listTagsForStreamRequest) {

        HttpResponseHandler<ListTagsForStreamResponse> responseHandler = protocolFactory.createResponseHandler(
            new JsonOperationMetadata().withPayloadJson(true).withHasStreamingSuccessResponse(false),
            new ListTagsForStreamResponseUnmarshaller());

        HttpResponseHandler<SdkServiceException> errorResponseHandler = createErrorResponseHandler();

        return clientHandler.execute(new ClientExecutionParams<ListTagsForStreamRequest, ListTagsForStreamResponse>()
                                         .withMarshaller(new ListTagsForStreamRequestMarshaller(protocolFactory)).withResponseHandler(responseHandler)
                                         .withErrorResponseHandler(errorResponseHandler).withInput(listTagsForStreamRequest));
    }

    /**
     * Invokes the MergeShards operation asynchronously.
     *
     * @param mergeShardsRequest
     * @return A Java Future containing the result of the MergeShards operation returned by the service.<br/>
     * The CompletableFuture returned by this method can be completed exceptionally with the following
     * exceptions.
     * <ul>
     * <li>ResourceNotFoundException</li>
     * <li>ResourceInUseException</li>
     * <li>InvalidArgumentException</li>
     * <li>LimitExceededException</li>
     * <li>SdkException Base class for all exceptions that can be thrown by the SDK (both service and client).
     * Can be used for catch all scenarios.</li>
     * <li>SdkClientException If any client side error occurs such as an IO related failure, failure to get
     * credentials, etc.</li>
     * <li>KinesisException Base class for all service exceptions. Unknown exceptions will be thrown as an
     * instance of this type.</li>
     * </ul>
     * @sample KinesisAsyncClient.MergeShards
     * @see <a href="http://docs.aws.amazon.com/goto/WebAPI/kinesis-2013-12-02/MergeShards" target="_top">AWS API
     * Documentation</a>
     */
    @Override
    public CompletableFuture<MergeShardsResponse> mergeShards(MergeShardsRequest mergeShardsRequest) {

        HttpResponseHandler<MergeShardsResponse> responseHandler = protocolFactory.createResponseHandler(
            new JsonOperationMetadata().withPayloadJson(true).withHasStreamingSuccessResponse(false),
            new MergeShardsResponseUnmarshaller());

        HttpResponseHandler<SdkServiceException> errorResponseHandler = createErrorResponseHandler();

        return clientHandler.execute(new ClientExecutionParams<MergeShardsRequest, MergeShardsResponse>()
                                         .withMarshaller(new MergeShardsRequestMarshaller(protocolFactory)).withResponseHandler(responseHandler)
                                         .withErrorResponseHandler(errorResponseHandler).withInput(mergeShardsRequest));
    }

    /**
     * Invokes the PutRecord operation asynchronously.
     *
     * @param putRecordRequest
     * @return A Java Future containing the result of the PutRecord operation returned by the service.<br/>
     * The CompletableFuture returned by this method can be completed exceptionally with the following
     * exceptions.
     * <ul>
     * <li>ResourceNotFoundException</li>
     * <li>InvalidArgumentException</li>
     * <li>ProvisionedThroughputExceededException</li>
     * <li>KMSDisabledException</li>
     * <li>KMSInvalidStateException</li>
     * <li>KMSAccessDeniedException</li>
     * <li>KMSNotFoundException</li>
     * <li>KMSOptInRequiredException</li>
     * <li>KMSThrottlingException</li>
     * <li>SdkException Base class for all exceptions that can be thrown by the SDK (both service and client).
     * Can be used for catch all scenarios.</li>
     * <li>SdkClientException If any client side error occurs such as an IO related failure, failure to get
     * credentials, etc.</li>
     * <li>KinesisException Base class for all service exceptions. Unknown exceptions will be thrown as an
     * instance of this type.</li>
     * </ul>
     * @sample KinesisAsyncClient.PutRecord
     * @see <a href="http://docs.aws.amazon.com/goto/WebAPI/kinesis-2013-12-02/PutRecord" target="_top">AWS API
     * Documentation</a>
     */
    @Override
    public CompletableFuture<PutRecordResponse> putRecord(PutRecordRequest putRecordRequest) {

        HttpResponseHandler<PutRecordResponse> responseHandler = protocolFactory.createResponseHandler(
            new JsonOperationMetadata().withPayloadJson(true).withHasStreamingSuccessResponse(false),
            new PutRecordResponseUnmarshaller());

        HttpResponseHandler<SdkServiceException> errorResponseHandler = createErrorResponseHandler();

        return clientHandler.execute(new ClientExecutionParams<PutRecordRequest, PutRecordResponse>()
                                         .withMarshaller(new PutRecordRequestMarshaller(protocolFactory)).withResponseHandler(responseHandler)
                                         .withErrorResponseHandler(errorResponseHandler).withInput(putRecordRequest));
    }

    /**
     * Invokes the PutRecords operation asynchronously.
     *
     * @param putRecordsRequest
     * @return A Java Future containing the result of the PutRecords operation returned by the service.<br/>
     * The CompletableFuture returned by this method can be completed exceptionally with the following
     * exceptions.
     * <ul>
     * <li>ResourceNotFoundException</li>
     * <li>InvalidArgumentException</li>
     * <li>ProvisionedThroughputExceededException</li>
     * <li>KMSDisabledException</li>
     * <li>KMSInvalidStateException</li>
     * <li>KMSAccessDeniedException</li>
     * <li>KMSNotFoundException</li>
     * <li>KMSOptInRequiredException</li>
     * <li>KMSThrottlingException</li>
     * <li>SdkException Base class for all exceptions that can be thrown by the SDK (both service and client).
     * Can be used for catch all scenarios.</li>
     * <li>SdkClientException If any client side error occurs such as an IO related failure, failure to get
     * credentials, etc.</li>
     * <li>KinesisException Base class for all service exceptions. Unknown exceptions will be thrown as an
     * instance of this type.</li>
     * </ul>
     * @sample KinesisAsyncClient.PutRecords
     * @see <a href="http://docs.aws.amazon.com/goto/WebAPI/kinesis-2013-12-02/PutRecords" target="_top">AWS API
     * Documentation</a>
     */
    @Override
    public CompletableFuture<PutRecordsResponse> putRecords(PutRecordsRequest putRecordsRequest) {

        HttpResponseHandler<PutRecordsResponse> responseHandler = protocolFactory.createResponseHandler(
            new JsonOperationMetadata().withPayloadJson(true).withHasStreamingSuccessResponse(false),
            new PutRecordsResponseUnmarshaller());

        HttpResponseHandler<SdkServiceException> errorResponseHandler = createErrorResponseHandler();

        return clientHandler.execute(new ClientExecutionParams<PutRecordsRequest, PutRecordsResponse>()
                                         .withMarshaller(new PutRecordsRequestMarshaller(protocolFactory)).withResponseHandler(responseHandler)
                                         .withErrorResponseHandler(errorResponseHandler).withInput(putRecordsRequest));
    }

    /**
     * Invokes the RegisterStreamConsumer operation asynchronously.
     *
     * @param registerStreamConsumerRequest
     * @return A Java Future containing the result of the RegisterStreamConsumer operation returned by the service.<br/>
     * The CompletableFuture returned by this method can be completed exceptionally with the following
     * exceptions.
     * <ul>
     * <li>InvalidArgumentException</li>
     * <li>LimitExceededException</li>
     * <li>ResourceInUseException</li>
     * <li>ResourceNotFoundException</li>
     * <li>SdkException Base class for all exceptions that can be thrown by the SDK (both service and client).
     * Can be used for catch all scenarios.</li>
     * <li>SdkClientException If any client side error occurs such as an IO related failure, failure to get
     * credentials, etc.</li>
     * <li>KinesisException Base class for all service exceptions. Unknown exceptions will be thrown as an
     * instance of this type.</li>
     * </ul>
     * @sample KinesisAsyncClient.RegisterStreamConsumer
     * @see <a href="http://docs.aws.amazon.com/goto/WebAPI/kinesis-2013-12-02/RegisterStreamConsumer" target="_top">AWS
     * API Documentation</a>
     */
    @Override
    public CompletableFuture<RegisterStreamConsumerResponse> registerStreamConsumer(
        RegisterStreamConsumerRequest registerStreamConsumerRequest) {

        HttpResponseHandler<RegisterStreamConsumerResponse> responseHandler = protocolFactory.createResponseHandler(
            new JsonOperationMetadata().withPayloadJson(true).withHasStreamingSuccessResponse(false),
            new RegisterStreamConsumerResponseUnmarshaller());

        HttpResponseHandler<SdkServiceException> errorResponseHandler = createErrorResponseHandler();

        return clientHandler.execute(new ClientExecutionParams<RegisterStreamConsumerRequest, RegisterStreamConsumerResponse>()
                                         .withMarshaller(new RegisterStreamConsumerRequestMarshaller(protocolFactory))
                                         .withResponseHandler(responseHandler).withErrorResponseHandler(errorResponseHandler)
                                         .withInput(registerStreamConsumerRequest));
    }

    /**
     * Invokes the RemoveTagsFromStream operation asynchronously.
     *
     * @param removeTagsFromStreamRequest
     * @return A Java Future containing the result of the RemoveTagsFromStream operation returned by the service.<br/>
     * The CompletableFuture returned by this method can be completed exceptionally with the following
     * exceptions.
     * <ul>
     * <li>ResourceNotFoundException</li>
     * <li>ResourceInUseException</li>
     * <li>InvalidArgumentException</li>
     * <li>LimitExceededException</li>
     * <li>SdkException Base class for all exceptions that can be thrown by the SDK (both service and client).
     * Can be used for catch all scenarios.</li>
     * <li>SdkClientException If any client side error occurs such as an IO related failure, failure to get
     * credentials, etc.</li>
     * <li>KinesisException Base class for all service exceptions. Unknown exceptions will be thrown as an
     * instance of this type.</li>
     * </ul>
     * @sample KinesisAsyncClient.RemoveTagsFromStream
     * @see <a href="http://docs.aws.amazon.com/goto/WebAPI/kinesis-2013-12-02/RemoveTagsFromStream" target="_top">AWS
     * API Documentation</a>
     */
    @Override
    public CompletableFuture<RemoveTagsFromStreamResponse> removeTagsFromStream(
        RemoveTagsFromStreamRequest removeTagsFromStreamRequest) {

        HttpResponseHandler<RemoveTagsFromStreamResponse> responseHandler = protocolFactory.createResponseHandler(
            new JsonOperationMetadata().withPayloadJson(true).withHasStreamingSuccessResponse(false),
            new RemoveTagsFromStreamResponseUnmarshaller());

        HttpResponseHandler<SdkServiceException> errorResponseHandler = createErrorResponseHandler();

        return clientHandler.execute(new ClientExecutionParams<RemoveTagsFromStreamRequest, RemoveTagsFromStreamResponse>()
                                         .withMarshaller(new RemoveTagsFromStreamRequestMarshaller(protocolFactory)).withResponseHandler(responseHandler)
                                         .withErrorResponseHandler(errorResponseHandler).withInput(removeTagsFromStreamRequest));
    }

    /**
     * Invokes the SplitShard operation asynchronously.
     *
     * @param splitShardRequest
     * @return A Java Future containing the result of the SplitShard operation returned by the service.<br/>
     * The CompletableFuture returned by this method can be completed exceptionally with the following
     * exceptions.
     * <ul>
     * <li>ResourceNotFoundException</li>
     * <li>ResourceInUseException</li>
     * <li>InvalidArgumentException</li>
     * <li>LimitExceededException</li>
     * <li>SdkException Base class for all exceptions that can be thrown by the SDK (both service and client).
     * Can be used for catch all scenarios.</li>
     * <li>SdkClientException If any client side error occurs such as an IO related failure, failure to get
     * credentials, etc.</li>
     * <li>KinesisException Base class for all service exceptions. Unknown exceptions will be thrown as an
     * instance of this type.</li>
     * </ul>
     * @sample KinesisAsyncClient.SplitShard
     * @see <a href="http://docs.aws.amazon.com/goto/WebAPI/kinesis-2013-12-02/SplitShard" target="_top">AWS API
     * Documentation</a>
     */
    @Override
    public CompletableFuture<SplitShardResponse> splitShard(SplitShardRequest splitShardRequest) {

        HttpResponseHandler<SplitShardResponse> responseHandler = protocolFactory.createResponseHandler(
            new JsonOperationMetadata().withPayloadJson(true).withHasStreamingSuccessResponse(false),
            new SplitShardResponseUnmarshaller());

        HttpResponseHandler<SdkServiceException> errorResponseHandler = createErrorResponseHandler();

        return clientHandler.execute(new ClientExecutionParams<SplitShardRequest, SplitShardResponse>()
                                         .withMarshaller(new SplitShardRequestMarshaller(protocolFactory)).withResponseHandler(responseHandler)
                                         .withErrorResponseHandler(errorResponseHandler).withInput(splitShardRequest));
    }

    /**
     * Invokes the StartStreamEncryption operation asynchronously.
     *
     * @param startStreamEncryptionRequest
     * @return A Java Future containing the result of the StartStreamEncryption operation returned by the service.<br/>
     * The CompletableFuture returned by this method can be completed exceptionally with the following
     * exceptions.
     * <ul>
     * <li>InvalidArgumentException</li>
     * <li>LimitExceededException</li>
     * <li>ResourceInUseException</li>
     * <li>ResourceNotFoundException</li>
     * <li>KMSDisabledException</li>
     * <li>KMSInvalidStateException</li>
     * <li>KMSAccessDeniedException</li>
     * <li>KMSNotFoundException</li>
     * <li>KMSOptInRequiredException</li>
     * <li>KMSThrottlingException</li>
     * <li>SdkException Base class for all exceptions that can be thrown by the SDK (both service and client).
     * Can be used for catch all scenarios.</li>
     * <li>SdkClientException If any client side error occurs such as an IO related failure, failure to get
     * credentials, etc.</li>
     * <li>KinesisException Base class for all service exceptions. Unknown exceptions will be thrown as an
     * instance of this type.</li>
     * </ul>
     * @sample KinesisAsyncClient.StartStreamEncryption
     * @see <a href="http://docs.aws.amazon.com/goto/WebAPI/kinesis-2013-12-02/StartStreamEncryption" target="_top">AWS
     * API Documentation</a>
     */
    @Override
    public CompletableFuture<StartStreamEncryptionResponse> startStreamEncryption(
        StartStreamEncryptionRequest startStreamEncryptionRequest) {

        HttpResponseHandler<StartStreamEncryptionResponse> responseHandler = protocolFactory.createResponseHandler(
            new JsonOperationMetadata().withPayloadJson(true).withHasStreamingSuccessResponse(false),
            new StartStreamEncryptionResponseUnmarshaller());

        HttpResponseHandler<SdkServiceException> errorResponseHandler = createErrorResponseHandler();

        return clientHandler.execute(new ClientExecutionParams<StartStreamEncryptionRequest, StartStreamEncryptionResponse>()
                                         .withMarshaller(new StartStreamEncryptionRequestMarshaller(protocolFactory)).withResponseHandler(responseHandler)
                                         .withErrorResponseHandler(errorResponseHandler).withInput(startStreamEncryptionRequest));
    }

    /**
     * Invokes the StopStreamEncryption operation asynchronously.
     *
     * @param stopStreamEncryptionRequest
     * @return A Java Future containing the result of the StopStreamEncryption operation returned by the service.<br/>
     * The CompletableFuture returned by this method can be completed exceptionally with the following
     * exceptions.
     * <ul>
     * <li>InvalidArgumentException</li>
     * <li>LimitExceededException</li>
     * <li>ResourceInUseException</li>
     * <li>ResourceNotFoundException</li>
     * <li>SdkException Base class for all exceptions that can be thrown by the SDK (both service and client).
     * Can be used for catch all scenarios.</li>
     * <li>SdkClientException If any client side error occurs such as an IO related failure, failure to get
     * credentials, etc.</li>
     * <li>KinesisException Base class for all service exceptions. Unknown exceptions will be thrown as an
     * instance of this type.</li>
     * </ul>
     * @sample KinesisAsyncClient.StopStreamEncryption
     * @see <a href="http://docs.aws.amazon.com/goto/WebAPI/kinesis-2013-12-02/StopStreamEncryption" target="_top">AWS
     * API Documentation</a>
     */
    @Override
    public CompletableFuture<StopStreamEncryptionResponse> stopStreamEncryption(
        StopStreamEncryptionRequest stopStreamEncryptionRequest) {

        HttpResponseHandler<StopStreamEncryptionResponse> responseHandler = protocolFactory.createResponseHandler(
            new JsonOperationMetadata().withPayloadJson(true).withHasStreamingSuccessResponse(false),
            new StopStreamEncryptionResponseUnmarshaller());

        HttpResponseHandler<SdkServiceException> errorResponseHandler = createErrorResponseHandler();

        return clientHandler.execute(new ClientExecutionParams<StopStreamEncryptionRequest, StopStreamEncryptionResponse>()
                                         .withMarshaller(new StopStreamEncryptionRequestMarshaller(protocolFactory)).withResponseHandler(responseHandler)
                                         .withErrorResponseHandler(errorResponseHandler).withInput(stopStreamEncryptionRequest));
    }

    /**
     * Invokes the UpdateShardCount operation asynchronously.
     *
     * @param updateShardCountRequest
     * @return A Java Future containing the result of the UpdateShardCount operation returned by the service.<br/>
     * The CompletableFuture returned by this method can be completed exceptionally with the following
     * exceptions.
     * <ul>
     * <li>InvalidArgumentException</li>
     * <li>LimitExceededException</li>
     * <li>ResourceInUseException</li>
     * <li>ResourceNotFoundException</li>
     * <li>SdkException Base class for all exceptions that can be thrown by the SDK (both service and client).
     * Can be used for catch all scenarios.</li>
     * <li>SdkClientException If any client side error occurs such as an IO related failure, failure to get
     * credentials, etc.</li>
     * <li>KinesisException Base class for all service exceptions. Unknown exceptions will be thrown as an
     * instance of this type.</li>
     * </ul>
     * @sample KinesisAsyncClient.UpdateShardCount
     * @see <a href="http://docs.aws.amazon.com/goto/WebAPI/kinesis-2013-12-02/UpdateShardCount" target="_top">AWS API
     * Documentation</a>
     */
    @Override
    public CompletableFuture<UpdateShardCountResponse> updateShardCount(UpdateShardCountRequest updateShardCountRequest) {

        HttpResponseHandler<UpdateShardCountResponse> responseHandler = protocolFactory.createResponseHandler(
            new JsonOperationMetadata().withPayloadJson(true).withHasStreamingSuccessResponse(false),
            new UpdateShardCountResponseUnmarshaller());

        HttpResponseHandler<SdkServiceException> errorResponseHandler = createErrorResponseHandler();

        return clientHandler.execute(new ClientExecutionParams<UpdateShardCountRequest, UpdateShardCountResponse>()
                                         .withMarshaller(new UpdateShardCountRequestMarshaller(protocolFactory)).withResponseHandler(responseHandler)
                                         .withErrorResponseHandler(errorResponseHandler).withInput(updateShardCountRequest));
    }

    @Override
    public void close() {
        clientHandler.close();
    }

    private software.amazon.awssdk.core.protocol.json.SdkJsonProtocolFactory init() {
        return new SdkJsonProtocolFactory(new JsonClientMetadata()
                                              .withProtocolVersion("1.1")
                                              .withSupportsCbor(false)
                                              .withSupportsIon(false)
                                              .withBaseServiceExceptionClass(software.amazon.awssdk.services.kinesis.model.KinesisException.class)
                                              .addErrorMetadata(
                                                  new JsonErrorShapeMetadata().withErrorCode("InvalidArgumentException").withModeledClass(
                                                      InvalidArgumentException.class))
                                              .addErrorMetadata(
                                                  new JsonErrorShapeMetadata().withErrorCode("ResourceInUseException").withModeledClass(
                                                      ResourceInUseException.class))
                                              .addErrorMetadata(
                                                  new JsonErrorShapeMetadata().withErrorCode("KMSOptInRequired").withModeledClass(
                                                      KMSOptInRequiredException.class))
                                              .addErrorMetadata(
                                                  new JsonErrorShapeMetadata().withErrorCode("ResourceNotFoundException").withModeledClass(
                                                      ResourceNotFoundException.class))
                                              .addErrorMetadata(
                                                  new JsonErrorShapeMetadata().withErrorCode("ExpiredIteratorException").withModeledClass(
                                                      ExpiredIteratorException.class))
                                              .addErrorMetadata(
                                                  new JsonErrorShapeMetadata().withErrorCode("KMSAccessDeniedException").withModeledClass(
                                                      KMSAccessDeniedException.class))
                                              .addErrorMetadata(
                                                  new JsonErrorShapeMetadata().withErrorCode("KMSInvalidStateException").withModeledClass(
                                                      KMSInvalidStateException.class))
                                              .addErrorMetadata(
                                                  new JsonErrorShapeMetadata().withErrorCode("KMSDisabledException").withModeledClass(
                                                      KMSDisabledException.class))
                                              .addErrorMetadata(
                                                  new JsonErrorShapeMetadata().withErrorCode("KMSNotFoundException").withModeledClass(
                                                      KMSNotFoundException.class))
                                              .addErrorMetadata(
                                                  new JsonErrorShapeMetadata().withErrorCode("ProvisionedThroughputExceededException").withModeledClass(
                                                      ProvisionedThroughputExceededException.class))
                                              .addErrorMetadata(
                                                  new JsonErrorShapeMetadata().withErrorCode("KMSThrottlingException").withModeledClass(
                                                      KMSThrottlingException.class))
                                              .addErrorMetadata(
                                                  new JsonErrorShapeMetadata().withErrorCode("ExpiredNextTokenException").withModeledClass(
                                                      ExpiredNextTokenException.class))
                                              .addErrorMetadata(
                                                  new JsonErrorShapeMetadata().withErrorCode("LimitExceededException").withModeledClass(
                                                      LimitExceededException.class)));
    }

    private HttpResponseHandler<SdkServiceException> createErrorResponseHandler() {
        return protocolFactory.createErrorResponseHandler(new JsonErrorResponseMetadata());
    }
}
<|MERGE_RESOLUTION|>--- conflicted
+++ resolved
@@ -20,10 +20,6 @@
 import software.amazon.awssdk.awscore.config.AwsAsyncClientConfiguration;
 import software.amazon.awssdk.core.client.AsyncClientHandler;
 import software.amazon.awssdk.core.client.ClientExecutionParams;
-<<<<<<< HEAD
-import software.amazon.awssdk.core.exception.SdkClientException;
-=======
->>>>>>> 5e56f118
 import software.amazon.awssdk.core.exception.SdkServiceException;
 import software.amazon.awssdk.core.flow.FlowResponseTransformer;
 import software.amazon.awssdk.core.flow.UnmarshallingFlowAsyncResponseTransformer;
@@ -88,10 +84,6 @@
 import software.amazon.awssdk.services.kinesis.model.PutRecordResponse;
 import software.amazon.awssdk.services.kinesis.model.PutRecordsRequest;
 import software.amazon.awssdk.services.kinesis.model.PutRecordsResponse;
-<<<<<<< HEAD
-import software.amazon.awssdk.services.kinesis.model.SubscribeToShardEvent;
-=======
->>>>>>> 5e56f118
 import software.amazon.awssdk.services.kinesis.model.RegisterStreamConsumerRequest;
 import software.amazon.awssdk.services.kinesis.model.RegisterStreamConsumerResponse;
 import software.amazon.awssdk.services.kinesis.model.RemoveTagsFromStreamRequest;
@@ -153,10 +145,6 @@
 import software.amazon.awssdk.services.kinesis.transform.PutRecordResponseUnmarshaller;
 import software.amazon.awssdk.services.kinesis.transform.PutRecordsRequestMarshaller;
 import software.amazon.awssdk.services.kinesis.transform.PutRecordsResponseUnmarshaller;
-<<<<<<< HEAD
-import software.amazon.awssdk.services.kinesis.transform.SubscribeToShardEventUnmarshaller;
-=======
->>>>>>> 5e56f118
 import software.amazon.awssdk.services.kinesis.transform.RegisterStreamConsumerRequestMarshaller;
 import software.amazon.awssdk.services.kinesis.transform.RegisterStreamConsumerResponseUnmarshaller;
 import software.amazon.awssdk.services.kinesis.transform.RemoveTagsFromStreamRequestMarshaller;
@@ -228,256 +216,27 @@
 
     public <ReturnT> CompletableFuture<ReturnT> subscribeToShard(SubscribeToShardRequest subscribeToShardRequest,
                                                                  FlowResponseTransformer<SubscribeToShardResponse, SubscribeToShardEvent, ReturnT> flowResponseHandler) {
-<<<<<<< HEAD
-=======
-
->>>>>>> 5e56f118
+
         HttpResponseHandler<SubscribeToShardResponse> responseHandler = protocolFactory.createResponseHandler(
             new JsonOperationMetadata()
                 .withPayloadJson(false)
                 .withHasStreamingSuccessResponse(true),
             new SubscribeToShardResponseUnmarshaller());
 
-<<<<<<< HEAD
-        HttpResponseHandler<SdkServiceException> errorResponseHandler = createErrorResponseHandler();
-
-        AtomicReference<Subscriber<? super SubscribeToShardEvent>> subscriberRef = new AtomicReference<>();
-        flowResponseHandler.onStream(new FlowPublisher<SubscribeToShardEvent>() {
-            @Override
-            public void subscribe(Subscriber<? super SubscribeToShardEvent> subscriber) {
-                subscriberRef.set(subscriber);
-                subscriber.onSubscribe(new Subscription() {
-                    @Override
-                    public void request(long l) {
-                        // TODO backpressure
-                    }
-
-                    @Override
-                    public void cancel() {
-                        // TODO cancel;
-                    }
-                });
-            }
-        });
+        HttpResponseHandler<SubscribeToShardEvent> eventResponseHandler = protocolFactory.createResponseHandler(
+            new JsonOperationMetadata()
+                .withPayloadJson(true)
+                .withHasStreamingSuccessResponse(false),
+            new SubscribeToShardEventUnmarshaller());
+
+        HttpResponseHandler<SdkServiceException> errorResponseHandler = createErrorResponseHandler();
+
         return clientHandler.execute(new ClientExecutionParams<SubscribeToShardRequest, SubscribeToShardResponse>()
                                          .withMarshaller(new SubscribeToShardRequestMarshaller(protocolFactory))
                                          .withResponseHandler(responseHandler)
                                          .withErrorResponseHandler(errorResponseHandler)
-                                         .withInput(subscribeToShardRequest), new AsyncResponseTransformer<SubscribeToShardResponse, ReturnT>() {
-            MessageDecoder decoder;
-
-            @Override
-            public void responseReceived(SubscribeToShardResponse response) {
-                decoder = new MessageDecoder(m -> {
-                    if (m.getHeaders().get(":event-type").getString().equals("initial-response")) {
-                        // TODO unmarshall initial response and call responseRecieved.
-                        flowResponseHandler.responseReceived(response);
-                    } else {
-                        // TODO unmarshall
-                        try {
-                            subscriberRef.get().onNext(new SubscribeToShardEventUnmarshaller().unmarshall(
-                                protocolFactory.createJsonUnmarshallerContext(adaptMessageToResponse(m))));
-                        } catch (Exception e) {
-                            e.printStackTrace();
-                        }
-                    }
-                });
-            }
-
-            @Override
-            public void onStream(Publisher<ByteBuffer> publisher) {
-                publisher.subscribe(new Subscriber<ByteBuffer>() {
-                    @Override
-                    public void onSubscribe(Subscription subscription) {
-                        subscription.request(Long.MAX_VALUE);
-                    }
-
-                    @Override
-                    public void onNext(ByteBuffer buffer) {
-                        decoder.feed(BinaryUtils.copyBytesFrom(buffer));
-                    }
-
-                    @Override
-                    public void onError(Throwable throwable) {
-                        // TODO do we need to do anything here?
-                    }
-
-                    @Override
-                    public void onComplete() {
-                        // TODO do we need to do anything here?
-                    }
-                });
-            }
-
-            @Override
-            public void exceptionOccurred(Throwable throwable) {
-                flowResponseHandler.exceptionOccurred(throwable);
-            }
-
-            @Override
-            public ReturnT complete() {
-                return flowResponseHandler.complete();
-            }
-        });
-    }
-
-    public <ReturnT> CompletableFuture<ReturnT> subscribeToShard2(SubscribeToShardRequest subscribeToShardRequest,
-                                                                  FlowResponseTransformer<SubscribeToShardResponse, SubscribeToShardEvent, ReturnT> flowResponseHandler) {
-        HttpResponseHandler<SubscribeToShardResponse> responseHandler = protocolFactory.createResponseHandler(
-=======
-        HttpResponseHandler<SubscribeToShardEvent> eventResponseHandler = protocolFactory.createResponseHandler(
->>>>>>> 5e56f118
-            new JsonOperationMetadata()
-                .withPayloadJson(true)
-                .withHasStreamingSuccessResponse(false),
-            new SubscribeToShardEventUnmarshaller());
-
-        HttpResponseHandler<SdkServiceException> errorResponseHandler = createErrorResponseHandler();
-
-        return clientHandler.execute(new ClientExecutionParams<SubscribeToShardRequest, SubscribeToShardResponse>()
-                                         .withMarshaller(new SubscribeToShardRequestMarshaller(protocolFactory))
-                                         .withResponseHandler(responseHandler)
-                                         .withErrorResponseHandler(errorResponseHandler)
-<<<<<<< HEAD
-                                         .withInput(subscribeToShardRequest), new AsyncResponseTransformer<SubscribeToShardResponse, ReturnT>() {
-            MessageDecoder decoder;
-            SubscribeToShardResponse response;
-
-            @Override
-            public void responseReceived(SubscribeToShardResponse response) {
-                this.response = response;
-            }
-
-            @Override
-            public void onStream(Publisher<ByteBuffer> publisher) {
-                AtomicReference<Subscription> dataSubscription = new AtomicReference<>();
-                AtomicReference<Subscriber<? super SubscribeToShardEvent>> subscriberRef = new AtomicReference<>();
-                AtomicLong remainingDemand = new AtomicLong(0);
-                AtomicLong remainingDataDemand = new AtomicLong(0);
-                flowResponseHandler.onStream(new FlowPublisher<SubscribeToShardEvent>() {
-                    @Override
-                    public void subscribe(Subscriber<? super SubscribeToShardEvent> subscriber) {
-                        subscriberRef.set(subscriber);
-                        subscriber.onSubscribe(new Subscription() {
-                            @Override
-                            public void request(long l) {
-                                // TODO backpressure
-                                dataSubscription.get().request(l);
-                                remainingDataDemand.addAndGet(l);
-                                remainingDemand.addAndGet(l);
-                            }
-
-                            @Override
-                            public void cancel() {
-                                dataSubscription.get().cancel();
-                            }
-                        });
-                    }
-                });
-                decoder = new MessageDecoder(m -> {
-                    if (m.getHeaders().get(":event-type").getString().equals("initial-response")) {
-                        // TODO unmarshall initial response and call responseRecieved.
-                        flowResponseHandler.responseReceived(response);
-                    } else {
-                        try {
-                            remainingDemand.decrementAndGet();
-                            subscriberRef.get().onNext(new SubscribeToShardEventUnmarshaller().unmarshall(
-                                protocolFactory.createJsonUnmarshallerContext(adaptMessageToResponse(m))));
-                        } catch (Exception e) {
-                            throw new SdkClientException(e);
-                        }
-                    }
-                });
-                publisher.subscribe(new Subscriber<ByteBuffer>() {
-                    private Subscription subscription;
-                    @Override
-                    public void onSubscribe(Subscription subscription) {
-                        this.subscription = subscription;
-                        this.subscription.request(Long.MAX_VALUE);
-                    }
-
-                    @Override
-                    public void onNext(ByteBuffer buffer) {
-                        decoder.feed(BinaryUtils.copyBytesFrom(buffer));
-                        if (remainingDataDemand.decrementAndGet() == 0 && remainingDataDemand.get() > 0) {
-                            // TODO should we request more?
-                            this.subscription.request(1);
-                        }
-                    }
-
-                    @Override
-                    public void onError(Throwable throwable) {
-                        // TODO do we need to do anything here?
-                    }
-
-                    @Override
-                    public void onComplete() {
-                        // TODO do we need to do anything here?
-                    }
-                });
-            }
-
-            @Override
-            public void exceptionOccurred(Throwable throwable) {
-                flowResponseHandler.exceptionOccurred(throwable);
-            }
-
-            @Override
-            public ReturnT complete() {
-                return flowResponseHandler.complete();
-            }
-        });
-    }
-
-    public ResponseIterator<SubscribeToShardResponse, SubscribeToShardEvent> subscribeToShardBlocking(SubscribeToShardRequest request) {
-        AtomicReference<SubscribeToShardResponse> responseRef = new AtomicReference<>();
-        AtomicReference<SubscriberIterator<SubscribeToShardEvent>> iteratorRef = new AtomicReference<>();
-        CompletableFuture<FlowPublisher<SubscribeToShardEvent>> publisherFuture = new CompletableFuture<>();
-        subscribeToShard(request, new FlowResponseTransformer<SubscribeToShardResponse, SubscribeToShardEvent, Void>() {
-            @Override
-            public void responseReceived(SubscribeToShardResponse r) {
-                responseRef.set(r);
-            }
-
-            @Override
-            public void onStream(FlowPublisher<SubscribeToShardEvent> publisher) {
-                // TODO don't like the cast here
-                iteratorRef.set((SubscriberIterator<SubscribeToShardEvent>) publisher.toBlocking());
-                publisherFuture.complete(publisher);
-            }
-
-            @Override
-            public void exceptionOccurred(Throwable throwable) {
-                publisherFuture.completeExceptionally(throwable);
-                if (iteratorRef.get() != null) {
-                    iteratorRef.get().onError(throwable);
-                }
-            }
-
-            @Override
-            public Void complete() {
-                if (iteratorRef.get() != null) {
-                    iteratorRef.get().onComplete();
-                }
-                return null;
-            }
-        });
-        return publisherFuture
-            .thenApply(i -> new ResponseIterator(iteratorRef.get(), responseRef.get()))
-            .join();
-    }
-
-    private HttpResponse adaptMessageToResponse(Message m) {
-        HttpResponse response = new HttpResponse(null);
-        response.setContent(new ByteArrayInputStream(m.getPayload()));
-        m.getHeaders().forEach((k, v) -> {
-            response.addHeader(k, v.getString());
-        });
-        return response;
-=======
                                          .withInput(subscribeToShardRequest),
                                      new UnmarshallingFlowAsyncResponseTransformer<>(flowResponseHandler, eventResponseHandler));
->>>>>>> 5e56f118
     }
 
     /**
