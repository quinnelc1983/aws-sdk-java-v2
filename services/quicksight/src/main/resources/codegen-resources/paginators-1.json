{
  "pagination": {
    "DescribeFolderPermissions": {
      "input_token": "NextToken",
      "output_token": "NextToken",
      "limit_key": "MaxResults",
      "result_key": "Permissions"
    },
    "DescribeFolderResolvedPermissions": {
      "input_token": "NextToken",
      "output_token": "NextToken",
      "limit_key": "MaxResults",
      "result_key": "Permissions"
    },
    "ListAnalyses": {
      "input_token": "NextToken",
      "output_token": "NextToken",
      "limit_key": "MaxResults",
      "result_key": "AnalysisSummaryList"
    },
    "ListAssetBundleExportJobs": {
      "input_token": "NextToken",
      "output_token": "NextToken",
      "limit_key": "MaxResults",
      "result_key": "AssetBundleExportJobSummaryList"
    },
    "ListAssetBundleImportJobs": {
      "input_token": "NextToken",
      "output_token": "NextToken",
      "limit_key": "MaxResults",
      "result_key": "AssetBundleImportJobSummaryList"
    },
    "ListDashboardVersions": {
      "input_token": "NextToken",
      "output_token": "NextToken",
      "limit_key": "MaxResults",
      "result_key": "DashboardVersionSummaryList"
    },
    "ListDashboards": {
      "input_token": "NextToken",
      "output_token": "NextToken",
      "limit_key": "MaxResults",
      "result_key": "DashboardSummaryList"
    },
    "ListDataSets": {
      "input_token": "NextToken",
      "output_token": "NextToken",
      "limit_key": "MaxResults",
      "result_key": "DataSetSummaries"
    },
    "ListDataSources": {
      "input_token": "NextToken",
      "output_token": "NextToken",
      "limit_key": "MaxResults",
      "result_key": "DataSources"
    },
<<<<<<< HEAD
=======
    "ListFolderMembers": {
      "input_token": "NextToken",
      "output_token": "NextToken",
      "limit_key": "MaxResults",
      "result_key": "FolderMemberList"
    },
    "ListFolders": {
      "input_token": "NextToken",
      "output_token": "NextToken",
      "limit_key": "MaxResults",
      "result_key": "FolderSummaryList"
    },
>>>>>>> 233668bc
    "ListGroupMemberships": {
      "input_token": "NextToken",
      "output_token": "NextToken",
      "limit_key": "MaxResults",
      "result_key": "GroupMemberList"
    },
    "ListGroups": {
      "input_token": "NextToken",
      "output_token": "NextToken",
      "limit_key": "MaxResults",
      "result_key": "GroupList"
    },
    "ListIAMPolicyAssignments": {
      "input_token": "NextToken",
      "output_token": "NextToken",
      "limit_key": "MaxResults",
      "result_key": "IAMPolicyAssignments"
    },
    "ListIAMPolicyAssignmentsForUser": {
      "input_token": "NextToken",
      "output_token": "NextToken",
      "limit_key": "MaxResults",
      "result_key": "ActiveAssignments"
    },
    "ListIngestions": {
      "input_token": "NextToken",
      "output_token": "NextToken",
      "limit_key": "MaxResults",
      "result_key": "Ingestions"
    },
    "ListNamespaces": {
      "input_token": "NextToken",
      "output_token": "NextToken",
      "limit_key": "MaxResults",
      "result_key": "Namespaces"
    },
    "ListTemplateAliases": {
      "input_token": "NextToken",
      "output_token": "NextToken",
      "limit_key": "MaxResults",
      "result_key": "TemplateAliasList"
    },
    "ListTemplateVersions": {
      "input_token": "NextToken",
      "output_token": "NextToken",
      "limit_key": "MaxResults",
      "result_key": "TemplateVersionSummaryList"
    },
    "ListTemplates": {
      "input_token": "NextToken",
      "output_token": "NextToken",
      "limit_key": "MaxResults",
      "result_key": "TemplateSummaryList"
    },
    "ListThemeVersions": {
      "input_token": "NextToken",
      "output_token": "NextToken",
      "limit_key": "MaxResults",
      "result_key": "ThemeVersionSummaryList"
    },
    "ListThemes": {
      "input_token": "NextToken",
      "output_token": "NextToken",
      "limit_key": "MaxResults",
      "result_key": "ThemeSummaryList"
    },
    "ListTopics": {
      "input_token": "NextToken",
      "output_token": "NextToken",
      "limit_key": "MaxResults"
    },
    "ListUserGroups": {
      "input_token": "NextToken",
      "output_token": "NextToken",
      "limit_key": "MaxResults",
      "result_key": "GroupList"
    },
    "ListUsers": {
      "input_token": "NextToken",
      "output_token": "NextToken",
      "limit_key": "MaxResults",
      "result_key": "UserList"
    },
    "ListVPCConnections": {
      "input_token": "NextToken",
      "output_token": "NextToken",
      "limit_key": "MaxResults"
    },
    "SearchAnalyses": {
      "input_token": "NextToken",
      "output_token": "NextToken",
      "limit_key": "MaxResults",
      "result_key": "AnalysisSummaryList"
    },
    "SearchDashboards": {
      "input_token": "NextToken",
      "output_token": "NextToken",
      "limit_key": "MaxResults",
      "result_key": "DashboardSummaryList"
    },
    "SearchDataSets": {
      "input_token": "NextToken",
      "output_token": "NextToken",
      "limit_key": "MaxResults",
      "result_key": "DataSetSummaries"
    },
    "SearchDataSources": {
      "input_token": "NextToken",
      "output_token": "NextToken",
      "limit_key": "MaxResults",
      "result_key": "DataSourceSummaries"
    },
<<<<<<< HEAD
=======
    "SearchFolders": {
      "input_token": "NextToken",
      "output_token": "NextToken",
      "limit_key": "MaxResults",
      "result_key": "FolderSummaryList"
    },
>>>>>>> 233668bc
    "SearchGroups": {
      "input_token": "NextToken",
      "output_token": "NextToken",
      "limit_key": "MaxResults",
      "result_key": "GroupList"
    }
  }
}<|MERGE_RESOLUTION|>--- conflicted
+++ resolved
@@ -54,8 +54,6 @@
       "limit_key": "MaxResults",
       "result_key": "DataSources"
     },
-<<<<<<< HEAD
-=======
     "ListFolderMembers": {
       "input_token": "NextToken",
       "output_token": "NextToken",
@@ -68,7 +66,6 @@
       "limit_key": "MaxResults",
       "result_key": "FolderSummaryList"
     },
->>>>>>> 233668bc
     "ListGroupMemberships": {
       "input_token": "NextToken",
       "output_token": "NextToken",
@@ -181,15 +178,12 @@
       "limit_key": "MaxResults",
       "result_key": "DataSourceSummaries"
     },
-<<<<<<< HEAD
-=======
     "SearchFolders": {
       "input_token": "NextToken",
       "output_token": "NextToken",
       "limit_key": "MaxResults",
       "result_key": "FolderSummaryList"
     },
->>>>>>> 233668bc
     "SearchGroups": {
       "input_token": "NextToken",
       "output_token": "NextToken",
