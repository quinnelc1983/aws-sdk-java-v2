--- conflicted
+++ resolved
@@ -754,12 +754,8 @@
       "type":"string",
       "max":64,
       "min":1,
-<<<<<<< HEAD
-      "pattern":"^.+@(?:(?:(?!-)[A-Za-z0-9-]{1,62})?[A-Za-z0-9]{1}\\.)+[A-Za-z]{2,63}$"
-=======
       "pattern":"^.+@(?:(?:(?!-)[A-Za-z0-9-]{1,62})?[A-Za-z0-9]{1}\\.)+[A-Za-z]{2,63}$",
       "sensitive":true
->>>>>>> 233668bc
     },
     "EmailMessage":{
       "type":"string",
