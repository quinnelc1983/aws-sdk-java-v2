{
    "underscoresInNameBehavior": "ALLOW",
<<<<<<< HEAD
    "useSraAuth": true
=======
    "useSraAuth": true,
    "enableGenerateCompiledEndpointRules": true

>>>>>>> 012a8ac6
}<|MERGE_RESOLUTION|>--- conflicted
+++ resolved
@@ -1,10 +1,6 @@
 {
     "underscoresInNameBehavior": "ALLOW",
-<<<<<<< HEAD
-    "useSraAuth": true
-=======
     "useSraAuth": true,
     "enableGenerateCompiledEndpointRules": true
 
->>>>>>> 012a8ac6
 }