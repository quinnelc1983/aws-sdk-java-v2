/*
 * Copyright Amazon.com, Inc. or its affiliates. All Rights Reserved.
 *
 * Licensed under the Apache License, Version 2.0 (the "License").
 * You may not use this file except in compliance with the License.
 * A copy of the License is located at
 *
 *  http://aws.amazon.com/apache2.0
 *
 * or in the "license" file accompanying this file. This file is distributed
 * on an "AS IS" BASIS, WITHOUT WARRANTIES OR CONDITIONS OF ANY KIND, either
 * express or implied. See the License for the specific language governing
 * permissions and limitations under the License.
 */

package software.amazon.awssdk.services.s3.internal.crt;


import static org.assertj.core.api.Assertions.assertThat;
import static org.assertj.core.api.Assertions.assertThatThrownBy;
import static org.mockito.ArgumentMatchers.any;
import static org.mockito.Mockito.times;
import static org.mockito.Mockito.verify;
import static org.mockito.Mockito.when;

import java.nio.ByteBuffer;
import java.nio.charset.StandardCharsets;
import java.util.concurrent.CompletableFuture;
import java.util.concurrent.TimeUnit;
import org.junit.Before;
import org.junit.Test;
import org.junit.runner.RunWith;
import org.mockito.ArgumentCaptor;
import org.mockito.Mock;
import org.mockito.Mockito;
import org.mockito.junit.MockitoJUnitRunner;
import org.reactivestreams.Publisher;
import software.amazon.awssdk.core.async.DrainingSubscriber;
import software.amazon.awssdk.core.exception.SdkClientException;
import software.amazon.awssdk.crt.http.HttpHeader;
import software.amazon.awssdk.crt.s3.S3FinishedResponseContext;
import software.amazon.awssdk.crt.s3.S3MetaRequest;
import software.amazon.awssdk.http.SdkHttpResponse;
import software.amazon.awssdk.http.async.SdkAsyncHttpResponseHandler;

@RunWith(MockitoJUnitRunner.class)
public class S3CrtResponseHandlerAdapterTest {
    private S3CrtResponseHandlerAdapter responseHandlerAdapter;

    private TestResponseHandler sdkResponseHandler;

    @Mock
    private S3FinishedResponseContext context;

    @Mock
<<<<<<< HEAD
    private S3FinishedResponseContext context;

    @Mock
=======
>>>>>>> ddb9c244
    private S3MetaRequest s3MetaRequest;
    private CompletableFuture<Void> future;

    @Before
    public void setup() {
        future = new CompletableFuture<>();
        sdkResponseHandler = new TestResponseHandler();
        responseHandlerAdapter = new S3CrtResponseHandlerAdapter(future,
<<<<<<< HEAD
                                                                 sdkResponseHandler,
                                                                 crtDataPublisher);
=======
                                                                 sdkResponseHandler);
>>>>>>> ddb9c244

        responseHandlerAdapter.metaRequest(s3MetaRequest);
    }

    @Test
    public void successfulResponse_shouldCompleteFutureSuccessfully() throws Exception {
        HttpHeader[] httpHeaders = new HttpHeader[2];
        httpHeaders[0] = new HttpHeader("foo", "1");
        httpHeaders[1] = new HttpHeader("bar", "2");

        int statusCode = 200;
        responseHandlerAdapter.onResponseHeaders(statusCode, httpHeaders);

        SdkHttpResponse actualSdkHttpResponse = sdkResponseHandler.sdkHttpResponse;
        assertThat(actualSdkHttpResponse.statusCode()).isEqualTo(statusCode);
        assertThat(actualSdkHttpResponse.firstMatchingHeader("foo")).contains("1");
        assertThat(actualSdkHttpResponse.firstMatchingHeader("bar")).contains("2");
        stubOnResponseBody();

        responseHandlerAdapter.onFinished(stubResponseContext(0, 0, null));
        future.get(5, TimeUnit.SECONDS);
        assertThat(future).isCompleted();
<<<<<<< HEAD
=======
        verify(s3MetaRequest, times(2)).incrementReadWindow(11L);
>>>>>>> ddb9c244
        verify(s3MetaRequest).close();
    }

    @Test
    public void nullByteBuffer_shouldCompleteFutureExceptionally() {
        HttpHeader[] httpHeaders = new HttpHeader[2];
        httpHeaders[0] = new HttpHeader("foo", "1");
        httpHeaders[1] = new HttpHeader("bar", "2");

        int statusCode = 200;
        responseHandlerAdapter.onResponseHeaders(statusCode, httpHeaders);
        responseHandlerAdapter.onResponseBody(null, 0, 0);

<<<<<<< HEAD
        ArgumentCaptor<SdkHttpResponse> argumentCaptor = ArgumentCaptor.forClass(SdkHttpResponse.class);
        verify(sdkResponseHandler).onHeaders(argumentCaptor.capture());

        ArgumentCaptor<Exception> exceptionArgumentCaptor = ArgumentCaptor.forClass(Exception.class);
        verify(crtDataPublisher).notifyError(exceptionArgumentCaptor.capture());
        verify(sdkResponseHandler).onError(exceptionArgumentCaptor.capture());

        Exception actualException = exceptionArgumentCaptor.getValue();
=======
        Throwable actualException = sdkResponseHandler.error;
>>>>>>> ddb9c244
        assertThat(actualException).isInstanceOf(IllegalStateException.class).hasMessageContaining("ByteBuffer delivered is "
                                                                                                   + "null");
        assertThat(future).isCompletedExceptionally();
        verify(s3MetaRequest).close();
    }

    @Test
    public void errorResponse_shouldCompleteFutureSuccessfully() {
        int statusCode = 400;
        responseHandlerAdapter.onResponseHeaders(statusCode, new HttpHeader[0]);

        SdkHttpResponse actualSdkHttpResponse = sdkResponseHandler.sdkHttpResponse;
        assertThat(actualSdkHttpResponse.statusCode()).isEqualTo(400);
        assertThat(actualSdkHttpResponse.headers()).isEmpty();

        byte[] errorPayload = "errorResponse".getBytes(StandardCharsets.UTF_8);
        stubOnResponseBody();

        responseHandlerAdapter.onFinished(stubResponseContext(1, statusCode, errorPayload));

        assertThat(future).isCompleted();
        verify(s3MetaRequest).close();
    }

    @Test
    public void requestFailed_shouldCompleteFutureExceptionally() {

        responseHandlerAdapter.onFinished(stubResponseContext(1, 0, null));
        Throwable actualException = sdkResponseHandler.error;
        String message = "Failed to send the request";
        assertThat(actualException).isInstanceOf(SdkClientException.class).hasMessageContaining(message);
        assertThat(future).isCompletedExceptionally();
<<<<<<< HEAD
=======
        assertThatThrownBy(() -> future.join()).hasRootCauseInstanceOf(SdkClientException.class).hasMessageContaining(message);
>>>>>>> ddb9c244
        verify(s3MetaRequest).close();
    }

    private S3FinishedResponseContext stubResponseContext(int errorCode, int responseStatus, byte[] errorPayload) {
        Mockito.reset(context);
        when(context.getErrorCode()).thenReturn(errorCode);
        when(context.getResponseStatus()).thenReturn(responseStatus);
        when(context.getErrorPayload()).thenReturn(errorPayload);
        return context;
    }

    private void stubOnResponseBody() {
        responseHandlerAdapter.onResponseBody(ByteBuffer.wrap("helloworld1".getBytes()), 1, 2);
        responseHandlerAdapter.onResponseBody(ByteBuffer.wrap("helloworld2".getBytes()), 1, 2);
    }

    private static final class TestResponseHandler implements SdkAsyncHttpResponseHandler {
        private SdkHttpResponse sdkHttpResponse;
        private Throwable error;
        @Override
        public void onHeaders(SdkHttpResponse headers) {
            this.sdkHttpResponse = headers;
        }

        @Override
        public void onStream(Publisher<ByteBuffer> stream) {
            stream.subscribe(new DrainingSubscriber<>());
        }

        @Override
        public void onError(Throwable error) {
            this.error = error;
        }
    }
}<|MERGE_RESOLUTION|>--- conflicted
+++ resolved
@@ -53,12 +53,6 @@
     private S3FinishedResponseContext context;
 
     @Mock
-<<<<<<< HEAD
-    private S3FinishedResponseContext context;
-
-    @Mock
-=======
->>>>>>> ddb9c244
     private S3MetaRequest s3MetaRequest;
     private CompletableFuture<Void> future;
 
@@ -67,12 +61,7 @@
         future = new CompletableFuture<>();
         sdkResponseHandler = new TestResponseHandler();
         responseHandlerAdapter = new S3CrtResponseHandlerAdapter(future,
-<<<<<<< HEAD
-                                                                 sdkResponseHandler,
-                                                                 crtDataPublisher);
-=======
                                                                  sdkResponseHandler);
->>>>>>> ddb9c244
 
         responseHandlerAdapter.metaRequest(s3MetaRequest);
     }
@@ -95,10 +84,7 @@
         responseHandlerAdapter.onFinished(stubResponseContext(0, 0, null));
         future.get(5, TimeUnit.SECONDS);
         assertThat(future).isCompleted();
-<<<<<<< HEAD
-=======
         verify(s3MetaRequest, times(2)).incrementReadWindow(11L);
->>>>>>> ddb9c244
         verify(s3MetaRequest).close();
     }
 
@@ -112,18 +98,7 @@
         responseHandlerAdapter.onResponseHeaders(statusCode, httpHeaders);
         responseHandlerAdapter.onResponseBody(null, 0, 0);
 
-<<<<<<< HEAD
-        ArgumentCaptor<SdkHttpResponse> argumentCaptor = ArgumentCaptor.forClass(SdkHttpResponse.class);
-        verify(sdkResponseHandler).onHeaders(argumentCaptor.capture());
-
-        ArgumentCaptor<Exception> exceptionArgumentCaptor = ArgumentCaptor.forClass(Exception.class);
-        verify(crtDataPublisher).notifyError(exceptionArgumentCaptor.capture());
-        verify(sdkResponseHandler).onError(exceptionArgumentCaptor.capture());
-
-        Exception actualException = exceptionArgumentCaptor.getValue();
-=======
         Throwable actualException = sdkResponseHandler.error;
->>>>>>> ddb9c244
         assertThat(actualException).isInstanceOf(IllegalStateException.class).hasMessageContaining("ByteBuffer delivered is "
                                                                                                    + "null");
         assertThat(future).isCompletedExceptionally();
@@ -156,10 +131,7 @@
         String message = "Failed to send the request";
         assertThat(actualException).isInstanceOf(SdkClientException.class).hasMessageContaining(message);
         assertThat(future).isCompletedExceptionally();
-<<<<<<< HEAD
-=======
         assertThatThrownBy(() -> future.join()).hasRootCauseInstanceOf(SdkClientException.class).hasMessageContaining(message);
->>>>>>> ddb9c244
         verify(s3MetaRequest).close();
     }
 
