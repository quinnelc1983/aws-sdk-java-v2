--- conflicted
+++ resolved
@@ -49,10 +49,7 @@
 import software.amazon.awssdk.services.s3.model.UploadPartCopyRequest;
 import software.amazon.awssdk.services.s3.model.UploadPartCopyResponse;
 import software.amazon.awssdk.utils.CompletableFutureUtils;
-<<<<<<< HEAD
-
-=======
->>>>>>> 85a1fd71
+
 class CopyObjectHelperTest {
 
     private static final String SOURCE_BUCKET = "source";
@@ -60,26 +57,16 @@
     private static final String DESTINATION_BUCKET = "destination";
     private static final String DESTINATION_KEY = "destinationKey";
     private static final String MULTIPART_ID = "multipartId";
-
+    private static final long UPLOAD_THRESHOLD = 2048L;
     private static final Long PART_SIZE_BYTES = 1024L;
+
     private S3AsyncClient s3AsyncClient;
     private CopyObjectHelper copyHelper;
-
-<<<<<<< HEAD
-    private static final long UPLOAD_THRESHOLD = 2048L;
-=======
-    private static final long PART_SIZE = 1024L;
-    private static final long UPLOAD_THRESHOLD = PART_SIZE * 2;
->>>>>>> 85a1fd71
 
     @BeforeEach
     public void setUp() {
         s3AsyncClient = Mockito.mock(S3AsyncClient.class);
-<<<<<<< HEAD
         copyHelper = new CopyObjectHelper(s3AsyncClient, PART_SIZE_BYTES, UPLOAD_THRESHOLD);
-=======
-        copyHelper = new CopyObjectHelper(s3AsyncClient, PART_SIZE, UPLOAD_THRESHOLD);
->>>>>>> 85a1fd71
     }
 
     @Test
