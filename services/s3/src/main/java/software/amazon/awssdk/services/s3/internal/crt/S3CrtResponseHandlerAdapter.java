--- conflicted
+++ resolved
@@ -65,13 +65,6 @@
     @Override
     public int onResponseBody(ByteBuffer bodyBytesIn, long objectRangeStart, long objectRangeEnd) {
         if (bodyBytesIn == null) {
-<<<<<<< HEAD
-            notifyError(new IllegalStateException("ByteBuffer delivered is null"));
-            metaRequest.close();
-        }
-        publisher.deliverData(bodyBytesIn);
-        // Returning 0 to disable flow control because it is enforced in publisher
-=======
             failResponseHandlerAndFuture(new IllegalStateException("ByteBuffer delivered is null"));
             return 0;
         }
@@ -88,13 +81,11 @@
         });
 
         // Returning 0 to disable flow control because we manually increase read window above
->>>>>>> ddb9c244
         return 0;
     }
 
     @Override
     public void onFinished(S3FinishedResponseContext context) {
-        metaRequest.close();
         int crtCode = context.getErrorCode();
         int responseStatus = context.getResponseStatus();
         byte[] errorPayload = context.getErrorPayload();
@@ -166,9 +157,5 @@
 
     public void metaRequest(S3MetaRequest s3MetaRequest) {
         metaRequest = s3MetaRequest;
-<<<<<<< HEAD
-        publisher.metaRequest(s3MetaRequest);
-=======
->>>>>>> ddb9c244
     }
 }