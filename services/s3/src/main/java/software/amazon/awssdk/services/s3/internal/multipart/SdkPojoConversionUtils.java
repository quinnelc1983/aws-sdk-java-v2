--- conflicted
+++ resolved
@@ -59,11 +59,7 @@
     public static UploadPartRequest toUploadPartRequest(PutObjectRequest putObjectRequest, int partNumber, String uploadId) {
 
         UploadPartRequest.Builder builder = UploadPartRequest.builder();
-<<<<<<< HEAD
-        setSdkFields(builder, putObjectRequest);
-=======
         setSdkFields(builder, putObjectRequest, PUT_OBJECT_REQUEST_TO_UPLOAD_PART_FIELDS_TO_IGNORE);
->>>>>>> 6411744f
         return builder.uploadId(uploadId).partNumber(partNumber).build();
     }
 
@@ -79,13 +75,6 @@
         CreateMultipartUploadRequest.Builder builder = CreateMultipartUploadRequest.builder();
         setSdkFields(builder, putObjectRequest);
         return builder.build();
-    }
-
-    public static CompleteMultipartUploadRequest toCompleteMultipartUploadRequest(PutObjectRequest putObjectRequest,
-                                                                                  String uploadId, CompletedPart[] parts) {
-        CompleteMultipartUploadRequest.Builder builder = CompleteMultipartUploadRequest.builder();
-        setSdkFields(builder, putObjectRequest);
-        return builder.uploadId(uploadId).multipartUpload(c -> c.parts(parts)).build();
     }
 
     public static HeadObjectRequest toHeadObjectRequest(CopyObjectRequest copyObjectRequest) {
