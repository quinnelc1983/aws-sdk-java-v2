--- conflicted
+++ resolved
@@ -115,8 +115,11 @@
                                   "An ARN was passed as a bucket parameter to an S3 operation, however it does not "
                                   + "appear to be a valid S3 access point ARN.");
 
-        URI accessPointUri = getUriForAccessPointResource(request, serviceConfiguration, arnRegion, clientPartitionMetadata,
-                                                          s3EndpointResource);
+        URI accessPointUri = getUriForAccessPointResource(request,
+                                                          serviceConfiguration,
+                                                          arnRegion,
+                                                          clientPartitionMetadata,
+                                                          s3EndpointResource, region);
         SdkHttpRequest httpRequest = request.toBuilder()
                                             .protocol(accessPointUri.getScheme())
                                             .host(accessPointUri.getHost())
@@ -140,10 +143,15 @@
                                                     S3Configuration serviceConfiguration,
                                                     String arnRegion,
                                                     PartitionMetadata clientPartitionMetadata,
-                                                    S3AccessPointResource s3EndpointResource) {
+                                                    S3AccessPointResource s3EndpointResource,
+                                                    Region region) {
 
         // DualstackEnabled considered false by default
         boolean dualstackEnabled = serviceConfiguration != null && serviceConfiguration.dualstackEnabled();
+        boolean fipsRegionProvided = isFipsRegionProvided(region.toString(), arnRegion,
+                                                          serviceConfiguration != null
+                                                          && serviceConfiguration.useArnRegionEnabled());
+
         String accountId = s3EndpointResource.accountId().orElseThrow(() -> new IllegalArgumentException(
             "An S3 access point ARN must have an account ID"));
         String accessPointName = s3EndpointResource.accessPointName();
@@ -153,6 +161,12 @@
             if (dualstackEnabled) {
                 throw new IllegalArgumentException("An Outpost Access Point ARN cannot be passed as a bucket parameter to an S3 "
                                                    + "operation if the S3 client has been configured with dualstack");
+            }
+
+            if (isFipsRegion(region.toString())) {
+                throw new IllegalArgumentException("An access point ARN cannot be passed as a bucket parameter to an S3"
+                                                   + " operation if the S3 client has been configured with a FIPS"
+                                                   + " enabled region.");
             }
 
             S3OutpostResource parentResource = (S3OutpostResource) s3EndpointResource.parentS3Resource().get();
@@ -168,7 +182,8 @@
         return S3AccessPointBuilder.create()
                                    .accessPointName(accessPointName)
                                    .accountId(accountId)
-                                   .region(arnRegion)
+                                   .fipsEnabled(fipsRegionProvided)
+                                   .region(removeFipsIfNeeded(arnRegion))
                                    .protocol(request.protocol())
                                    .domain(clientPartitionMetadata.dnsSuffix())
                                    .dualstackEnabled(dualstackEnabled)
@@ -223,46 +238,7 @@
                               + "partition: '%s'; client partition: '%s'.", s3Resource.partition().orElse(""),
                               clientPartition));
         }
-<<<<<<< HEAD
         return arnRegion;
-=======
-
-        S3AccessPointResource s3EndpointResource =
-            Validate.isInstanceOf(S3AccessPointResource.class, s3Resource,
-                                  "An ARN was passed as a bucket parameter to an S3 operation, however it does not "
-                                  + "appear to be a valid S3 access point ARN.");
-
-        // DualstackEnabled considered false by default
-        boolean dualstackEnabled = serviceConfiguration != null && serviceConfiguration.dualstackEnabled();
-        boolean fipsRegionProvided = isFipsRegionProvided(region.toString(), arnRegion,
-                                                          serviceConfiguration != null
-                                                          && serviceConfiguration.useArnRegionEnabled());
-
-        URI accessPointUri =
-            S3AccessPointBuilder.create()
-                                .accessPointName(s3EndpointResource.accessPointName())
-                                .accountId(
-                                    s3EndpointResource.accountId().orElseThrow(() -> new IllegalArgumentException(
-                                        "An S3 access point ARN must have an account ID")))
-                                .region(trimmedArnRegion)
-                                .protocol(request.protocol())
-                                .domain(clientPartitionMetadata.dnsSuffix())
-                                .dualstackEnabled(dualstackEnabled)
-                                .fipsEnabled(fipsRegionProvided)
-                                .toUri();
-
-        SdkHttpRequest httpRequest = request.toBuilder()
-                                            .protocol(accessPointUri.getScheme())
-                                            .host(accessPointUri.getHost())
-                                            .port(accessPointUri.getPort())
-                                            .encodedPath(key)
-                                            .build();
-
-        return ConfiguredS3SdkHttpRequest.builder()
-                                         .sdkHttpRequest(httpRequest)
-                                         .signingRegionModification(Region.of(arnRegion))
-                                         .build();
->>>>>>> 8c43876e
     }
 
     private static String removeFipsIfNeeded(String region) {
