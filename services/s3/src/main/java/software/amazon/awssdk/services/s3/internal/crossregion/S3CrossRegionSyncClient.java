/*
 * Copyright Amazon.com, Inc. or its affiliates. All Rights Reserved.
 *
 * Licensed under the Apache License, Version 2.0 (the "License").
 * You may not use this file except in compliance with the License.
 * A copy of the License is located at
 *
 *  http://aws.amazon.com/apache2.0
 *
 * or in the "license" file accompanying this file. This file is distributed
 * on an "AS IS" BASIS, WITHOUT WARRANTIES OR CONDITIONS OF ANY KIND, either
 * express or implied. See the License for the specific language governing
 * permissions and limitations under the License.
 */

package software.amazon.awssdk.services.s3.internal.crossregion;

<<<<<<< HEAD
import static software.amazon.awssdk.services.s3.internal.crossregion.utils.CrossRegionUtils.getBucketRegionFromException;
import static software.amazon.awssdk.services.s3.internal.crossregion.utils.CrossRegionUtils.isS3RedirectException;
import static software.amazon.awssdk.services.s3.internal.crossregion.utils.CrossRegionUtils.requestWithDecoratedEndpointProvider;

import java.util.Map;
=======
import static software.amazon.awssdk.services.s3.internal.crossregion.utils.CrossRegionUtils.updateUserAgentInConfig;

>>>>>>> f7e4188d
import java.util.Optional;
import java.util.concurrent.ConcurrentHashMap;
import java.util.function.Function;
import software.amazon.awssdk.annotations.SdkInternalApi;
import software.amazon.awssdk.regions.Region;
import software.amazon.awssdk.services.s3.DelegatingS3Client;
import software.amazon.awssdk.services.s3.S3Client;
import software.amazon.awssdk.services.s3.model.HeadBucketRequest;
import software.amazon.awssdk.services.s3.model.S3Exception;
import software.amazon.awssdk.services.s3.model.S3Request;

/**
 * Decorator S3 Sync client that will fetch the region name whenever there is Redirect 301 error due to cross region bucket
 * access.
 */
@SdkInternalApi
public final class S3CrossRegionSyncClient extends DelegatingS3Client {

    private final Map<String, Region> bucketToRegionCache = new ConcurrentHashMap<>();

    public S3CrossRegionSyncClient(S3Client s3Client) {
        super(s3Client);
    }

    private static <T extends S3Request> Optional<String> bucketNameFromRequest(T request) {
        return request.getValueForField("Bucket", String.class);
    }

    @Override
    protected <T extends S3Request, ReturnT> ReturnT invokeOperation(T request, Function<T, ReturnT> operation) {

<<<<<<< HEAD
        Optional<String> bucketRequest = bucketNameFromRequest(request);
        if (!bucketRequest.isPresent()) {
            return operation.apply(request);
        }
        String bucketName = bucketRequest.get();
        try {
            if (bucketToRegionCache.containsKey(bucketName)) {
                return operation.apply(
                    requestWithDecoratedEndpointProvider(request,
                                                         () -> bucketToRegionCache.get(bucketName),
                                                         serviceClientConfiguration().endpointProvider().get()));
            }
            return operation.apply(request);
        } catch (S3Exception exception) {
            if (isS3RedirectException(exception)) {
                updateCacheFromRedirectException(exception, bucketName);
                return operation.apply(
                    requestWithDecoratedEndpointProvider(
                        request,
                        () -> bucketToRegionCache.computeIfAbsent(bucketName, this::fetchBucketRegion),
                        serviceClientConfiguration().endpointProvider().get()));
=======
        Optional<String> bucket = request.getValueForField("Bucket", String.class);

        AwsRequestOverrideConfiguration overrideConfiguration = updateUserAgentInConfig(request);
        T userAgentUpdatedRequest = (T) request.toBuilder().overrideConfiguration(overrideConfiguration).build();

        if (bucket.isPresent()) {
            try {
                return operation.apply(requestWithDecoratedEndpointProvider(userAgentUpdatedRequest, bucket.get()));
            } catch (Exception e) {
                handleOperationFailure(e, bucket.get());
>>>>>>> f7e4188d
            }
            throw exception;
        }
<<<<<<< HEAD
=======

        return operation.apply(userAgentUpdatedRequest);
    }

    private void handleOperationFailure(Throwable t, String bucket) {
        //TODO: handle failure case
    }

    @SuppressWarnings("unchecked")
    private <T extends S3Request> T requestWithDecoratedEndpointProvider(T request, String bucket) {
        return (T) request.toBuilder()
                          .overrideConfiguration(getOrCreateConfigWithEndpointProvider(request, bucket))
                          .build();
>>>>>>> f7e4188d
    }

    private void updateCacheFromRedirectException(S3Exception exception, String bucketName) {
        Optional<String> regionStr = getBucketRegionFromException(exception);
        // If redirected, clear previous values due to region change.
        bucketToRegionCache.remove(bucketName);
        regionStr.ifPresent(region -> bucketToRegionCache.put(bucketName, Region.of(region)));
    }

    private Region fetchBucketRegion(String bucketName) {
        try {
            ((S3Client) delegate()).headBucket(HeadBucketRequest.builder().bucket(bucketName).build());
        } catch (S3Exception exception) {
            if (isS3RedirectException(exception)) {
                return Region.of(getBucketRegionFromException(exception).orElseThrow(() -> exception));
            }
            throw exception;
        }
        return null;
    }


}<|MERGE_RESOLUTION|>--- conflicted
+++ resolved
@@ -15,20 +15,17 @@
 
 package software.amazon.awssdk.services.s3.internal.crossregion;
 
-<<<<<<< HEAD
 import static software.amazon.awssdk.services.s3.internal.crossregion.utils.CrossRegionUtils.getBucketRegionFromException;
 import static software.amazon.awssdk.services.s3.internal.crossregion.utils.CrossRegionUtils.isS3RedirectException;
 import static software.amazon.awssdk.services.s3.internal.crossregion.utils.CrossRegionUtils.requestWithDecoratedEndpointProvider;
+import static software.amazon.awssdk.services.s3.internal.crossregion.utils.CrossRegionUtils.updateUserAgentInConfig;
 
 import java.util.Map;
-=======
-import static software.amazon.awssdk.services.s3.internal.crossregion.utils.CrossRegionUtils.updateUserAgentInConfig;
-
->>>>>>> f7e4188d
 import java.util.Optional;
 import java.util.concurrent.ConcurrentHashMap;
 import java.util.function.Function;
 import software.amazon.awssdk.annotations.SdkInternalApi;
+import software.amazon.awssdk.awscore.AwsRequestOverrideConfiguration;
 import software.amazon.awssdk.regions.Region;
 import software.amazon.awssdk.services.s3.DelegatingS3Client;
 import software.amazon.awssdk.services.s3.S3Client;
@@ -56,59 +53,35 @@
     @Override
     protected <T extends S3Request, ReturnT> ReturnT invokeOperation(T request, Function<T, ReturnT> operation) {
 
-<<<<<<< HEAD
         Optional<String> bucketRequest = bucketNameFromRequest(request);
+
+        AwsRequestOverrideConfiguration overrideConfiguration = updateUserAgentInConfig(request);
+        T userAgentUpdatedRequest = (T) request.toBuilder().overrideConfiguration(overrideConfiguration).build();
+
+
         if (!bucketRequest.isPresent()) {
-            return operation.apply(request);
+            return operation.apply(userAgentUpdatedRequest);
         }
         String bucketName = bucketRequest.get();
         try {
             if (bucketToRegionCache.containsKey(bucketName)) {
                 return operation.apply(
-                    requestWithDecoratedEndpointProvider(request,
+                    requestWithDecoratedEndpointProvider(userAgentUpdatedRequest,
                                                          () -> bucketToRegionCache.get(bucketName),
                                                          serviceClientConfiguration().endpointProvider().get()));
             }
-            return operation.apply(request);
+            return operation.apply(userAgentUpdatedRequest);
         } catch (S3Exception exception) {
             if (isS3RedirectException(exception)) {
                 updateCacheFromRedirectException(exception, bucketName);
                 return operation.apply(
                     requestWithDecoratedEndpointProvider(
-                        request,
+                        userAgentUpdatedRequest,
                         () -> bucketToRegionCache.computeIfAbsent(bucketName, this::fetchBucketRegion),
                         serviceClientConfiguration().endpointProvider().get()));
-=======
-        Optional<String> bucket = request.getValueForField("Bucket", String.class);
-
-        AwsRequestOverrideConfiguration overrideConfiguration = updateUserAgentInConfig(request);
-        T userAgentUpdatedRequest = (T) request.toBuilder().overrideConfiguration(overrideConfiguration).build();
-
-        if (bucket.isPresent()) {
-            try {
-                return operation.apply(requestWithDecoratedEndpointProvider(userAgentUpdatedRequest, bucket.get()));
-            } catch (Exception e) {
-                handleOperationFailure(e, bucket.get());
->>>>>>> f7e4188d
             }
             throw exception;
         }
-<<<<<<< HEAD
-=======
-
-        return operation.apply(userAgentUpdatedRequest);
-    }
-
-    private void handleOperationFailure(Throwable t, String bucket) {
-        //TODO: handle failure case
-    }
-
-    @SuppressWarnings("unchecked")
-    private <T extends S3Request> T requestWithDecoratedEndpointProvider(T request, String bucket) {
-        return (T) request.toBuilder()
-                          .overrideConfiguration(getOrCreateConfigWithEndpointProvider(request, bucket))
-                          .build();
->>>>>>> f7e4188d
     }
 
     private void updateCacheFromRedirectException(S3Exception exception, String bucketName) {
