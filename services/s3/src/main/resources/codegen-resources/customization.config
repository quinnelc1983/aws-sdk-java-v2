--- conflicted
+++ resolved
@@ -234,7 +234,6 @@
       "clientConfiguration"
     ]
   },
-<<<<<<< HEAD
   "additionalBuilderMethods": [
       {
         "methodName": "crtBuilder",
@@ -243,11 +242,8 @@
         "returnType": "software.amazon.awssdk.services.s3.S3CrtAsyncClientBuilder"
       }
   ],
-  "delegateAsyncClientClass": true
-=======
   "delegateAsyncClientClass": true,
   "useGlobalEndpoint": true,
   "useRuleBasedEndpoints": true
   }
->>>>>>> c4fbff2a
 }