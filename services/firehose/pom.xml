--- conflicted
+++ resolved
@@ -22,11 +22,7 @@
     <parent>
         <groupId>software.amazon.awssdk</groupId>
         <artifactId>services</artifactId>
-<<<<<<< HEAD
-        <version>2.20.126-SNAPSHOT</version>
-=======
         <version>2.20.138-SNAPSHOT</version>
->>>>>>> 233668bc
     </parent>
     <artifactId>firehose</artifactId>
     <name>AWS Java SDK :: Services :: Amazon Kinesis Firehose</name>
