--- conflicted
+++ resolved
@@ -13,11 +13,7 @@
             "union": true
         }
     },
-<<<<<<< HEAD
-    "useSraAuth": true
-=======
     "useSraAuth": true,
     "enableGenerateCompiledEndpointRules": true
 
->>>>>>> 012a8ac6
 }