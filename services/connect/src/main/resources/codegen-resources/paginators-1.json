{
  "pagination": {
    "GetCurrentMetricData": {
      "input_token": "NextToken",
      "limit_key": "MaxResults",
      "output_token": "NextToken"
    },
    "GetCurrentUserData": {
      "input_token": "NextToken",
      "limit_key": "MaxResults",
      "output_token": "NextToken"
    },
    "GetMetricData": {
      "input_token": "NextToken",
      "limit_key": "MaxResults",
      "output_token": "NextToken"
    },
    "GetMetricDataV2": {
      "input_token": "NextToken",
      "limit_key": "MaxResults",
      "output_token": "NextToken"
    },
    "ListAgentStatuses": {
      "input_token": "NextToken",
      "limit_key": "MaxResults",
      "output_token": "NextToken",
      "result_key": "AgentStatusSummaryList"
    },
    "ListApprovedOrigins": {
      "input_token": "NextToken",
      "limit_key": "MaxResults",
      "output_token": "NextToken",
      "result_key": "Origins"
    },
    "ListBots": {
      "input_token": "NextToken",
      "limit_key": "MaxResults",
      "output_token": "NextToken",
      "result_key": "LexBots"
    },
    "ListContactEvaluations": {
      "input_token": "NextToken",
      "output_token": "NextToken",
      "result_key": "EvaluationSummaryList"
    },
    "ListContactFlowModules": {
      "input_token": "NextToken",
      "limit_key": "MaxResults",
      "output_token": "NextToken",
      "result_key": "ContactFlowModulesSummaryList"
    },
    "ListContactFlows": {
      "input_token": "NextToken",
      "limit_key": "MaxResults",
      "output_token": "NextToken",
      "result_key": "ContactFlowSummaryList"
    },
    "ListContactReferences": {
      "input_token": "NextToken",
      "output_token": "NextToken",
      "result_key": "ReferenceSummaryList"
    },
    "ListDefaultVocabularies": {
      "input_token": "NextToken",
      "limit_key": "MaxResults",
      "output_token": "NextToken",
      "result_key": "DefaultVocabularyList"
    },
    "ListEvaluationFormVersions": {
      "input_token": "NextToken",
      "limit_key": "MaxResults",
      "output_token": "NextToken",
      "result_key": "EvaluationFormVersionSummaryList"
    },
    "ListEvaluationForms": {
      "input_token": "NextToken",
      "limit_key": "MaxResults",
      "output_token": "NextToken",
      "result_key": "EvaluationFormSummaryList"
    },
    "ListHoursOfOperations": {
      "input_token": "NextToken",
      "limit_key": "MaxResults",
      "output_token": "NextToken",
      "result_key": "HoursOfOperationSummaryList"
    },
    "ListInstanceAttributes": {
      "input_token": "NextToken",
      "limit_key": "MaxResults",
      "output_token": "NextToken",
      "result_key": "Attributes"
    },
    "ListInstanceStorageConfigs": {
      "input_token": "NextToken",
      "limit_key": "MaxResults",
      "output_token": "NextToken",
      "result_key": "StorageConfigs"
    },
    "ListInstances": {
      "input_token": "NextToken",
      "limit_key": "MaxResults",
      "output_token": "NextToken",
      "result_key": "InstanceSummaryList"
    },
    "ListIntegrationAssociations": {
      "input_token": "NextToken",
      "limit_key": "MaxResults",
      "output_token": "NextToken",
      "result_key": "IntegrationAssociationSummaryList"
    },
    "ListLambdaFunctions": {
      "input_token": "NextToken",
      "limit_key": "MaxResults",
      "output_token": "NextToken",
      "result_key": "LambdaFunctions"
    },
    "ListLexBots": {
      "input_token": "NextToken",
      "limit_key": "MaxResults",
      "output_token": "NextToken",
      "result_key": "LexBots"
    },
    "ListPhoneNumbers": {
      "input_token": "NextToken",
      "limit_key": "MaxResults",
      "output_token": "NextToken",
      "result_key": "PhoneNumberSummaryList"
    },
    "ListPhoneNumbersV2": {
      "input_token": "NextToken",
      "limit_key": "MaxResults",
      "output_token": "NextToken",
      "result_key": "ListPhoneNumbersSummaryList"
    },
    "ListPrompts": {
      "input_token": "NextToken",
      "limit_key": "MaxResults",
      "output_token": "NextToken",
      "result_key": "PromptSummaryList"
    },
    "ListQueueQuickConnects": {
      "input_token": "NextToken",
      "limit_key": "MaxResults",
      "output_token": "NextToken",
      "result_key": "QuickConnectSummaryList"
    },
    "ListQueues": {
      "input_token": "NextToken",
      "limit_key": "MaxResults",
      "output_token": "NextToken",
      "result_key": "QueueSummaryList"
    },
    "ListQuickConnects": {
      "input_token": "NextToken",
      "limit_key": "MaxResults",
      "output_token": "NextToken",
      "result_key": "QuickConnectSummaryList"
    },
    "ListRoutingProfileQueues": {
      "input_token": "NextToken",
      "limit_key": "MaxResults",
      "output_token": "NextToken",
      "result_key": "RoutingProfileQueueConfigSummaryList"
    },
    "ListRoutingProfiles": {
      "input_token": "NextToken",
      "limit_key": "MaxResults",
      "output_token": "NextToken",
      "result_key": "RoutingProfileSummaryList"
    },
    "ListRules": {
      "input_token": "NextToken",
      "limit_key": "MaxResults",
      "output_token": "NextToken",
      "result_key": "RuleSummaryList"
    },
    "ListSecurityKeys": {
      "input_token": "NextToken",
      "limit_key": "MaxResults",
      "output_token": "NextToken",
      "result_key": "SecurityKeys"
    },
    "ListSecurityProfilePermissions": {
      "input_token": "NextToken",
      "limit_key": "MaxResults",
      "output_token": "NextToken",
      "result_key": "Permissions"
    },
    "ListSecurityProfiles": {
      "input_token": "NextToken",
      "limit_key": "MaxResults",
      "output_token": "NextToken",
      "result_key": "SecurityProfileSummaryList"
    },
    "ListTaskTemplates": {
      "input_token": "NextToken",
      "limit_key": "MaxResults",
      "output_token": "NextToken",
      "result_key": "TaskTemplates"
    },
    "ListTrafficDistributionGroups": {
      "input_token": "NextToken",
      "limit_key": "MaxResults",
      "output_token": "NextToken",
      "result_key": "TrafficDistributionGroupSummaryList"
    },
    "ListUseCases": {
      "input_token": "NextToken",
      "limit_key": "MaxResults",
      "output_token": "NextToken",
      "result_key": "UseCaseSummaryList"
    },
    "ListUserHierarchyGroups": {
      "input_token": "NextToken",
      "limit_key": "MaxResults",
      "output_token": "NextToken",
      "result_key": "UserHierarchyGroupSummaryList"
    },
    "ListUsers": {
      "input_token": "NextToken",
      "limit_key": "MaxResults",
      "output_token": "NextToken",
      "result_key": "UserSummaryList"
    },
    "SearchAvailablePhoneNumbers": {
      "input_token": "NextToken",
      "limit_key": "MaxResults",
      "output_token": "NextToken",
      "result_key": "AvailableNumbersList"
    },
    "SearchHoursOfOperations": {
      "input_token": "NextToken",
      "limit_key": "MaxResults",
      "non_aggregate_keys": [
        "ApproximateTotalCount"
      ],
      "output_token": "NextToken",
      "result_key": "HoursOfOperations"
    },
    "SearchPrompts": {
      "input_token": "NextToken",
      "limit_key": "MaxResults",
      "non_aggregate_keys": [
        "ApproximateTotalCount"
      ],
      "output_token": "NextToken",
      "result_key": "Prompts"
    },
    "SearchQueues": {
      "input_token": "NextToken",
      "limit_key": "MaxResults",
      "non_aggregate_keys": [
        "ApproximateTotalCount"
      ],
      "output_token": "NextToken",
      "result_key": "Queues"
    },
    "SearchQuickConnects": {
      "input_token": "NextToken",
      "limit_key": "MaxResults",
      "non_aggregate_keys": [
        "ApproximateTotalCount"
      ],
      "output_token": "NextToken",
      "result_key": "QuickConnects"
    },
<<<<<<< HEAD
=======
    "SearchResourceTags": {
      "input_token": "NextToken",
      "limit_key": "MaxResults",
      "output_token": "NextToken",
      "result_key": "Tags"
    },
>>>>>>> 81982a83
    "SearchRoutingProfiles": {
      "input_token": "NextToken",
      "limit_key": "MaxResults",
      "non_aggregate_keys": [
        "ApproximateTotalCount"
      ],
      "output_token": "NextToken",
      "result_key": "RoutingProfiles"
    },
    "SearchSecurityProfiles": {
      "input_token": "NextToken",
      "limit_key": "MaxResults",
      "non_aggregate_keys": [
        "ApproximateTotalCount"
      ],
      "output_token": "NextToken",
      "result_key": "SecurityProfiles"
    },
    "SearchUsers": {
      "input_token": "NextToken",
      "limit_key": "MaxResults",
      "non_aggregate_keys": [
        "ApproximateTotalCount"
      ],
      "output_token": "NextToken",
      "result_key": "Users"
    },
    "SearchVocabularies": {
      "input_token": "NextToken",
      "limit_key": "MaxResults",
      "output_token": "NextToken",
      "result_key": "VocabularySummaryList"
    }
  }
}<|MERGE_RESOLUTION|>--- conflicted
+++ resolved
@@ -264,15 +264,12 @@
       "output_token": "NextToken",
       "result_key": "QuickConnects"
     },
-<<<<<<< HEAD
-=======
     "SearchResourceTags": {
       "input_token": "NextToken",
       "limit_key": "MaxResults",
       "output_token": "NextToken",
       "result_key": "Tags"
     },
->>>>>>> 81982a83
     "SearchRoutingProfiles": {
       "input_token": "NextToken",
       "limit_key": "MaxResults",
