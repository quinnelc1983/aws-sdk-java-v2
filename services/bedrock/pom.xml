<?xml version="1.0"?>
<!--
  ~ Copyright Amazon.com, Inc. or its affiliates. All Rights Reserved.
  ~
  ~ Licensed under the Apache License, Version 2.0 (the "License").
  ~ You may not use this file except in compliance with the License.
  ~ A copy of the License is located at
  ~
  ~  http://aws.amazon.com/apache2.0
  ~
  ~ or in the "license" file accompanying this file. This file is distributed
  ~ on an "AS IS" BASIS, WITHOUT WARRANTIES OR CONDITIONS OF ANY KIND, either
  ~ express or implied. See the License for the specific language governing
  ~ permissions and limitations under the License.
  -->

<project xsi:schemaLocation="http://maven.apache.org/POM/4.0.0 http://maven.apache.org/xsd/maven-4.0.0.xsd"
         xmlns="http://maven.apache.org/POM/4.0.0"
         xmlns:xsi="http://www.w3.org/2001/XMLSchema-instance">
    <modelVersion>4.0.0</modelVersion>
    <parent>
        <groupId>software.amazon.awssdk</groupId>
        <artifactId>services</artifactId>
<<<<<<< HEAD
        <version>2.24.10-SNAPSHOT</version>
=======
        <version>2.25.0-SNAPSHOT</version>
>>>>>>> 012a8ac6
    </parent>
    <artifactId>bedrock</artifactId>
    <name>AWS Java SDK :: Services :: Bedrock</name>
    <description>The AWS Java SDK for Bedrock module holds the client classes that are used for
        communicating with Bedrock.
    </description>
    <url>https://aws.amazon.com/sdkforjava</url>
    <build>
        <plugins>
            <plugin>
                <groupId>org.apache.maven.plugins</groupId>
                <artifactId>maven-jar-plugin</artifactId>
                <configuration>
                    <archive>
                        <manifestEntries>
                            <Automatic-Module-Name>software.amazon.awssdk.services.bedrock</Automatic-Module-Name>
                        </manifestEntries>
                    </archive>
                </configuration>
            </plugin>
        </plugins>
    </build>

    <dependencies>
        <dependency>
            <groupId>software.amazon.awssdk</groupId>
            <artifactId>protocol-core</artifactId>
            <version>${awsjavasdk.version}</version>
        </dependency>
        <dependency>
            <groupId>software.amazon.awssdk</groupId>
            <artifactId>aws-json-protocol</artifactId>
            <version>${awsjavasdk.version}</version>
        </dependency>
        <dependency>
            <groupId>software.amazon.awssdk</groupId>
            <artifactId>http-auth-aws</artifactId>
            <version>${awsjavasdk.version}</version>
        </dependency>
    </dependencies>
</project><|MERGE_RESOLUTION|>--- conflicted
+++ resolved
@@ -21,11 +21,7 @@
     <parent>
         <groupId>software.amazon.awssdk</groupId>
         <artifactId>services</artifactId>
-<<<<<<< HEAD
-        <version>2.24.10-SNAPSHOT</version>
-=======
         <version>2.25.0-SNAPSHOT</version>
->>>>>>> 012a8ac6
     </parent>
     <artifactId>bedrock</artifactId>
     <name>AWS Java SDK :: Services :: Bedrock</name>
