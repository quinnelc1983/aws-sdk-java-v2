--- conflicted
+++ resolved
@@ -20,11 +20,7 @@
     <parent>
         <artifactId>services</artifactId>
         <groupId>software.amazon.awssdk</groupId>
-<<<<<<< HEAD
-        <version>2.24.10-SNAPSHOT</version>
-=======
         <version>2.25.0-SNAPSHOT</version>
->>>>>>> 012a8ac6
     </parent>
     <modelVersion>4.0.0</modelVersion>
     <artifactId>costexplorer</artifactId>
