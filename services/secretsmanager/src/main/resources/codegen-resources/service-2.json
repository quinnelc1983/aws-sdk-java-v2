{
  "version":"2.0",
  "metadata":{
    "apiVersion":"2017-10-17",
    "endpointPrefix":"secretsmanager",
    "jsonVersion":"1.1",
    "protocol":"json",
    "serviceFullName":"AWS Secrets Manager",
    "serviceId":"Secrets Manager",
    "signatureVersion":"v4",
    "signingName":"secretsmanager",
    "targetPrefix":"secretsmanager",
    "uid":"secretsmanager-2017-10-17"
  },
  "operations":{
    "BatchGetSecretValue":{
      "name":"BatchGetSecretValue",
      "http":{
        "method":"POST",
        "requestUri":"/"
      },
      "input":{"shape":"BatchGetSecretValueRequest"},
      "output":{"shape":"BatchGetSecretValueResponse"},
      "errors":[
        {"shape":"ResourceNotFoundException"},
        {"shape":"InvalidParameterException"},
        {"shape":"InvalidRequestException"},
        {"shape":"DecryptionFailure"},
        {"shape":"InternalServiceError"},
        {"shape":"InvalidNextTokenException"}
      ],
      "documentation":"<p>Retrieves the contents of the encrypted fields <code>SecretString</code> or <code>SecretBinary</code> for up to 20 secrets. To retrieve a single secret, call <a>GetSecretValue</a>. </p> <p>To choose which secrets to retrieve, you can specify a list of secrets by name or ARN, or you can use filters. If Secrets Manager encounters errors such as <code>AccessDeniedException</code> while attempting to retrieve any of the secrets, you can see the errors in <code>Errors</code> in the response.</p> <p>Secrets Manager generates CloudTrail <code>GetSecretValue</code> log entries for each secret you request when you call this action. Do not include sensitive information in request parameters because it might be logged. For more information, see <a href=\"https://docs.aws.amazon.com/secretsmanager/latest/userguide/retrieve-ct-entries.html\">Logging Secrets Manager events with CloudTrail</a>.</p> <p> <b>Required permissions: </b> <code>secretsmanager:BatchGetSecretValue</code>, and you must have <code>secretsmanager:GetSecretValue</code> for each secret. If you use filters, you must also have <code>secretsmanager:ListSecrets</code>. If the secrets are encrypted using customer-managed keys instead of the Amazon Web Services managed key <code>aws/secretsmanager</code>, then you also need <code>kms:Decrypt</code> permissions for the keys. For more information, see <a href=\"https://docs.aws.amazon.com/secretsmanager/latest/userguide/reference_iam-permissions.html#reference_iam-permissions_actions\"> IAM policy actions for Secrets Manager</a> and <a href=\"https://docs.aws.amazon.com/secretsmanager/latest/userguide/auth-and-access.html\">Authentication and access control in Secrets Manager</a>. </p>"
    },
    "CancelRotateSecret":{
      "name":"CancelRotateSecret",
      "http":{
        "method":"POST",
        "requestUri":"/"
      },
      "input":{"shape":"CancelRotateSecretRequest"},
      "output":{"shape":"CancelRotateSecretResponse"},
      "errors":[
        {"shape":"ResourceNotFoundException"},
        {"shape":"InvalidParameterException"},
        {"shape":"InternalServiceError"},
        {"shape":"InvalidRequestException"}
      ],
      "documentation":"<p>Turns off automatic rotation, and if a rotation is currently in progress, cancels the rotation.</p> <p>If you cancel a rotation in progress, it can leave the <code>VersionStage</code> labels in an unexpected state. You might need to remove the staging label <code>AWSPENDING</code> from the partially created version. You also need to determine whether to roll back to the previous version of the secret by moving the staging label <code>AWSCURRENT</code> to the version that has <code>AWSPENDING</code>. To determine which version has a specific staging label, call <a>ListSecretVersionIds</a>. Then use <a>UpdateSecretVersionStage</a> to change staging labels. For more information, see <a href=\"https://docs.aws.amazon.com/secretsmanager/latest/userguide/rotate-secrets_how.html\">How rotation works</a>.</p> <p>To turn on automatic rotation again, call <a>RotateSecret</a>.</p> <p>Secrets Manager generates a CloudTrail log entry when you call this action. Do not include sensitive information in request parameters because it might be logged. For more information, see <a href=\"https://docs.aws.amazon.com/secretsmanager/latest/userguide/retrieve-ct-entries.html\">Logging Secrets Manager events with CloudTrail</a>.</p> <p> <b>Required permissions: </b> <code>secretsmanager:CancelRotateSecret</code>. For more information, see <a href=\"https://docs.aws.amazon.com/secretsmanager/latest/userguide/reference_iam-permissions.html#reference_iam-permissions_actions\"> IAM policy actions for Secrets Manager</a> and <a href=\"https://docs.aws.amazon.com/secretsmanager/latest/userguide/auth-and-access.html\">Authentication and access control in Secrets Manager</a>. </p>"
    },
    "CreateSecret":{
      "name":"CreateSecret",
      "http":{
        "method":"POST",
        "requestUri":"/"
      },
      "input":{"shape":"CreateSecretRequest"},
      "output":{"shape":"CreateSecretResponse"},
      "errors":[
        {"shape":"InvalidParameterException"},
        {"shape":"InvalidRequestException"},
        {"shape":"LimitExceededException"},
        {"shape":"EncryptionFailure"},
        {"shape":"ResourceExistsException"},
        {"shape":"ResourceNotFoundException"},
        {"shape":"MalformedPolicyDocumentException"},
        {"shape":"InternalServiceError"},
        {"shape":"PreconditionNotMetException"},
        {"shape":"DecryptionFailure"}
      ],
      "documentation":"<p>Creates a new secret. A <i>secret</i> can be a password, a set of credentials such as a user name and password, an OAuth token, or other secret information that you store in an encrypted form in Secrets Manager. The secret also includes the connection information to access a database or other service, which Secrets Manager doesn't encrypt. A secret in Secrets Manager consists of both the protected secret data and the important information needed to manage the secret.</p> <p>For secrets that use <i>managed rotation</i>, you need to create the secret through the managing service. For more information, see <a href=\"https://docs.aws.amazon.com/secretsmanager/latest/userguide/service-linked-secrets.html\">Secrets Manager secrets managed by other Amazon Web Services services</a>. </p> <p>For information about creating a secret in the console, see <a href=\"https://docs.aws.amazon.com/secretsmanager/latest/userguide/manage_create-basic-secret.html\">Create a secret</a>.</p> <p>To create a secret, you can provide the secret value to be encrypted in either the <code>SecretString</code> parameter or the <code>SecretBinary</code> parameter, but not both. If you include <code>SecretString</code> or <code>SecretBinary</code> then Secrets Manager creates an initial secret version and automatically attaches the staging label <code>AWSCURRENT</code> to it.</p> <p>For database credentials you want to rotate, for Secrets Manager to be able to rotate the secret, you must make sure the JSON you store in the <code>SecretString</code> matches the <a href=\"https://docs.aws.amazon.com/secretsmanager/latest/userguide/reference_secret_json_structure.html\">JSON structure of a database secret</a>.</p> <p>If you don't specify an KMS encryption key, Secrets Manager uses the Amazon Web Services managed key <code>aws/secretsmanager</code>. If this key doesn't already exist in your account, then Secrets Manager creates it for you automatically. All users and roles in the Amazon Web Services account automatically have access to use <code>aws/secretsmanager</code>. Creating <code>aws/secretsmanager</code> can result in a one-time significant delay in returning the result.</p> <p>If the secret is in a different Amazon Web Services account from the credentials calling the API, then you can't use <code>aws/secretsmanager</code> to encrypt the secret, and you must create and use a customer managed KMS key. </p> <p>Secrets Manager generates a CloudTrail log entry when you call this action. Do not include sensitive information in request parameters except <code>SecretBinary</code> or <code>SecretString</code> because it might be logged. For more information, see <a href=\"https://docs.aws.amazon.com/secretsmanager/latest/userguide/retrieve-ct-entries.html\">Logging Secrets Manager events with CloudTrail</a>.</p> <p> <b>Required permissions: </b> <code>secretsmanager:CreateSecret</code>. If you include tags in the secret, you also need <code>secretsmanager:TagResource</code>. For more information, see <a href=\"https://docs.aws.amazon.com/secretsmanager/latest/userguide/reference_iam-permissions.html#reference_iam-permissions_actions\"> IAM policy actions for Secrets Manager</a> and <a href=\"https://docs.aws.amazon.com/secretsmanager/latest/userguide/auth-and-access.html\">Authentication and access control in Secrets Manager</a>. </p> <p>To encrypt the secret with a KMS key other than <code>aws/secretsmanager</code>, you need <code>kms:GenerateDataKey</code> and <code>kms:Decrypt</code> permission to the key. </p>"
    },
    "DeleteResourcePolicy":{
      "name":"DeleteResourcePolicy",
      "http":{
        "method":"POST",
        "requestUri":"/"
      },
      "input":{"shape":"DeleteResourcePolicyRequest"},
      "output":{"shape":"DeleteResourcePolicyResponse"},
      "errors":[
        {"shape":"ResourceNotFoundException"},
        {"shape":"InternalServiceError"},
        {"shape":"InvalidRequestException"},
        {"shape":"InvalidParameterException"}
      ],
      "documentation":"<p>Deletes the resource-based permission policy attached to the secret. To attach a policy to a secret, use <a>PutResourcePolicy</a>.</p> <p>Secrets Manager generates a CloudTrail log entry when you call this action. Do not include sensitive information in request parameters because it might be logged. For more information, see <a href=\"https://docs.aws.amazon.com/secretsmanager/latest/userguide/retrieve-ct-entries.html\">Logging Secrets Manager events with CloudTrail</a>.</p> <p> <b>Required permissions: </b> <code>secretsmanager:DeleteResourcePolicy</code>. For more information, see <a href=\"https://docs.aws.amazon.com/secretsmanager/latest/userguide/reference_iam-permissions.html#reference_iam-permissions_actions\"> IAM policy actions for Secrets Manager</a> and <a href=\"https://docs.aws.amazon.com/secretsmanager/latest/userguide/auth-and-access.html\">Authentication and access control in Secrets Manager</a>. </p>"
    },
    "DeleteSecret":{
      "name":"DeleteSecret",
      "http":{
        "method":"POST",
        "requestUri":"/"
      },
      "input":{"shape":"DeleteSecretRequest"},
      "output":{"shape":"DeleteSecretResponse"},
      "errors":[
        {"shape":"ResourceNotFoundException"},
        {"shape":"InvalidParameterException"},
        {"shape":"InvalidRequestException"},
        {"shape":"InternalServiceError"}
      ],
      "documentation":"<p>Deletes a secret and all of its versions. You can specify a recovery window during which you can restore the secret. The minimum recovery window is 7 days. The default recovery window is 30 days. Secrets Manager attaches a <code>DeletionDate</code> stamp to the secret that specifies the end of the recovery window. At the end of the recovery window, Secrets Manager deletes the secret permanently.</p> <p>You can't delete a primary secret that is replicated to other Regions. You must first delete the replicas using <a>RemoveRegionsFromReplication</a>, and then delete the primary secret. When you delete a replica, it is deleted immediately.</p> <p>You can't directly delete a version of a secret. Instead, you remove all staging labels from the version using <a>UpdateSecretVersionStage</a>. This marks the version as deprecated, and then Secrets Manager can automatically delete the version in the background.</p> <p>To determine whether an application still uses a secret, you can create an Amazon CloudWatch alarm to alert you to any attempts to access a secret during the recovery window. For more information, see <a href=\"https://docs.aws.amazon.com/secretsmanager/latest/userguide/monitoring_cloudwatch_deleted-secrets.html\"> Monitor secrets scheduled for deletion</a>.</p> <p>Secrets Manager performs the permanent secret deletion at the end of the waiting period as a background task with low priority. There is no guarantee of a specific time after the recovery window for the permanent delete to occur.</p> <p>At any time before recovery window ends, you can use <a>RestoreSecret</a> to remove the <code>DeletionDate</code> and cancel the deletion of the secret.</p> <p>When a secret is scheduled for deletion, you cannot retrieve the secret value. You must first cancel the deletion with <a>RestoreSecret</a> and then you can retrieve the secret.</p> <p>Secrets Manager generates a CloudTrail log entry when you call this action. Do not include sensitive information in request parameters because it might be logged. For more information, see <a href=\"https://docs.aws.amazon.com/secretsmanager/latest/userguide/retrieve-ct-entries.html\">Logging Secrets Manager events with CloudTrail</a>.</p> <p> <b>Required permissions: </b> <code>secretsmanager:DeleteSecret</code>. For more information, see <a href=\"https://docs.aws.amazon.com/secretsmanager/latest/userguide/reference_iam-permissions.html#reference_iam-permissions_actions\"> IAM policy actions for Secrets Manager</a> and <a href=\"https://docs.aws.amazon.com/secretsmanager/latest/userguide/auth-and-access.html\">Authentication and access control in Secrets Manager</a>. </p>"
    },
    "DescribeSecret":{
      "name":"DescribeSecret",
      "http":{
        "method":"POST",
        "requestUri":"/"
      },
      "input":{"shape":"DescribeSecretRequest"},
      "output":{"shape":"DescribeSecretResponse"},
      "errors":[
        {"shape":"ResourceNotFoundException"},
        {"shape":"InternalServiceError"},
        {"shape":"InvalidParameterException"}
      ],
      "documentation":"<p>Retrieves the details of a secret. It does not include the encrypted secret value. Secrets Manager only returns fields that have a value in the response. </p> <p>Secrets Manager generates a CloudTrail log entry when you call this action. Do not include sensitive information in request parameters because it might be logged. For more information, see <a href=\"https://docs.aws.amazon.com/secretsmanager/latest/userguide/retrieve-ct-entries.html\">Logging Secrets Manager events with CloudTrail</a>.</p> <p> <b>Required permissions: </b> <code>secretsmanager:DescribeSecret</code>. For more information, see <a href=\"https://docs.aws.amazon.com/secretsmanager/latest/userguide/reference_iam-permissions.html#reference_iam-permissions_actions\"> IAM policy actions for Secrets Manager</a> and <a href=\"https://docs.aws.amazon.com/secretsmanager/latest/userguide/auth-and-access.html\">Authentication and access control in Secrets Manager</a>. </p>"
    },
    "GetRandomPassword":{
      "name":"GetRandomPassword",
      "http":{
        "method":"POST",
        "requestUri":"/"
      },
      "input":{"shape":"GetRandomPasswordRequest"},
      "output":{"shape":"GetRandomPasswordResponse"},
      "errors":[
        {"shape":"InvalidParameterException"},
        {"shape":"InvalidRequestException"},
        {"shape":"InternalServiceError"}
      ],
      "documentation":"<p>Generates a random password. We recommend that you specify the maximum length and include every character type that the system you are generating a password for can support. By default, Secrets Manager uses uppercase and lowercase letters, numbers, and the following characters in passwords: <code>!\\\"#$%&amp;'()*+,-./:;&lt;=&gt;?@[\\\\]^_`{|}~</code> </p> <p>Secrets Manager generates a CloudTrail log entry when you call this action. Do not include sensitive information in request parameters because it might be logged. For more information, see <a href=\"https://docs.aws.amazon.com/secretsmanager/latest/userguide/retrieve-ct-entries.html\">Logging Secrets Manager events with CloudTrail</a>.</p> <p> <b>Required permissions: </b> <code>secretsmanager:GetRandomPassword</code>. For more information, see <a href=\"https://docs.aws.amazon.com/secretsmanager/latest/userguide/reference_iam-permissions.html#reference_iam-permissions_actions\"> IAM policy actions for Secrets Manager</a> and <a href=\"https://docs.aws.amazon.com/secretsmanager/latest/userguide/auth-and-access.html\">Authentication and access control in Secrets Manager</a>. </p>"
    },
    "GetResourcePolicy":{
      "name":"GetResourcePolicy",
      "http":{
        "method":"POST",
        "requestUri":"/"
      },
      "input":{"shape":"GetResourcePolicyRequest"},
      "output":{"shape":"GetResourcePolicyResponse"},
      "errors":[
        {"shape":"ResourceNotFoundException"},
        {"shape":"InternalServiceError"},
        {"shape":"InvalidRequestException"},
        {"shape":"InvalidParameterException"}
      ],
      "documentation":"<p>Retrieves the JSON text of the resource-based policy document attached to the secret. For more information about permissions policies attached to a secret, see <a href=\"https://docs.aws.amazon.com/secretsmanager/latest/userguide/auth-and-access_resource-policies.html\">Permissions policies attached to a secret</a>.</p> <p>Secrets Manager generates a CloudTrail log entry when you call this action. Do not include sensitive information in request parameters because it might be logged. For more information, see <a href=\"https://docs.aws.amazon.com/secretsmanager/latest/userguide/retrieve-ct-entries.html\">Logging Secrets Manager events with CloudTrail</a>.</p> <p> <b>Required permissions: </b> <code>secretsmanager:GetResourcePolicy</code>. For more information, see <a href=\"https://docs.aws.amazon.com/secretsmanager/latest/userguide/reference_iam-permissions.html#reference_iam-permissions_actions\"> IAM policy actions for Secrets Manager</a> and <a href=\"https://docs.aws.amazon.com/secretsmanager/latest/userguide/auth-and-access.html\">Authentication and access control in Secrets Manager</a>. </p>"
    },
    "GetSecretValue":{
      "name":"GetSecretValue",
      "http":{
        "method":"POST",
        "requestUri":"/"
      },
      "input":{"shape":"GetSecretValueRequest"},
      "output":{"shape":"GetSecretValueResponse"},
      "errors":[
        {"shape":"ResourceNotFoundException"},
        {"shape":"InvalidParameterException"},
        {"shape":"InvalidRequestException"},
        {"shape":"DecryptionFailure"},
        {"shape":"InternalServiceError"}
      ],
      "documentation":"<p>Retrieves the contents of the encrypted fields <code>SecretString</code> or <code>SecretBinary</code> from the specified version of a secret, whichever contains content.</p> <p>To retrieve the values for a group of secrets, call <a>BatchGetSecretValue</a>.</p> <p>We recommend that you cache your secret values by using client-side caching. Caching secrets improves speed and reduces your costs. For more information, see <a href=\"https://docs.aws.amazon.com/secretsmanager/latest/userguide/retrieving-secrets.html\">Cache secrets for your applications</a>.</p> <p>To retrieve the previous version of a secret, use <code>VersionStage</code> and specify AWSPREVIOUS. To revert to the previous version of a secret, call <a href=\"https://docs.aws.amazon.com/cli/latest/reference/secretsmanager/update-secret-version-stage.html\">UpdateSecretVersionStage</a>.</p> <p>Secrets Manager generates a CloudTrail log entry when you call this action. Do not include sensitive information in request parameters because it might be logged. For more information, see <a href=\"https://docs.aws.amazon.com/secretsmanager/latest/userguide/retrieve-ct-entries.html\">Logging Secrets Manager events with CloudTrail</a>.</p> <p> <b>Required permissions: </b> <code>secretsmanager:GetSecretValue</code>. If the secret is encrypted using a customer-managed key instead of the Amazon Web Services managed key <code>aws/secretsmanager</code>, then you also need <code>kms:Decrypt</code> permissions for that key. For more information, see <a href=\"https://docs.aws.amazon.com/secretsmanager/latest/userguide/reference_iam-permissions.html#reference_iam-permissions_actions\"> IAM policy actions for Secrets Manager</a> and <a href=\"https://docs.aws.amazon.com/secretsmanager/latest/userguide/auth-and-access.html\">Authentication and access control in Secrets Manager</a>. </p>"
    },
    "ListSecretVersionIds":{
      "name":"ListSecretVersionIds",
      "http":{
        "method":"POST",
        "requestUri":"/"
      },
      "input":{"shape":"ListSecretVersionIdsRequest"},
      "output":{"shape":"ListSecretVersionIdsResponse"},
      "errors":[
        {"shape":"InvalidNextTokenException"},
        {"shape":"ResourceNotFoundException"},
        {"shape":"InternalServiceError"},
        {"shape":"InvalidParameterException"}
      ],
      "documentation":"<p>Lists the versions of a secret. Secrets Manager uses staging labels to indicate the different versions of a secret. For more information, see <a href=\"https://docs.aws.amazon.com/secretsmanager/latest/userguide/getting-started.html#term_version\"> Secrets Manager concepts: Versions</a>.</p> <p>To list the secrets in the account, use <a>ListSecrets</a>.</p> <p>Secrets Manager generates a CloudTrail log entry when you call this action. Do not include sensitive information in request parameters because it might be logged. For more information, see <a href=\"https://docs.aws.amazon.com/secretsmanager/latest/userguide/retrieve-ct-entries.html\">Logging Secrets Manager events with CloudTrail</a>.</p> <p> <b>Required permissions: </b> <code>secretsmanager:ListSecretVersionIds</code>. For more information, see <a href=\"https://docs.aws.amazon.com/secretsmanager/latest/userguide/reference_iam-permissions.html#reference_iam-permissions_actions\"> IAM policy actions for Secrets Manager</a> and <a href=\"https://docs.aws.amazon.com/secretsmanager/latest/userguide/auth-and-access.html\">Authentication and access control in Secrets Manager</a>. </p>"
    },
    "ListSecrets":{
      "name":"ListSecrets",
      "http":{
        "method":"POST",
        "requestUri":"/"
      },
      "input":{"shape":"ListSecretsRequest"},
      "output":{"shape":"ListSecretsResponse"},
      "errors":[
        {"shape":"InvalidParameterException"},
        {"shape":"InvalidRequestException"},
        {"shape":"InvalidNextTokenException"},
        {"shape":"InternalServiceError"}
      ],
      "documentation":"<p>Lists the secrets that are stored by Secrets Manager in the Amazon Web Services account, not including secrets that are marked for deletion. To see secrets marked for deletion, use the Secrets Manager console.</p> <p>All Secrets Manager operations are eventually consistent. ListSecrets might not reflect changes from the last five minutes. You can get more recent information for a specific secret by calling <a>DescribeSecret</a>.</p> <p>To list the versions of a secret, use <a>ListSecretVersionIds</a>.</p> <p>To retrieve the values for the secrets, call <a>BatchGetSecretValue</a> or <a>GetSecretValue</a>.</p> <p>For information about finding secrets in the console, see <a href=\"https://docs.aws.amazon.com/secretsmanager/latest/userguide/manage_search-secret.html\">Find secrets in Secrets Manager</a>.</p> <p>Secrets Manager generates a CloudTrail log entry when you call this action. Do not include sensitive information in request parameters because it might be logged. For more information, see <a href=\"https://docs.aws.amazon.com/secretsmanager/latest/userguide/retrieve-ct-entries.html\">Logging Secrets Manager events with CloudTrail</a>.</p> <p> <b>Required permissions: </b> <code>secretsmanager:ListSecrets</code>. For more information, see <a href=\"https://docs.aws.amazon.com/secretsmanager/latest/userguide/reference_iam-permissions.html#reference_iam-permissions_actions\"> IAM policy actions for Secrets Manager</a> and <a href=\"https://docs.aws.amazon.com/secretsmanager/latest/userguide/auth-and-access.html\">Authentication and access control in Secrets Manager</a>. </p>"
    },
    "PutResourcePolicy":{
      "name":"PutResourcePolicy",
      "http":{
        "method":"POST",
        "requestUri":"/"
      },
      "input":{"shape":"PutResourcePolicyRequest"},
      "output":{"shape":"PutResourcePolicyResponse"},
      "errors":[
        {"shape":"MalformedPolicyDocumentException"},
        {"shape":"ResourceNotFoundException"},
        {"shape":"InvalidParameterException"},
        {"shape":"InternalServiceError"},
        {"shape":"InvalidRequestException"},
        {"shape":"PublicPolicyException"}
      ],
      "documentation":"<p>Attaches a resource-based permission policy to a secret. A resource-based policy is optional. For more information, see <a href=\"https://docs.aws.amazon.com/secretsmanager/latest/userguide/auth-and-access.html\">Authentication and access control for Secrets Manager</a> </p> <p>For information about attaching a policy in the console, see <a href=\"https://docs.aws.amazon.com/secretsmanager/latest/userguide/auth-and-access_resource-based-policies.html\">Attach a permissions policy to a secret</a>.</p> <p>Secrets Manager generates a CloudTrail log entry when you call this action. Do not include sensitive information in request parameters because it might be logged. For more information, see <a href=\"https://docs.aws.amazon.com/secretsmanager/latest/userguide/retrieve-ct-entries.html\">Logging Secrets Manager events with CloudTrail</a>.</p> <p> <b>Required permissions: </b> <code>secretsmanager:PutResourcePolicy</code>. For more information, see <a href=\"https://docs.aws.amazon.com/secretsmanager/latest/userguide/reference_iam-permissions.html#reference_iam-permissions_actions\"> IAM policy actions for Secrets Manager</a> and <a href=\"https://docs.aws.amazon.com/secretsmanager/latest/userguide/auth-and-access.html\">Authentication and access control in Secrets Manager</a>. </p>"
    },
    "PutSecretValue":{
      "name":"PutSecretValue",
      "http":{
        "method":"POST",
        "requestUri":"/"
      },
      "input":{"shape":"PutSecretValueRequest"},
      "output":{"shape":"PutSecretValueResponse"},
      "errors":[
        {"shape":"InvalidParameterException"},
        {"shape":"InvalidRequestException"},
        {"shape":"LimitExceededException"},
        {"shape":"EncryptionFailure"},
        {"shape":"ResourceExistsException"},
        {"shape":"ResourceNotFoundException"},
        {"shape":"InternalServiceError"},
        {"shape":"DecryptionFailure"}
      ],
      "documentation":"<p>Creates a new version with a new encrypted secret value and attaches it to the secret. The version can contain a new <code>SecretString</code> value or a new <code>SecretBinary</code> value. </p> <p>We recommend you avoid calling <code>PutSecretValue</code> at a sustained rate of more than once every 10 minutes. When you update the secret value, Secrets Manager creates a new version of the secret. Secrets Manager removes outdated versions when there are more than 100, but it does not remove versions created less than 24 hours ago. If you call <code>PutSecretValue</code> more than once every 10 minutes, you create more versions than Secrets Manager removes, and you will reach the quota for secret versions.</p> <p>You can specify the staging labels to attach to the new version in <code>VersionStages</code>. If you don't include <code>VersionStages</code>, then Secrets Manager automatically moves the staging label <code>AWSCURRENT</code> to this version. If this operation creates the first version for the secret, then Secrets Manager automatically attaches the staging label <code>AWSCURRENT</code> to it. If this operation moves the staging label <code>AWSCURRENT</code> from another version to this version, then Secrets Manager also automatically moves the staging label <code>AWSPREVIOUS</code> to the version that <code>AWSCURRENT</code> was removed from.</p> <p>This operation is idempotent. If you call this operation with a <code>ClientRequestToken</code> that matches an existing version's VersionId, and you specify the same secret data, the operation succeeds but does nothing. However, if the secret data is different, then the operation fails because you can't modify an existing version; you can only create new ones.</p> <p>Secrets Manager generates a CloudTrail log entry when you call this action. Do not include sensitive information in request parameters except <code>SecretBinary</code> or <code>SecretString</code> because it might be logged. For more information, see <a href=\"https://docs.aws.amazon.com/secretsmanager/latest/userguide/retrieve-ct-entries.html\">Logging Secrets Manager events with CloudTrail</a>.</p> <p> <b>Required permissions: </b> <code>secretsmanager:PutSecretValue</code>. For more information, see <a href=\"https://docs.aws.amazon.com/secretsmanager/latest/userguide/reference_iam-permissions.html#reference_iam-permissions_actions\"> IAM policy actions for Secrets Manager</a> and <a href=\"https://docs.aws.amazon.com/secretsmanager/latest/userguide/auth-and-access.html\">Authentication and access control in Secrets Manager</a>. </p>"
    },
    "RemoveRegionsFromReplication":{
      "name":"RemoveRegionsFromReplication",
      "http":{
        "method":"POST",
        "requestUri":"/"
      },
      "input":{"shape":"RemoveRegionsFromReplicationRequest"},
      "output":{"shape":"RemoveRegionsFromReplicationResponse"},
      "errors":[
        {"shape":"ResourceNotFoundException"},
        {"shape":"InvalidRequestException"},
        {"shape":"InvalidParameterException"},
        {"shape":"InternalServiceError"}
      ],
      "documentation":"<p>For a secret that is replicated to other Regions, deletes the secret replicas from the Regions you specify.</p> <p>Secrets Manager generates a CloudTrail log entry when you call this action. Do not include sensitive information in request parameters because it might be logged. For more information, see <a href=\"https://docs.aws.amazon.com/secretsmanager/latest/userguide/retrieve-ct-entries.html\">Logging Secrets Manager events with CloudTrail</a>.</p> <p> <b>Required permissions: </b> <code>secretsmanager:RemoveRegionsFromReplication</code>. For more information, see <a href=\"https://docs.aws.amazon.com/secretsmanager/latest/userguide/reference_iam-permissions.html#reference_iam-permissions_actions\"> IAM policy actions for Secrets Manager</a> and <a href=\"https://docs.aws.amazon.com/secretsmanager/latest/userguide/auth-and-access.html\">Authentication and access control in Secrets Manager</a>. </p>"
    },
    "ReplicateSecretToRegions":{
      "name":"ReplicateSecretToRegions",
      "http":{
        "method":"POST",
        "requestUri":"/"
      },
      "input":{"shape":"ReplicateSecretToRegionsRequest"},
      "output":{"shape":"ReplicateSecretToRegionsResponse"},
      "errors":[
        {"shape":"ResourceNotFoundException"},
        {"shape":"InvalidRequestException"},
        {"shape":"InvalidParameterException"},
        {"shape":"InternalServiceError"}
      ],
      "documentation":"<p>Replicates the secret to a new Regions. See <a href=\"https://docs.aws.amazon.com/secretsmanager/latest/userguide/create-manage-multi-region-secrets.html\">Multi-Region secrets</a>.</p> <p>Secrets Manager generates a CloudTrail log entry when you call this action. Do not include sensitive information in request parameters because it might be logged. For more information, see <a href=\"https://docs.aws.amazon.com/secretsmanager/latest/userguide/retrieve-ct-entries.html\">Logging Secrets Manager events with CloudTrail</a>.</p> <p> <b>Required permissions: </b> <code>secretsmanager:ReplicateSecretToRegions</code>. If the primary secret is encrypted with a KMS key other than <code>aws/secretsmanager</code>, you also need <code>kms:Decrypt</code> permission to the key. To encrypt the replicated secret with a KMS key other than <code>aws/secretsmanager</code>, you need <code>kms:GenerateDataKey</code> and <code>kms:Encrypt</code> to the key. For more information, see <a href=\"https://docs.aws.amazon.com/secretsmanager/latest/userguide/reference_iam-permissions.html#reference_iam-permissions_actions\"> IAM policy actions for Secrets Manager</a> and <a href=\"https://docs.aws.amazon.com/secretsmanager/latest/userguide/auth-and-access.html\">Authentication and access control in Secrets Manager</a>. </p>"
    },
    "RestoreSecret":{
      "name":"RestoreSecret",
      "http":{
        "method":"POST",
        "requestUri":"/"
      },
      "input":{"shape":"RestoreSecretRequest"},
      "output":{"shape":"RestoreSecretResponse"},
      "errors":[
        {"shape":"ResourceNotFoundException"},
        {"shape":"InvalidParameterException"},
        {"shape":"InvalidRequestException"},
        {"shape":"InternalServiceError"}
      ],
      "documentation":"<p>Cancels the scheduled deletion of a secret by removing the <code>DeletedDate</code> time stamp. You can access a secret again after it has been restored.</p> <p>Secrets Manager generates a CloudTrail log entry when you call this action. Do not include sensitive information in request parameters because it might be logged. For more information, see <a href=\"https://docs.aws.amazon.com/secretsmanager/latest/userguide/retrieve-ct-entries.html\">Logging Secrets Manager events with CloudTrail</a>.</p> <p> <b>Required permissions: </b> <code>secretsmanager:RestoreSecret</code>. For more information, see <a href=\"https://docs.aws.amazon.com/secretsmanager/latest/userguide/reference_iam-permissions.html#reference_iam-permissions_actions\"> IAM policy actions for Secrets Manager</a> and <a href=\"https://docs.aws.amazon.com/secretsmanager/latest/userguide/auth-and-access.html\">Authentication and access control in Secrets Manager</a>. </p>"
    },
    "RotateSecret":{
      "name":"RotateSecret",
      "http":{
        "method":"POST",
        "requestUri":"/"
      },
      "input":{"shape":"RotateSecretRequest"},
      "output":{"shape":"RotateSecretResponse"},
      "errors":[
        {"shape":"ResourceNotFoundException"},
        {"shape":"InvalidParameterException"},
        {"shape":"InternalServiceError"},
        {"shape":"InvalidRequestException"}
      ],
      "documentation":"<p>Configures and starts the asynchronous process of rotating the secret. For information about rotation, see <a href=\"https://docs.aws.amazon.com/secretsmanager/latest/userguide/rotating-secrets.html\">Rotate secrets</a> in the <i>Secrets Manager User Guide</i>. If you include the configuration parameters, the operation sets the values for the secret and then immediately starts a rotation. If you don't include the configuration parameters, the operation starts a rotation with the values already stored in the secret. </p> <p>When rotation is successful, the <code>AWSPENDING</code> staging label might be attached to the same version as the <code>AWSCURRENT</code> version, or it might not be attached to any version. If the <code>AWSPENDING</code> staging label is present but not attached to the same version as <code>AWSCURRENT</code>, then any later invocation of <code>RotateSecret</code> assumes that a previous rotation request is still in progress and returns an error. When rotation is unsuccessful, the <code>AWSPENDING</code> staging label might be attached to an empty secret version. For more information, see <a href=\"https://docs.aws.amazon.com/secretsmanager/latest/userguide/troubleshoot_rotation.html\">Troubleshoot rotation</a> in the <i>Secrets Manager User Guide</i>.</p> <p>Secrets Manager generates a CloudTrail log entry when you call this action. Do not include sensitive information in request parameters because it might be logged. For more information, see <a href=\"https://docs.aws.amazon.com/secretsmanager/latest/userguide/retrieve-ct-entries.html\">Logging Secrets Manager events with CloudTrail</a>.</p> <p> <b>Required permissions: </b> <code>secretsmanager:RotateSecret</code>. For more information, see <a href=\"https://docs.aws.amazon.com/secretsmanager/latest/userguide/reference_iam-permissions.html#reference_iam-permissions_actions\"> IAM policy actions for Secrets Manager</a> and <a href=\"https://docs.aws.amazon.com/secretsmanager/latest/userguide/auth-and-access.html\">Authentication and access control in Secrets Manager</a>. You also need <code>lambda:InvokeFunction</code> permissions on the rotation function. For more information, see <a href=\"https://docs.aws.amazon.com/secretsmanager/latest/userguide/rotating-secrets-required-permissions-function.html\"> Permissions for rotation</a>.</p>"
    },
    "StopReplicationToReplica":{
      "name":"StopReplicationToReplica",
      "http":{
        "method":"POST",
        "requestUri":"/"
      },
      "input":{"shape":"StopReplicationToReplicaRequest"},
      "output":{"shape":"StopReplicationToReplicaResponse"},
      "errors":[
        {"shape":"ResourceNotFoundException"},
        {"shape":"InvalidRequestException"},
        {"shape":"InvalidParameterException"},
        {"shape":"InternalServiceError"}
      ],
      "documentation":"<p>Removes the link between the replica secret and the primary secret and promotes the replica to a primary secret in the replica Region.</p> <p>You must call this operation from the Region in which you want to promote the replica to a primary secret.</p> <p>Secrets Manager generates a CloudTrail log entry when you call this action. Do not include sensitive information in request parameters because it might be logged. For more information, see <a href=\"https://docs.aws.amazon.com/secretsmanager/latest/userguide/retrieve-ct-entries.html\">Logging Secrets Manager events with CloudTrail</a>.</p> <p> <b>Required permissions: </b> <code>secretsmanager:StopReplicationToReplica</code>. For more information, see <a href=\"https://docs.aws.amazon.com/secretsmanager/latest/userguide/reference_iam-permissions.html#reference_iam-permissions_actions\"> IAM policy actions for Secrets Manager</a> and <a href=\"https://docs.aws.amazon.com/secretsmanager/latest/userguide/auth-and-access.html\">Authentication and access control in Secrets Manager</a>. </p>"
    },
    "TagResource":{
      "name":"TagResource",
      "http":{
        "method":"POST",
        "requestUri":"/"
      },
      "input":{"shape":"TagResourceRequest"},
      "errors":[
        {"shape":"ResourceNotFoundException"},
        {"shape":"InvalidRequestException"},
        {"shape":"InvalidParameterException"},
        {"shape":"InternalServiceError"}
      ],
      "documentation":"<p>Attaches tags to a secret. Tags consist of a key name and a value. Tags are part of the secret's metadata. They are not associated with specific versions of the secret. This operation appends tags to the existing list of tags.</p> <p>For tag quotas and naming restrictions, see <a href=\"https://docs.aws.amazon.com/general/latest/gr/arg.html#taged-reference-quotas\">Service quotas for Tagging</a> in the <i>Amazon Web Services General Reference guide</i>.</p> <important> <p>If you use tags as part of your security strategy, then adding or removing a tag can change permissions. If successfully completing this operation would result in you losing your permissions for this secret, then the operation is blocked and returns an Access Denied error.</p> </important> <p>Secrets Manager generates a CloudTrail log entry when you call this action. Do not include sensitive information in request parameters because it might be logged. For more information, see <a href=\"https://docs.aws.amazon.com/secretsmanager/latest/userguide/retrieve-ct-entries.html\">Logging Secrets Manager events with CloudTrail</a>.</p> <p> <b>Required permissions: </b> <code>secretsmanager:TagResource</code>. For more information, see <a href=\"https://docs.aws.amazon.com/secretsmanager/latest/userguide/reference_iam-permissions.html#reference_iam-permissions_actions\"> IAM policy actions for Secrets Manager</a> and <a href=\"https://docs.aws.amazon.com/secretsmanager/latest/userguide/auth-and-access.html\">Authentication and access control in Secrets Manager</a>. </p>"
    },
    "UntagResource":{
      "name":"UntagResource",
      "http":{
        "method":"POST",
        "requestUri":"/"
      },
      "input":{"shape":"UntagResourceRequest"},
      "errors":[
        {"shape":"ResourceNotFoundException"},
        {"shape":"InvalidRequestException"},
        {"shape":"InvalidParameterException"},
        {"shape":"InternalServiceError"}
      ],
      "documentation":"<p>Removes specific tags from a secret.</p> <p>This operation is idempotent. If a requested tag is not attached to the secret, no error is returned and the secret metadata is unchanged.</p> <important> <p>If you use tags as part of your security strategy, then removing a tag can change permissions. If successfully completing this operation would result in you losing your permissions for this secret, then the operation is blocked and returns an Access Denied error.</p> </important> <p>Secrets Manager generates a CloudTrail log entry when you call this action. Do not include sensitive information in request parameters because it might be logged. For more information, see <a href=\"https://docs.aws.amazon.com/secretsmanager/latest/userguide/retrieve-ct-entries.html\">Logging Secrets Manager events with CloudTrail</a>.</p> <p> <b>Required permissions: </b> <code>secretsmanager:UntagResource</code>. For more information, see <a href=\"https://docs.aws.amazon.com/secretsmanager/latest/userguide/reference_iam-permissions.html#reference_iam-permissions_actions\"> IAM policy actions for Secrets Manager</a> and <a href=\"https://docs.aws.amazon.com/secretsmanager/latest/userguide/auth-and-access.html\">Authentication and access control in Secrets Manager</a>. </p>"
    },
    "UpdateSecret":{
      "name":"UpdateSecret",
      "http":{
        "method":"POST",
        "requestUri":"/"
      },
      "input":{"shape":"UpdateSecretRequest"},
      "output":{"shape":"UpdateSecretResponse"},
      "errors":[
        {"shape":"InvalidParameterException"},
        {"shape":"InvalidRequestException"},
        {"shape":"LimitExceededException"},
        {"shape":"EncryptionFailure"},
        {"shape":"ResourceExistsException"},
        {"shape":"ResourceNotFoundException"},
        {"shape":"MalformedPolicyDocumentException"},
        {"shape":"InternalServiceError"},
        {"shape":"PreconditionNotMetException"},
        {"shape":"DecryptionFailure"}
      ],
      "documentation":"<p>Modifies the details of a secret, including metadata and the secret value. To change the secret value, you can also use <a>PutSecretValue</a>.</p> <p>To change the rotation configuration of a secret, use <a>RotateSecret</a> instead.</p> <p>To change a secret so that it is managed by another service, you need to recreate the secret in that service. See <a href=\"https://docs.aws.amazon.com/secretsmanager/latest/userguide/service-linked-secrets.html\">Secrets Manager secrets managed by other Amazon Web Services services</a>.</p> <p>We recommend you avoid calling <code>UpdateSecret</code> at a sustained rate of more than once every 10 minutes. When you call <code>UpdateSecret</code> to update the secret value, Secrets Manager creates a new version of the secret. Secrets Manager removes outdated versions when there are more than 100, but it does not remove versions created less than 24 hours ago. If you update the secret value more than once every 10 minutes, you create more versions than Secrets Manager removes, and you will reach the quota for secret versions.</p> <p>If you include <code>SecretString</code> or <code>SecretBinary</code> to create a new secret version, Secrets Manager automatically moves the staging label <code>AWSCURRENT</code> to the new version. Then it attaches the label <code>AWSPREVIOUS</code> to the version that <code>AWSCURRENT</code> was removed from.</p> <p>If you call this operation with a <code>ClientRequestToken</code> that matches an existing version's <code>VersionId</code>, the operation results in an error. You can't modify an existing version, you can only create a new version. To remove a version, remove all staging labels from it. See <a>UpdateSecretVersionStage</a>.</p> <p>Secrets Manager generates a CloudTrail log entry when you call this action. Do not include sensitive information in request parameters except <code>SecretBinary</code> or <code>SecretString</code> because it might be logged. For more information, see <a href=\"https://docs.aws.amazon.com/secretsmanager/latest/userguide/retrieve-ct-entries.html\">Logging Secrets Manager events with CloudTrail</a>.</p> <p> <b>Required permissions: </b> <code>secretsmanager:UpdateSecret</code>. For more information, see <a href=\"https://docs.aws.amazon.com/secretsmanager/latest/userguide/reference_iam-permissions.html#reference_iam-permissions_actions\"> IAM policy actions for Secrets Manager</a> and <a href=\"https://docs.aws.amazon.com/secretsmanager/latest/userguide/auth-and-access.html\">Authentication and access control in Secrets Manager</a>. If you use a customer managed key, you must also have <code>kms:GenerateDataKey</code>, <code>kms:Encrypt</code>, and <code>kms:Decrypt</code> permissions on the key. If you change the KMS key and you don't have <code>kms:Encrypt</code> permission to the new key, Secrets Manager does not re-ecrypt existing secret versions with the new key. For more information, see <a href=\"https://docs.aws.amazon.com/secretsmanager/latest/userguide/security-encryption.html\"> Secret encryption and decryption</a>.</p>"
    },
    "UpdateSecretVersionStage":{
      "name":"UpdateSecretVersionStage",
      "http":{
        "method":"POST",
        "requestUri":"/"
      },
      "input":{"shape":"UpdateSecretVersionStageRequest"},
      "output":{"shape":"UpdateSecretVersionStageResponse"},
      "errors":[
        {"shape":"ResourceNotFoundException"},
        {"shape":"InvalidParameterException"},
        {"shape":"InvalidRequestException"},
        {"shape":"LimitExceededException"},
        {"shape":"InternalServiceError"}
      ],
      "documentation":"<p>Modifies the staging labels attached to a version of a secret. Secrets Manager uses staging labels to track a version as it progresses through the secret rotation process. Each staging label can be attached to only one version at a time. To add a staging label to a version when it is already attached to another version, Secrets Manager first removes it from the other version first and then attaches it to this one. For more information about versions and staging labels, see <a href=\"https://docs.aws.amazon.com/secretsmanager/latest/userguide/getting-started.html#term_version\">Concepts: Version</a>. </p> <p>The staging labels that you specify in the <code>VersionStage</code> parameter are added to the existing list of staging labels for the version. </p> <p>You can move the <code>AWSCURRENT</code> staging label to this version by including it in this call.</p> <note> <p>Whenever you move <code>AWSCURRENT</code>, Secrets Manager automatically moves the label <code>AWSPREVIOUS</code> to the version that <code>AWSCURRENT</code> was removed from.</p> </note> <p>If this action results in the last label being removed from a version, then the version is considered to be 'deprecated' and can be deleted by Secrets Manager.</p> <p>Secrets Manager generates a CloudTrail log entry when you call this action. Do not include sensitive information in request parameters because it might be logged. For more information, see <a href=\"https://docs.aws.amazon.com/secretsmanager/latest/userguide/retrieve-ct-entries.html\">Logging Secrets Manager events with CloudTrail</a>.</p> <p> <b>Required permissions: </b> <code>secretsmanager:UpdateSecretVersionStage</code>. For more information, see <a href=\"https://docs.aws.amazon.com/secretsmanager/latest/userguide/reference_iam-permissions.html#reference_iam-permissions_actions\"> IAM policy actions for Secrets Manager</a> and <a href=\"https://docs.aws.amazon.com/secretsmanager/latest/userguide/auth-and-access.html\">Authentication and access control in Secrets Manager</a>. </p>"
    },
    "ValidateResourcePolicy":{
      "name":"ValidateResourcePolicy",
      "http":{
        "method":"POST",
        "requestUri":"/"
      },
      "input":{"shape":"ValidateResourcePolicyRequest"},
      "output":{"shape":"ValidateResourcePolicyResponse"},
      "errors":[
        {"shape":"MalformedPolicyDocumentException"},
        {"shape":"ResourceNotFoundException"},
        {"shape":"InvalidParameterException"},
        {"shape":"InternalServiceError"},
        {"shape":"InvalidRequestException"}
      ],
      "documentation":"<p>Validates that a resource policy does not grant a wide range of principals access to your secret. A resource-based policy is optional for secrets.</p> <p>The API performs three checks when validating the policy:</p> <ul> <li> <p>Sends a call to <a href=\"https://aws.amazon.com/blogs/security/protect-sensitive-data-in-the-cloud-with-automated-reasoning-zelkova/\">Zelkova</a>, an automated reasoning engine, to ensure your resource policy does not allow broad access to your secret, for example policies that use a wildcard for the principal.</p> </li> <li> <p>Checks for correct syntax in a policy.</p> </li> <li> <p>Verifies the policy does not lock out a caller.</p> </li> </ul> <p>Secrets Manager generates a CloudTrail log entry when you call this action. Do not include sensitive information in request parameters because it might be logged. For more information, see <a href=\"https://docs.aws.amazon.com/secretsmanager/latest/userguide/retrieve-ct-entries.html\">Logging Secrets Manager events with CloudTrail</a>.</p> <p> <b>Required permissions: </b> <code>secretsmanager:ValidateResourcePolicy</code> and <code>secretsmanager:PutResourcePolicy</code>. For more information, see <a href=\"https://docs.aws.amazon.com/secretsmanager/latest/userguide/reference_iam-permissions.html#reference_iam-permissions_actions\"> IAM policy actions for Secrets Manager</a> and <a href=\"https://docs.aws.amazon.com/secretsmanager/latest/userguide/auth-and-access.html\">Authentication and access control in Secrets Manager</a>. </p>"
    }
  },
  "shapes":{
    "APIErrorListType":{
      "type":"list",
      "member":{"shape":"APIErrorType"}
    },
    "APIErrorType":{
      "type":"structure",
      "members":{
        "SecretId":{
          "shape":"SecretIdType",
          "documentation":"<p>The ARN or name of the secret.</p>"
        },
        "ErrorCode":{
          "shape":"ErrorCode",
          "documentation":"<p>The error Secrets Manager encountered while retrieving an individual secret as part of <a>BatchGetSecretValue</a>, for example <code>ResourceNotFoundException</code>,<code>InvalidParameterException</code>, <code>InvalidRequestException</code>, <code>DecryptionFailure</code>, or <code>AccessDeniedException</code>.</p>"
        },
        "Message":{
          "shape":"ErrorMessage",
          "documentation":"<p>A message describing the error.</p>"
        }
      },
      "documentation":"<p>The error Secrets Manager encountered while retrieving an individual secret as part of <a>BatchGetSecretValue</a>.</p>"
    },
    "AddReplicaRegionListType":{
      "type":"list",
      "member":{"shape":"ReplicaRegionType"},
      "min":1
    },
    "AutomaticallyRotateAfterDaysType":{
      "type":"long",
      "max":1000,
      "min":1
    },
    "BatchGetSecretValueRequest":{
      "type":"structure",
      "members":{
        "SecretIdList":{
          "shape":"SecretIdListType",
          "documentation":"<p>The ARN or names of the secrets to retrieve. You must include <code>Filters</code> or <code>SecretIdList</code>, but not both.</p>"
        },
        "Filters":{
          "shape":"FiltersListType",
          "documentation":"<p>The filters to choose which secrets to retrieve. You must include <code>Filters</code> or <code>SecretIdList</code>, but not both.</p>"
        },
        "MaxResults":{
          "shape":"MaxResultsBatchType",
          "documentation":"<p>The number of results to include in the response.</p> <p>If there are more results available, in the response, Secrets Manager includes <code>NextToken</code>. To get the next results, call <code>BatchGetSecretValue</code> again with the value from <code>NextToken</code>.</p>",
          "box":true
        },
        "NextToken":{
          "shape":"NextTokenType",
          "documentation":"<p>A token that indicates where the output should continue from, if a previous call did not show all results. To get the next results, call <code>BatchGetSecretValue</code> again with this value.</p>"
        }
      }
    },
    "BatchGetSecretValueResponse":{
      "type":"structure",
      "members":{
        "SecretValues":{
          "shape":"SecretValuesType",
          "documentation":"<p>A list of secret values.</p>"
        },
        "NextToken":{
          "shape":"NextTokenType",
          "documentation":"<p>Secrets Manager includes this value if there's more output available than what is included in the current response. This can occur even when the response includes no values at all, such as when you ask for a filtered view of a long list. To get the next results, call <code>BatchGetSecretValue</code> again with this value.</p>"
        },
        "Errors":{
          "shape":"APIErrorListType",
          "documentation":"<p>A list of errors Secrets Manager encountered while attempting to retrieve individual secrets.</p>"
        }
      }
    },
    "BooleanType":{"type":"boolean"},
    "CancelRotateSecretRequest":{
      "type":"structure",
      "required":["SecretId"],
      "members":{
        "SecretId":{
          "shape":"SecretIdType",
          "documentation":"<p>The ARN or name of the secret.</p> <p>For an ARN, we recommend that you specify a complete ARN rather than a partial ARN. See <a href=\"https://docs.aws.amazon.com/secretsmanager/latest/userguide/troubleshoot.html#ARN_secretnamehyphen\">Finding a secret from a partial ARN</a>.</p>"
        }
      }
    },
    "CancelRotateSecretResponse":{
      "type":"structure",
      "members":{
        "ARN":{
          "shape":"SecretARNType",
          "documentation":"<p>The ARN of the secret.</p>"
        },
        "Name":{
          "shape":"SecretNameType",
          "documentation":"<p>The name of the secret.</p>"
        },
        "VersionId":{
          "shape":"SecretVersionIdType",
          "documentation":"<p>The unique identifier of the version of the secret created during the rotation. This version might not be complete, and should be evaluated for possible deletion. We recommend that you remove the <code>VersionStage</code> value <code>AWSPENDING</code> from this version so that Secrets Manager can delete it. Failing to clean up a cancelled rotation can block you from starting future rotations.</p>"
        }
      }
    },
    "ClientRequestTokenType":{
      "type":"string",
      "max":64,
      "min":32
    },
    "CreateSecretRequest":{
      "type":"structure",
      "required":["Name"],
      "members":{
        "Name":{
          "shape":"NameType",
          "documentation":"<p>The name of the new secret.</p> <p>The secret name can contain ASCII letters, numbers, and the following characters: /_+=.@-</p> <p>Do not end your secret name with a hyphen followed by six characters. If you do so, you risk confusion and unexpected results when searching for a secret by partial ARN. Secrets Manager automatically adds a hyphen and six random characters after the secret name at the end of the ARN.</p>"
        },
        "ClientRequestToken":{
          "shape":"ClientRequestTokenType",
          "documentation":"<p>If you include <code>SecretString</code> or <code>SecretBinary</code>, then Secrets Manager creates an initial version for the secret, and this parameter specifies the unique identifier for the new version. </p> <note> <p>If you use the Amazon Web Services CLI or one of the Amazon Web Services SDKs to call this operation, then you can leave this parameter empty. The CLI or SDK generates a random UUID for you and includes it as the value for this parameter in the request. </p> </note> <p>If you generate a raw HTTP request to the Secrets Manager service endpoint, then you must generate a <code>ClientRequestToken</code> and include it in the request.</p> <p>This value helps ensure idempotency. Secrets Manager uses this value to prevent the accidental creation of duplicate versions if there are failures and retries during a rotation. We recommend that you generate a <a href=\"https://wikipedia.org/wiki/Universally_unique_identifier\">UUID-type</a> value to ensure uniqueness of your versions within the specified secret. </p> <ul> <li> <p>If the <code>ClientRequestToken</code> value isn't already associated with a version of the secret then a new version of the secret is created. </p> </li> <li> <p>If a version with this value already exists and the version <code>SecretString</code> and <code>SecretBinary</code> values are the same as those in the request, then the request is ignored.</p> </li> <li> <p>If a version with this value already exists and that version's <code>SecretString</code> and <code>SecretBinary</code> values are different from those in the request, then the request fails because you cannot modify an existing version. Instead, use <a>PutSecretValue</a> to create a new version.</p> </li> </ul> <p>This value becomes the <code>VersionId</code> of the new version.</p>",
          "idempotencyToken":true
        },
        "Description":{
          "shape":"DescriptionType",
          "documentation":"<p>The description of the secret.</p>"
        },
        "KmsKeyId":{
          "shape":"KmsKeyIdType",
          "documentation":"<p>The ARN, key ID, or alias of the KMS key that Secrets Manager uses to encrypt the secret value in the secret. An alias is always prefixed by <code>alias/</code>, for example <code>alias/aws/secretsmanager</code>. For more information, see <a href=\"https://docs.aws.amazon.com/kms/latest/developerguide/alias-about.html\">About aliases</a>.</p> <p>To use a KMS key in a different account, use the key ARN or the alias ARN.</p> <p>If you don't specify this value, then Secrets Manager uses the key <code>aws/secretsmanager</code>. If that key doesn't yet exist, then Secrets Manager creates it for you automatically the first time it encrypts the secret value.</p> <p>If the secret is in a different Amazon Web Services account from the credentials calling the API, then you can't use <code>aws/secretsmanager</code> to encrypt the secret, and you must create and use a customer managed KMS key. </p>"
        },
        "SecretBinary":{
          "shape":"SecretBinaryType",
          "documentation":"<p>The binary data to encrypt and store in the new version of the secret. We recommend that you store your binary data in a file and then pass the contents of the file as a parameter.</p> <p>Either <code>SecretString</code> or <code>SecretBinary</code> must have a value, but not both.</p> <p>This parameter is not available in the Secrets Manager console.</p>"
        },
        "SecretString":{
          "shape":"SecretStringType",
          "documentation":"<p>The text data to encrypt and store in this new version of the secret. We recommend you use a JSON structure of key/value pairs for your secret value.</p> <p>Either <code>SecretString</code> or <code>SecretBinary</code> must have a value, but not both.</p> <p>If you create a secret by using the Secrets Manager console then Secrets Manager puts the protected secret text in only the <code>SecretString</code> parameter. The Secrets Manager console stores the information as a JSON structure of key/value pairs that a Lambda rotation function can parse.</p>"
        },
        "Tags":{
          "shape":"TagListType",
          "documentation":"<p>A list of tags to attach to the secret. Each tag is a key and value pair of strings in a JSON text string, for example:</p> <p> <code>[{\"Key\":\"CostCenter\",\"Value\":\"12345\"},{\"Key\":\"environment\",\"Value\":\"production\"}]</code> </p> <p>Secrets Manager tag key names are case sensitive. A tag with the key \"ABC\" is a different tag from one with key \"abc\".</p> <p>If you check tags in permissions policies as part of your security strategy, then adding or removing a tag can change permissions. If the completion of this operation would result in you losing your permissions for this secret, then Secrets Manager blocks the operation and returns an <code>Access Denied</code> error. For more information, see <a href=\"https://docs.aws.amazon.com/secretsmanager/latest/userguide/auth-and-access_examples.html#tag-secrets-abac\">Control access to secrets using tags</a> and <a href=\"https://docs.aws.amazon.com/secretsmanager/latest/userguide/auth-and-access_examples.html#auth-and-access_tags2\">Limit access to identities with tags that match secrets' tags</a>.</p> <p>For information about how to format a JSON parameter for the various command line tool environments, see <a href=\"https://docs.aws.amazon.com/cli/latest/userguide/cli-using-param.html#cli-using-param-json\">Using JSON for Parameters</a>. If your command-line tool or SDK requires quotation marks around the parameter, you should use single quotes to avoid confusion with the double quotes required in the JSON text.</p> <p>For tag quotas and naming restrictions, see <a href=\"https://docs.aws.amazon.com/general/latest/gr/arg.html#taged-reference-quotas\">Service quotas for Tagging</a> in the <i>Amazon Web Services General Reference guide</i>.</p>"
        },
        "AddReplicaRegions":{
          "shape":"AddReplicaRegionListType",
          "documentation":"<p>A list of Regions and KMS keys to replicate secrets.</p>"
        },
        "ForceOverwriteReplicaSecret":{
          "shape":"BooleanType",
          "documentation":"<p>Specifies whether to overwrite a secret with the same name in the destination Region. By default, secrets aren't overwritten.</p>"
        }
      }
    },
    "CreateSecretResponse":{
      "type":"structure",
      "members":{
        "ARN":{
          "shape":"SecretARNType",
          "documentation":"<p>The ARN of the new secret. The ARN includes the name of the secret followed by six random characters. This ensures that if you create a new secret with the same name as a deleted secret, then users with access to the old secret don't get access to the new secret because the ARNs are different.</p>"
        },
        "Name":{
          "shape":"SecretNameType",
          "documentation":"<p>The name of the new secret.</p>"
        },
        "VersionId":{
          "shape":"SecretVersionIdType",
          "documentation":"<p>The unique identifier associated with the version of the new secret.</p>"
        },
        "ReplicationStatus":{
          "shape":"ReplicationStatusListType",
          "documentation":"<p>A list of the replicas of this secret and their status:</p> <ul> <li> <p> <code>Failed</code>, which indicates that the replica was not created.</p> </li> <li> <p> <code>InProgress</code>, which indicates that Secrets Manager is in the process of creating the replica.</p> </li> <li> <p> <code>InSync</code>, which indicates that the replica was created.</p> </li> </ul>"
        }
      }
    },
    "CreatedDateType":{"type":"timestamp"},
    "DecryptionFailure":{
      "type":"structure",
      "members":{
        "Message":{"shape":"ErrorMessage"}
      },
      "documentation":"<p>Secrets Manager can't decrypt the protected secret text using the provided KMS key. </p>",
      "exception":true
    },
    "DeleteResourcePolicyRequest":{
      "type":"structure",
      "required":["SecretId"],
      "members":{
        "SecretId":{
          "shape":"SecretIdType",
          "documentation":"<p>The ARN or name of the secret to delete the attached resource-based policy for.</p> <p>For an ARN, we recommend that you specify a complete ARN rather than a partial ARN. See <a href=\"https://docs.aws.amazon.com/secretsmanager/latest/userguide/troubleshoot.html#ARN_secretnamehyphen\">Finding a secret from a partial ARN</a>.</p>"
        }
      }
    },
    "DeleteResourcePolicyResponse":{
      "type":"structure",
      "members":{
        "ARN":{
          "shape":"SecretARNType",
          "documentation":"<p>The ARN of the secret that the resource-based policy was deleted for.</p>"
        },
        "Name":{
          "shape":"NameType",
          "documentation":"<p>The name of the secret that the resource-based policy was deleted for.</p>"
        }
      }
    },
    "DeleteSecretRequest":{
      "type":"structure",
      "required":["SecretId"],
      "members":{
        "SecretId":{
          "shape":"SecretIdType",
          "documentation":"<p>The ARN or name of the secret to delete.</p> <p>For an ARN, we recommend that you specify a complete ARN rather than a partial ARN. See <a href=\"https://docs.aws.amazon.com/secretsmanager/latest/userguide/troubleshoot.html#ARN_secretnamehyphen\">Finding a secret from a partial ARN</a>.</p>"
        },
        "RecoveryWindowInDays":{
          "shape":"RecoveryWindowInDaysType",
          "documentation":"<p>The number of days from 7 to 30 that Secrets Manager waits before permanently deleting the secret. You can't use both this parameter and <code>ForceDeleteWithoutRecovery</code> in the same call. If you don't use either, then by default Secrets Manager uses a 30 day recovery window.</p>",
          "box":true
        },
        "ForceDeleteWithoutRecovery":{
          "shape":"BooleanType",
          "documentation":"<p>Specifies whether to delete the secret without any recovery window. You can't use both this parameter and <code>RecoveryWindowInDays</code> in the same call. If you don't use either, then by default Secrets Manager uses a 30 day recovery window.</p> <p>Secrets Manager performs the actual deletion with an asynchronous background process, so there might be a short delay before the secret is permanently deleted. If you delete a secret and then immediately create a secret with the same name, use appropriate back off and retry logic.</p> <p>If you forcibly delete an already deleted or nonexistent secret, the operation does not return <code>ResourceNotFoundException</code>.</p> <important> <p>Use this parameter with caution. This parameter causes the operation to skip the normal recovery window before the permanent deletion that Secrets Manager would normally impose with the <code>RecoveryWindowInDays</code> parameter. If you delete a secret with the <code>ForceDeleteWithoutRecovery</code> parameter, then you have no opportunity to recover the secret. You lose the secret permanently.</p> </important>",
          "box":true
        }
      }
    },
    "DeleteSecretResponse":{
      "type":"structure",
      "members":{
        "ARN":{
          "shape":"SecretARNType",
          "documentation":"<p>The ARN of the secret.</p>"
        },
        "Name":{
          "shape":"SecretNameType",
          "documentation":"<p>The name of the secret.</p>"
        },
        "DeletionDate":{
          "shape":"DeletionDateType",
          "documentation":"<p>The date and time after which this secret Secrets Manager can permanently delete this secret, and it can no longer be restored. This value is the date and time of the delete request plus the number of days in <code>RecoveryWindowInDays</code>.</p>",
          "box":true
        }
      }
    },
    "DeletedDateType":{"type":"timestamp"},
    "DeletionDateType":{"type":"timestamp"},
    "DescribeSecretRequest":{
      "type":"structure",
      "required":["SecretId"],
      "members":{
        "SecretId":{
          "shape":"SecretIdType",
          "documentation":"<p>The ARN or name of the secret. </p> <p>For an ARN, we recommend that you specify a complete ARN rather than a partial ARN. See <a href=\"https://docs.aws.amazon.com/secretsmanager/latest/userguide/troubleshoot.html#ARN_secretnamehyphen\">Finding a secret from a partial ARN</a>.</p>"
        }
      }
    },
    "DescribeSecretResponse":{
      "type":"structure",
      "members":{
        "ARN":{
          "shape":"SecretARNType",
          "documentation":"<p>The ARN of the secret.</p>"
        },
        "Name":{
          "shape":"SecretNameType",
          "documentation":"<p>The name of the secret.</p>"
        },
        "Description":{
          "shape":"DescriptionType",
          "documentation":"<p>The description of the secret.</p>"
        },
        "KmsKeyId":{
          "shape":"KmsKeyIdType",
          "documentation":"<p>The key ID or alias ARN of the KMS key that Secrets Manager uses to encrypt the secret value. If the secret is encrypted with the Amazon Web Services managed key <code>aws/secretsmanager</code>, this field is omitted. Secrets created using the console use an KMS key ID.</p>"
        },
        "RotationEnabled":{
          "shape":"RotationEnabledType",
          "documentation":"<p>Specifies whether automatic rotation is turned on for this secret.</p> <p>To turn on rotation, use <a>RotateSecret</a>. To turn off rotation, use <a>CancelRotateSecret</a>.</p>",
          "box":true
        },
        "RotationLambdaARN":{
          "shape":"RotationLambdaARNType",
          "documentation":"<p>The ARN of the Lambda function that Secrets Manager invokes to rotate the secret. </p>"
        },
        "RotationRules":{
          "shape":"RotationRulesType",
          "documentation":"<p>The rotation schedule and Lambda function for this secret. If the secret previously had rotation turned on, but it is now turned off, this field shows the previous rotation schedule and rotation function. If the secret never had rotation turned on, this field is omitted.</p>"
        },
        "LastRotatedDate":{
          "shape":"LastRotatedDateType",
          "documentation":"<p>The last date and time that Secrets Manager rotated the secret. If the secret isn't configured for rotation or rotation has been disabled, Secrets Manager returns null.</p>",
          "box":true
        },
        "LastChangedDate":{
          "shape":"LastChangedDateType",
          "documentation":"<p>The last date and time that this secret was modified in any way.</p>",
          "box":true
        },
        "LastAccessedDate":{
          "shape":"LastAccessedDateType",
          "documentation":"<p>The date that the secret was last accessed in the Region. This field is omitted if the secret has never been retrieved in the Region.</p>",
          "box":true
        },
        "DeletedDate":{
          "shape":"DeletedDateType",
          "documentation":"<p>The date the secret is scheduled for deletion. If it is not scheduled for deletion, this field is omitted. When you delete a secret, Secrets Manager requires a recovery window of at least 7 days before deleting the secret. Some time after the deleted date, Secrets Manager deletes the secret, including all of its versions.</p> <p>If a secret is scheduled for deletion, then its details, including the encrypted secret value, is not accessible. To cancel a scheduled deletion and restore access to the secret, use <a>RestoreSecret</a>.</p>",
          "box":true
        },
        "NextRotationDate":{
          "shape":"NextRotationDateType",
<<<<<<< HEAD
          "documentation":"<p>The next rotation is scheduled to occur on or before this date. If the secret isn't configured for rotation or rotation has been disabled, Secrets Manager returns null.</p>"
=======
          "documentation":"<p>The next rotation is scheduled to occur on or before this date. If the secret isn't configured for rotation or rotation has been disabled, Secrets Manager returns null. If rotation fails, Secrets Manager retries the entire rotation process multiple times. If rotation is unsuccessful, this date may be in the past.</p>"
>>>>>>> 61e0fb1e
        },
        "Tags":{
          "shape":"TagListType",
          "documentation":"<p>The list of tags attached to the secret. To add tags to a secret, use <a>TagResource</a>. To remove tags, use <a>UntagResource</a>.</p>"
        },
        "VersionIdsToStages":{
          "shape":"SecretVersionsToStagesMapType",
          "documentation":"<p>A list of the versions of the secret that have staging labels attached. Versions that don't have staging labels are considered deprecated and Secrets Manager can delete them.</p> <p>Secrets Manager uses staging labels to indicate the status of a secret version during rotation. The three staging labels for rotation are: </p> <ul> <li> <p> <code>AWSCURRENT</code>, which indicates the current version of the secret.</p> </li> <li> <p> <code>AWSPENDING</code>, which indicates the version of the secret that contains new secret information that will become the next current version when rotation finishes.</p> <p>During rotation, Secrets Manager creates an <code>AWSPENDING</code> version ID before creating the new secret version. To check if a secret version exists, call <a>GetSecretValue</a>.</p> </li> <li> <p> <code>AWSPREVIOUS</code>, which indicates the previous current version of the secret. You can use this as the <i>last known good</i> version.</p> </li> </ul> <p>For more information about rotation and staging labels, see <a href=\"https://docs.aws.amazon.com/secretsmanager/latest/userguide/rotate-secrets_how.html\">How rotation works</a>.</p>"
        },
        "OwningService":{
          "shape":"OwningServiceType",
          "documentation":"<p>The ID of the service that created this secret. For more information, see <a href=\"https://docs.aws.amazon.com/secretsmanager/latest/userguide/service-linked-secrets.html\">Secrets managed by other Amazon Web Services services</a>.</p>"
        },
        "CreatedDate":{
          "shape":"TimestampType",
          "documentation":"<p>The date the secret was created.</p>",
          "box":true
        },
        "PrimaryRegion":{
          "shape":"RegionType",
          "documentation":"<p>The Region the secret is in. If a secret is replicated to other Regions, the replicas are listed in <code>ReplicationStatus</code>. </p>"
        },
        "ReplicationStatus":{
          "shape":"ReplicationStatusListType",
          "documentation":"<p>A list of the replicas of this secret and their status: </p> <ul> <li> <p> <code>Failed</code>, which indicates that the replica was not created.</p> </li> <li> <p> <code>InProgress</code>, which indicates that Secrets Manager is in the process of creating the replica.</p> </li> <li> <p> <code>InSync</code>, which indicates that the replica was created.</p> </li> </ul>"
        }
      }
    },
    "DescriptionType":{
      "type":"string",
      "max":2048
    },
    "DurationType":{
      "type":"string",
      "max":3,
      "min":2,
      "pattern":"[0-9h]+"
    },
    "EncryptionFailure":{
      "type":"structure",
      "members":{
        "Message":{"shape":"ErrorMessage"}
      },
      "documentation":"<p>Secrets Manager can't encrypt the protected secret text using the provided KMS key. Check that the KMS key is available, enabled, and not in an invalid state. For more information, see <a href=\"https://docs.aws.amazon.com/kms/latest/developerguide/key-state.html\">Key state: Effect on your KMS key</a>.</p>",
      "exception":true
    },
    "ErrorCode":{"type":"string"},
    "ErrorMessage":{"type":"string"},
    "ExcludeCharactersType":{
      "type":"string",
      "max":4096,
      "min":0
    },
    "ExcludeLowercaseType":{"type":"boolean"},
    "ExcludeNumbersType":{"type":"boolean"},
    "ExcludePunctuationType":{"type":"boolean"},
    "ExcludeUppercaseType":{"type":"boolean"},
    "Filter":{
      "type":"structure",
      "members":{
        "Key":{
          "shape":"FilterNameStringType",
          "documentation":"<p>The following are keys you can use:</p> <ul> <li> <p> <b>description</b>: Prefix match, not case-sensitive.</p> </li> <li> <p> <b>name</b>: Prefix match, case-sensitive.</p> </li> <li> <p> <b>tag-key</b>: Prefix match, case-sensitive.</p> </li> <li> <p> <b>tag-value</b>: Prefix match, case-sensitive.</p> </li> <li> <p> <b>primary-region</b>: Prefix match, case-sensitive.</p> </li> <li> <p> <b>owning-service</b>: Prefix match, case-sensitive.</p> </li> <li> <p> <b>all</b>: Breaks the filter value string into words and then searches all attributes for matches. Not case-sensitive.</p> </li> </ul>"
        },
        "Values":{
          "shape":"FilterValuesStringList",
          "documentation":"<p>The keyword to filter for.</p> <p>You can prefix your search value with an exclamation mark (<code>!</code>) in order to perform negation filters. </p>"
        }
      },
      "documentation":"<p>Allows you to add filters when you use the search function in Secrets Manager. For more information, see <a href=\"https://docs.aws.amazon.com/secretsmanager/latest/userguide/manage_search-secret.html\">Find secrets in Secrets Manager</a>.</p>"
    },
    "FilterNameStringType":{
      "type":"string",
      "enum":[
        "description",
        "name",
        "tag-key",
        "tag-value",
        "primary-region",
        "owning-service",
        "all"
      ]
    },
    "FilterValueStringType":{
      "type":"string",
      "max":512,
      "pattern":"^\\!?[a-zA-Z0-9 :_@\\/\\+\\=\\.\\-\\!]*$"
    },
    "FilterValuesStringList":{
      "type":"list",
      "member":{"shape":"FilterValueStringType"},
      "max":10,
      "min":1
    },
    "FiltersListType":{
      "type":"list",
      "member":{"shape":"Filter"},
      "max":10
    },
    "GetRandomPasswordRequest":{
      "type":"structure",
      "members":{
        "PasswordLength":{
          "shape":"PasswordLengthType",
          "documentation":"<p>The length of the password. If you don't include this parameter, the default length is 32 characters.</p>",
          "box":true
        },
        "ExcludeCharacters":{
          "shape":"ExcludeCharactersType",
          "documentation":"<p>A string of the characters that you don't want in the password.</p>"
        },
        "ExcludeNumbers":{
          "shape":"ExcludeNumbersType",
          "documentation":"<p>Specifies whether to exclude numbers from the password. If you don't include this switch, the password can contain numbers.</p>",
          "box":true
        },
        "ExcludePunctuation":{
          "shape":"ExcludePunctuationType",
          "documentation":"<p>Specifies whether to exclude the following punctuation characters from the password: <code>! \" # $ % &amp; ' ( ) * + , - . / : ; &lt; = &gt; ? @ [ \\ ] ^ _ ` { | } ~</code>. If you don't include this switch, the password can contain punctuation.</p>",
          "box":true
        },
        "ExcludeUppercase":{
          "shape":"ExcludeUppercaseType",
          "documentation":"<p>Specifies whether to exclude uppercase letters from the password. If you don't include this switch, the password can contain uppercase letters.</p>",
          "box":true
        },
        "ExcludeLowercase":{
          "shape":"ExcludeLowercaseType",
          "documentation":"<p>Specifies whether to exclude lowercase letters from the password. If you don't include this switch, the password can contain lowercase letters.</p>",
          "box":true
        },
        "IncludeSpace":{
          "shape":"IncludeSpaceType",
          "documentation":"<p>Specifies whether to include the space character. If you include this switch, the password can contain space characters.</p>",
          "box":true
        },
        "RequireEachIncludedType":{
          "shape":"RequireEachIncludedTypeType",
          "documentation":"<p>Specifies whether to include at least one upper and lowercase letter, one number, and one punctuation. If you don't include this switch, the password contains at least one of every character type.</p>",
          "box":true
        }
      }
    },
    "GetRandomPasswordResponse":{
      "type":"structure",
      "members":{
        "RandomPassword":{
          "shape":"RandomPasswordType",
          "documentation":"<p>A string with the password.</p>"
        }
      }
    },
    "GetResourcePolicyRequest":{
      "type":"structure",
      "required":["SecretId"],
      "members":{
        "SecretId":{
          "shape":"SecretIdType",
          "documentation":"<p>The ARN or name of the secret to retrieve the attached resource-based policy for.</p> <p>For an ARN, we recommend that you specify a complete ARN rather than a partial ARN. See <a href=\"https://docs.aws.amazon.com/secretsmanager/latest/userguide/troubleshoot.html#ARN_secretnamehyphen\">Finding a secret from a partial ARN</a>.</p>"
        }
      }
    },
    "GetResourcePolicyResponse":{
      "type":"structure",
      "members":{
        "ARN":{
          "shape":"SecretARNType",
          "documentation":"<p>The ARN of the secret that the resource-based policy was retrieved for.</p>"
        },
        "Name":{
          "shape":"NameType",
          "documentation":"<p>The name of the secret that the resource-based policy was retrieved for.</p>"
        },
        "ResourcePolicy":{
          "shape":"NonEmptyResourcePolicyType",
          "documentation":"<p>A JSON-formatted string that contains the permissions policy attached to the secret. For more information about permissions policies, see <a href=\"https://docs.aws.amazon.com/secretsmanager/latest/userguide/auth-and-access.html\">Authentication and access control for Secrets Manager</a>.</p>"
        }
      }
    },
    "GetSecretValueRequest":{
      "type":"structure",
      "required":["SecretId"],
      "members":{
        "SecretId":{
          "shape":"SecretIdType",
          "documentation":"<p>The ARN or name of the secret to retrieve.</p> <p>For an ARN, we recommend that you specify a complete ARN rather than a partial ARN. See <a href=\"https://docs.aws.amazon.com/secretsmanager/latest/userguide/troubleshoot.html#ARN_secretnamehyphen\">Finding a secret from a partial ARN</a>.</p>"
        },
        "VersionId":{
          "shape":"SecretVersionIdType",
          "documentation":"<p>The unique identifier of the version of the secret to retrieve. If you include both this parameter and <code>VersionStage</code>, the two parameters must refer to the same secret version. If you don't specify either a <code>VersionStage</code> or <code>VersionId</code>, then Secrets Manager returns the <code>AWSCURRENT</code> version.</p> <p>This value is typically a <a href=\"https://wikipedia.org/wiki/Universally_unique_identifier\">UUID-type</a> value with 32 hexadecimal digits.</p>"
        },
        "VersionStage":{
          "shape":"SecretVersionStageType",
          "documentation":"<p>The staging label of the version of the secret to retrieve. </p> <p>Secrets Manager uses staging labels to keep track of different versions during the rotation process. If you include both this parameter and <code>VersionId</code>, the two parameters must refer to the same secret version. If you don't specify either a <code>VersionStage</code> or <code>VersionId</code>, Secrets Manager returns the <code>AWSCURRENT</code> version.</p>"
        }
      }
    },
    "GetSecretValueResponse":{
      "type":"structure",
      "members":{
        "ARN":{
          "shape":"SecretARNType",
          "documentation":"<p>The ARN of the secret.</p>"
        },
        "Name":{
          "shape":"SecretNameType",
          "documentation":"<p>The friendly name of the secret.</p>"
        },
        "VersionId":{
          "shape":"SecretVersionIdType",
          "documentation":"<p>The unique identifier of this version of the secret.</p>"
        },
        "SecretBinary":{
          "shape":"SecretBinaryType",
          "documentation":"<p>The decrypted secret value, if the secret value was originally provided as binary data in the form of a byte array. When you retrieve a <code>SecretBinary</code> using the HTTP API, the Python SDK, or the Amazon Web Services CLI, the value is Base64-encoded. Otherwise, it is not encoded.</p> <p>If the secret was created by using the Secrets Manager console, or if the secret value was originally provided as a string, then this field is omitted. The secret value appears in <code>SecretString</code> instead.</p>"
        },
        "SecretString":{
          "shape":"SecretStringType",
          "documentation":"<p>The decrypted secret value, if the secret value was originally provided as a string or through the Secrets Manager console.</p> <p>If this secret was created by using the console, then Secrets Manager stores the information as a JSON structure of key/value pairs. </p>"
        },
        "VersionStages":{
          "shape":"SecretVersionStagesType",
          "documentation":"<p>A list of all of the staging labels currently attached to this version of the secret.</p>"
        },
        "CreatedDate":{
          "shape":"CreatedDateType",
          "documentation":"<p>The date and time that this version of the secret was created. If you don't specify which version in <code>VersionId</code> or <code>VersionStage</code>, then Secrets Manager uses the <code>AWSCURRENT</code> version.</p>",
          "box":true
        }
      }
    },
    "IncludeSpaceType":{"type":"boolean"},
    "InternalServiceError":{
      "type":"structure",
      "members":{
        "Message":{"shape":"ErrorMessage"}
      },
      "documentation":"<p>An error occurred on the server side.</p>",
      "exception":true,
      "fault":true
    },
    "InvalidNextTokenException":{
      "type":"structure",
      "members":{
        "Message":{"shape":"ErrorMessage"}
      },
      "documentation":"<p>The <code>NextToken</code> value is invalid.</p>",
      "exception":true
    },
    "InvalidParameterException":{
      "type":"structure",
      "members":{
        "Message":{"shape":"ErrorMessage"}
      },
      "documentation":"<p>The parameter name or value is invalid.</p>",
      "exception":true
    },
    "InvalidRequestException":{
      "type":"structure",
      "members":{
        "Message":{"shape":"ErrorMessage"}
      },
      "documentation":"<p>A parameter value is not valid for the current state of the resource.</p> <p>Possible causes:</p> <ul> <li> <p>The secret is scheduled for deletion.</p> </li> <li> <p>You tried to enable rotation on a secret that doesn't already have a Lambda function ARN configured and you didn't include such an ARN as a parameter in this call. </p> </li> <li> <p>The secret is managed by another service, and you must use that service to update it. For more information, see <a href=\"https://docs.aws.amazon.com/secretsmanager/latest/userguide/service-linked-secrets.html\">Secrets managed by other Amazon Web Services services</a>.</p> </li> </ul>",
      "exception":true
    },
    "KmsKeyIdListType":{
      "type":"list",
      "member":{"shape":"KmsKeyIdType"}
    },
    "KmsKeyIdType":{
      "type":"string",
      "max":2048,
      "min":0
    },
    "LastAccessedDateType":{"type":"timestamp"},
    "LastChangedDateType":{"type":"timestamp"},
    "LastRotatedDateType":{"type":"timestamp"},
    "LimitExceededException":{
      "type":"structure",
      "members":{
        "Message":{"shape":"ErrorMessage"}
      },
      "documentation":"<p>The request failed because it would exceed one of the Secrets Manager quotas.</p>",
      "exception":true
    },
    "ListSecretVersionIdsRequest":{
      "type":"structure",
      "required":["SecretId"],
      "members":{
        "SecretId":{
          "shape":"SecretIdType",
          "documentation":"<p>The ARN or name of the secret whose versions you want to list.</p> <p>For an ARN, we recommend that you specify a complete ARN rather than a partial ARN. See <a href=\"https://docs.aws.amazon.com/secretsmanager/latest/userguide/troubleshoot.html#ARN_secretnamehyphen\">Finding a secret from a partial ARN</a>.</p>"
        },
        "MaxResults":{
          "shape":"MaxResultsType",
          "documentation":"<p>The number of results to include in the response.</p> <p>If there are more results available, in the response, Secrets Manager includes <code>NextToken</code>. To get the next results, call <code>ListSecretVersionIds</code> again with the value from <code>NextToken</code>. </p>",
          "box":true
        },
        "NextToken":{
          "shape":"NextTokenType",
          "documentation":"<p>A token that indicates where the output should continue from, if a previous call did not show all results. To get the next results, call <code>ListSecretVersionIds</code> again with this value.</p>"
        },
        "IncludeDeprecated":{
          "shape":"BooleanType",
          "documentation":"<p>Specifies whether to include versions of secrets that don't have any staging labels attached to them. Versions without staging labels are considered deprecated and are subject to deletion by Secrets Manager. By default, versions without staging labels aren't included.</p>",
          "box":true
        }
      }
    },
    "ListSecretVersionIdsResponse":{
      "type":"structure",
      "members":{
        "Versions":{
          "shape":"SecretVersionsListType",
          "documentation":"<p>A list of the versions of the secret.</p>"
        },
        "NextToken":{
          "shape":"NextTokenType",
          "documentation":"<p>Secrets Manager includes this value if there's more output available than what is included in the current response. This can occur even when the response includes no values at all, such as when you ask for a filtered view of a long list. To get the next results, call <code>ListSecretVersionIds</code> again with this value. </p>"
        },
        "ARN":{
          "shape":"SecretARNType",
          "documentation":"<p>The ARN of the secret.</p>"
        },
        "Name":{
          "shape":"SecretNameType",
          "documentation":"<p>The name of the secret.</p>"
        }
      }
    },
    "ListSecretsRequest":{
      "type":"structure",
      "members":{
        "IncludePlannedDeletion":{
          "shape":"BooleanType",
          "documentation":"<p>Specifies whether to include secrets scheduled for deletion. By default, secrets scheduled for deletion aren't included.</p>",
          "box":true
        },
        "MaxResults":{
          "shape":"MaxResultsType",
          "documentation":"<p>The number of results to include in the response.</p> <p>If there are more results available, in the response, Secrets Manager includes <code>NextToken</code>. To get the next results, call <code>ListSecrets</code> again with the value from <code>NextToken</code>.</p>",
          "box":true
        },
        "NextToken":{
          "shape":"NextTokenType",
          "documentation":"<p>A token that indicates where the output should continue from, if a previous call did not show all results. To get the next results, call <code>ListSecrets</code> again with this value.</p>"
        },
        "Filters":{
          "shape":"FiltersListType",
          "documentation":"<p>The filters to apply to the list of secrets.</p>"
        },
        "SortOrder":{
          "shape":"SortOrderType",
          "documentation":"<p>Secrets are listed by <code>CreatedDate</code>. </p>"
        }
      }
    },
    "ListSecretsResponse":{
      "type":"structure",
      "members":{
        "SecretList":{
          "shape":"SecretListType",
          "documentation":"<p>A list of the secrets in the account.</p>"
        },
        "NextToken":{
          "shape":"NextTokenType",
          "documentation":"<p>Secrets Manager includes this value if there's more output available than what is included in the current response. This can occur even when the response includes no values at all, such as when you ask for a filtered view of a long list. To get the next results, call <code>ListSecrets</code> again with this value.</p>"
        }
      }
    },
    "MalformedPolicyDocumentException":{
      "type":"structure",
      "members":{
        "Message":{"shape":"ErrorMessage"}
      },
      "documentation":"<p>The resource policy has syntax errors.</p>",
      "exception":true
    },
    "MaxResultsBatchType":{
      "type":"integer",
      "box":true,
      "max":20,
      "min":1
    },
    "MaxResultsType":{
      "type":"integer",
      "max":100,
      "min":1
    },
    "NameType":{
      "type":"string",
      "max":512,
      "min":1
    },
    "NextRotationDateType":{"type":"timestamp"},
    "NextTokenType":{
      "type":"string",
      "max":4096,
      "min":1
    },
    "NonEmptyResourcePolicyType":{
      "type":"string",
      "max":20480,
      "min":1
    },
    "OwningServiceType":{
      "type":"string",
      "max":128,
      "min":1
    },
    "PasswordLengthType":{
      "type":"long",
      "max":4096,
      "min":1
    },
    "PreconditionNotMetException":{
      "type":"structure",
      "members":{
        "Message":{"shape":"ErrorMessage"}
      },
      "documentation":"<p>The request failed because you did not complete all the prerequisite steps.</p>",
      "exception":true
    },
    "PublicPolicyException":{
      "type":"structure",
      "members":{
        "Message":{"shape":"ErrorMessage"}
      },
      "documentation":"<p>The <code>BlockPublicPolicy</code> parameter is set to true, and the resource policy did not prevent broad access to the secret.</p>",
      "exception":true
    },
    "PutResourcePolicyRequest":{
      "type":"structure",
      "required":[
        "SecretId",
        "ResourcePolicy"
      ],
      "members":{
        "SecretId":{
          "shape":"SecretIdType",
          "documentation":"<p>The ARN or name of the secret to attach the resource-based policy.</p> <p>For an ARN, we recommend that you specify a complete ARN rather than a partial ARN. See <a href=\"https://docs.aws.amazon.com/secretsmanager/latest/userguide/troubleshoot.html#ARN_secretnamehyphen\">Finding a secret from a partial ARN</a>.</p>"
        },
        "ResourcePolicy":{
          "shape":"NonEmptyResourcePolicyType",
          "documentation":"<p>A JSON-formatted string for an Amazon Web Services resource-based policy. For example policies, see <a href=\"https://docs.aws.amazon.com/secretsmanager/latest/userguide/auth-and-access_examples.html\">Permissions policy examples</a>.</p>"
        },
        "BlockPublicPolicy":{
          "shape":"BooleanType",
          "documentation":"<p>Specifies whether to block resource-based policies that allow broad access to the secret, for example those that use a wildcard for the principal. By default, public policies aren't blocked.</p>",
          "box":true
        }
      }
    },
    "PutResourcePolicyResponse":{
      "type":"structure",
      "members":{
        "ARN":{
          "shape":"SecretARNType",
          "documentation":"<p>The ARN of the secret.</p>"
        },
        "Name":{
          "shape":"NameType",
          "documentation":"<p>The name of the secret.</p>"
        }
      }
    },
    "PutSecretValueRequest":{
      "type":"structure",
      "required":["SecretId"],
      "members":{
        "SecretId":{
          "shape":"SecretIdType",
          "documentation":"<p>The ARN or name of the secret to add a new version to.</p> <p>For an ARN, we recommend that you specify a complete ARN rather than a partial ARN. See <a href=\"https://docs.aws.amazon.com/secretsmanager/latest/userguide/troubleshoot.html#ARN_secretnamehyphen\">Finding a secret from a partial ARN</a>.</p> <p>If the secret doesn't already exist, use <code>CreateSecret</code> instead.</p>"
        },
        "ClientRequestToken":{
          "shape":"ClientRequestTokenType",
          "documentation":"<p>A unique identifier for the new version of the secret. </p> <note> <p>If you use the Amazon Web Services CLI or one of the Amazon Web Services SDKs to call this operation, then you can leave this parameter empty. The CLI or SDK generates a random UUID for you and includes it as the value for this parameter in the request. </p> </note> <p>If you generate a raw HTTP request to the Secrets Manager service endpoint, then you must generate a <code>ClientRequestToken</code> and include it in the request.</p> <p>This value helps ensure idempotency. Secrets Manager uses this value to prevent the accidental creation of duplicate versions if there are failures and retries during a rotation. We recommend that you generate a <a href=\"https://wikipedia.org/wiki/Universally_unique_identifier\">UUID-type</a> value to ensure uniqueness of your versions within the specified secret. </p> <ul> <li> <p>If the <code>ClientRequestToken</code> value isn't already associated with a version of the secret then a new version of the secret is created. </p> </li> <li> <p>If a version with this value already exists and that version's <code>SecretString</code> or <code>SecretBinary</code> values are the same as those in the request then the request is ignored. The operation is idempotent. </p> </li> <li> <p>If a version with this value already exists and the version of the <code>SecretString</code> and <code>SecretBinary</code> values are different from those in the request, then the request fails because you can't modify a secret version. You can only create new versions to store new secret values.</p> </li> </ul> <p>This value becomes the <code>VersionId</code> of the new version.</p>",
          "idempotencyToken":true
        },
        "SecretBinary":{
          "shape":"SecretBinaryType",
          "documentation":"<p>The binary data to encrypt and store in the new version of the secret. To use this parameter in the command-line tools, we recommend that you store your binary data in a file and then pass the contents of the file as a parameter. </p> <p>You must include <code>SecretBinary</code> or <code>SecretString</code>, but not both.</p> <p>You can't access this value from the Secrets Manager console.</p>"
        },
        "SecretString":{
          "shape":"SecretStringType",
          "documentation":"<p>The text to encrypt and store in the new version of the secret. </p> <p>You must include <code>SecretBinary</code> or <code>SecretString</code>, but not both.</p> <p>We recommend you create the secret string as JSON key/value pairs, as shown in the example.</p>"
        },
        "VersionStages":{
          "shape":"SecretVersionStagesType",
          "documentation":"<p>A list of staging labels to attach to this version of the secret. Secrets Manager uses staging labels to track versions of a secret through the rotation process.</p> <p>If you specify a staging label that's already associated with a different version of the same secret, then Secrets Manager removes the label from the other version and attaches it to this version. If you specify <code>AWSCURRENT</code>, and it is already attached to another version, then Secrets Manager also moves the staging label <code>AWSPREVIOUS</code> to the version that <code>AWSCURRENT</code> was removed from.</p> <p>If you don't include <code>VersionStages</code>, then Secrets Manager automatically moves the staging label <code>AWSCURRENT</code> to this version.</p>"
        }
      }
    },
    "PutSecretValueResponse":{
      "type":"structure",
      "members":{
        "ARN":{
          "shape":"SecretARNType",
          "documentation":"<p>The ARN of the secret.</p>"
        },
        "Name":{
          "shape":"SecretNameType",
          "documentation":"<p>The name of the secret.</p>"
        },
        "VersionId":{
          "shape":"SecretVersionIdType",
          "documentation":"<p>The unique identifier of the version of the secret.</p>"
        },
        "VersionStages":{
          "shape":"SecretVersionStagesType",
          "documentation":"<p>The list of staging labels that are currently attached to this version of the secret. Secrets Manager uses staging labels to track a version as it progresses through the secret rotation process.</p>"
        }
      }
    },
    "RandomPasswordType":{
      "type":"string",
      "max":4096,
      "min":0,
      "sensitive":true
    },
    "RecoveryWindowInDaysType":{"type":"long"},
    "RegionType":{
      "type":"string",
      "max":128,
      "min":1,
      "pattern":"^([a-z]+-)+\\d+$"
    },
    "RemoveRegionsFromReplicationRequest":{
      "type":"structure",
      "required":[
        "SecretId",
        "RemoveReplicaRegions"
      ],
      "members":{
        "SecretId":{
          "shape":"SecretIdType",
          "documentation":"<p>The ARN or name of the secret.</p>"
        },
        "RemoveReplicaRegions":{
          "shape":"RemoveReplicaRegionListType",
          "documentation":"<p>The Regions of the replicas to remove.</p>"
        }
      }
    },
    "RemoveRegionsFromReplicationResponse":{
      "type":"structure",
      "members":{
        "ARN":{
          "shape":"SecretARNType",
          "documentation":"<p>The ARN of the primary secret.</p>"
        },
        "ReplicationStatus":{
          "shape":"ReplicationStatusListType",
          "documentation":"<p>The status of replicas for this secret after you remove Regions.</p>"
        }
      }
    },
    "RemoveReplicaRegionListType":{
      "type":"list",
      "member":{"shape":"RegionType"},
      "min":1
    },
    "ReplicaRegionType":{
      "type":"structure",
      "members":{
        "Region":{
          "shape":"RegionType",
          "documentation":"<p>A Region code. For a list of Region codes, see <a href=\"https://docs.aws.amazon.com/general/latest/gr/rande.html#regional-endpoints\">Name and code of Regions</a>.</p>"
        },
        "KmsKeyId":{
          "shape":"KmsKeyIdType",
          "documentation":"<p>The ARN, key ID, or alias of the KMS key to encrypt the secret. If you don't include this field, Secrets Manager uses <code>aws/secretsmanager</code>.</p>"
        }
      },
      "documentation":"<p>A custom type that specifies a <code>Region</code> and the <code>KmsKeyId</code> for a replica secret.</p>"
    },
    "ReplicateSecretToRegionsRequest":{
      "type":"structure",
      "required":[
        "SecretId",
        "AddReplicaRegions"
      ],
      "members":{
        "SecretId":{
          "shape":"SecretIdType",
          "documentation":"<p>The ARN or name of the secret to replicate.</p>"
        },
        "AddReplicaRegions":{
          "shape":"AddReplicaRegionListType",
          "documentation":"<p>A list of Regions in which to replicate the secret.</p>"
        },
        "ForceOverwriteReplicaSecret":{
          "shape":"BooleanType",
          "documentation":"<p>Specifies whether to overwrite a secret with the same name in the destination Region. By default, secrets aren't overwritten.</p>"
        }
      }
    },
    "ReplicateSecretToRegionsResponse":{
      "type":"structure",
      "members":{
        "ARN":{
          "shape":"SecretARNType",
          "documentation":"<p>The ARN of the primary secret.</p>"
        },
        "ReplicationStatus":{
          "shape":"ReplicationStatusListType",
          "documentation":"<p>The status of replication.</p>"
        }
      }
    },
    "ReplicationStatusListType":{
      "type":"list",
      "member":{"shape":"ReplicationStatusType"}
    },
    "ReplicationStatusType":{
      "type":"structure",
      "members":{
        "Region":{
          "shape":"RegionType",
          "documentation":"<p>The Region where replication occurs.</p>"
        },
        "KmsKeyId":{
          "shape":"KmsKeyIdType",
          "documentation":"<p>Can be an <code>ARN</code>, <code>Key ID</code>, or <code>Alias</code>. </p>"
        },
        "Status":{
          "shape":"StatusType",
          "documentation":"<p>The status can be <code>InProgress</code>, <code>Failed</code>, or <code>InSync</code>.</p>"
        },
        "StatusMessage":{
          "shape":"StatusMessageType",
          "documentation":"<p>Status message such as \"<i>Secret with this name already exists in this region</i>\".</p>"
        },
        "LastAccessedDate":{
          "shape":"LastAccessedDateType",
          "documentation":"<p>The date that the secret was last accessed in the Region. This field is omitted if the secret has never been retrieved in the Region.</p>"
        }
      },
      "documentation":"<p>A replication object consisting of a <code>RegionReplicationStatus</code> object and includes a Region, KMSKeyId, status, and status message.</p>"
    },
    "RequireEachIncludedTypeType":{"type":"boolean"},
    "ResourceExistsException":{
      "type":"structure",
      "members":{
        "Message":{"shape":"ErrorMessage"}
      },
      "documentation":"<p>A resource with the ID you requested already exists.</p>",
      "exception":true
    },
    "ResourceNotFoundException":{
      "type":"structure",
      "members":{
        "Message":{"shape":"ErrorMessage"}
      },
      "documentation":"<p>Secrets Manager can't find the resource that you asked for.</p>",
      "exception":true
    },
    "RestoreSecretRequest":{
      "type":"structure",
      "required":["SecretId"],
      "members":{
        "SecretId":{
          "shape":"SecretIdType",
          "documentation":"<p>The ARN or name of the secret to restore.</p> <p>For an ARN, we recommend that you specify a complete ARN rather than a partial ARN. See <a href=\"https://docs.aws.amazon.com/secretsmanager/latest/userguide/troubleshoot.html#ARN_secretnamehyphen\">Finding a secret from a partial ARN</a>.</p>"
        }
      }
    },
    "RestoreSecretResponse":{
      "type":"structure",
      "members":{
        "ARN":{
          "shape":"SecretARNType",
          "documentation":"<p>The ARN of the secret that was restored.</p>"
        },
        "Name":{
          "shape":"SecretNameType",
          "documentation":"<p>The name of the secret that was restored.</p>"
        }
      }
    },
    "RotateSecretRequest":{
      "type":"structure",
      "required":["SecretId"],
      "members":{
        "SecretId":{
          "shape":"SecretIdType",
          "documentation":"<p>The ARN or name of the secret to rotate.</p> <p>For an ARN, we recommend that you specify a complete ARN rather than a partial ARN. See <a href=\"https://docs.aws.amazon.com/secretsmanager/latest/userguide/troubleshoot.html#ARN_secretnamehyphen\">Finding a secret from a partial ARN</a>.</p>"
        },
        "ClientRequestToken":{
          "shape":"ClientRequestTokenType",
          "documentation":"<p>A unique identifier for the new version of the secret. You only need to specify this value if you implement your own retry logic and you want to ensure that Secrets Manager doesn't attempt to create a secret version twice.</p> <note> <p>If you use the Amazon Web Services CLI or one of the Amazon Web Services SDKs to call this operation, then you can leave this parameter empty. The CLI or SDK generates a random UUID for you and includes it as the value for this parameter in the request. </p> </note> <p>If you generate a raw HTTP request to the Secrets Manager service endpoint, then you must generate a <code>ClientRequestToken</code> and include it in the request.</p> <p>This value helps ensure idempotency. Secrets Manager uses this value to prevent the accidental creation of duplicate versions if there are failures and retries during a rotation. We recommend that you generate a <a href=\"https://wikipedia.org/wiki/Universally_unique_identifier\">UUID-type</a> value to ensure uniqueness of your versions within the specified secret. </p>",
          "idempotencyToken":true
        },
        "RotationLambdaARN":{
          "shape":"RotationLambdaARNType",
          "documentation":"<p>For secrets that use a Lambda rotation function to rotate, the ARN of the Lambda rotation function. </p> <p>For secrets that use <i>managed rotation</i>, omit this field. For more information, see <a href=\"https://docs.aws.amazon.com/secretsmanager/latest/userguide/rotate-secrets_managed.html\">Managed rotation</a> in the <i>Secrets Manager User Guide</i>.</p>"
        },
        "RotationRules":{
          "shape":"RotationRulesType",
          "documentation":"<p>A structure that defines the rotation configuration for this secret.</p>"
        },
        "RotateImmediately":{
          "shape":"BooleanType",
          "documentation":"<p>Specifies whether to rotate the secret immediately or wait until the next scheduled rotation window. The rotation schedule is defined in <a>RotateSecretRequest$RotationRules</a>.</p> <p>For secrets that use a Lambda rotation function to rotate, if you don't immediately rotate the secret, Secrets Manager tests the rotation configuration by running the <a href=\"https://docs.aws.amazon.com/secretsmanager/latest/userguide/rotate-secrets_how.html\"> <code>testSecret</code> step</a> of the Lambda rotation function. The test creates an <code>AWSPENDING</code> version of the secret and then removes it.</p> <p>By default, Secrets Manager rotates the secret immediately.</p>",
          "box":true
        }
      }
    },
    "RotateSecretResponse":{
      "type":"structure",
      "members":{
        "ARN":{
          "shape":"SecretARNType",
          "documentation":"<p>The ARN of the secret.</p>"
        },
        "Name":{
          "shape":"SecretNameType",
          "documentation":"<p>The name of the secret.</p>"
        },
        "VersionId":{
          "shape":"SecretVersionIdType",
          "documentation":"<p>The ID of the new version of the secret.</p>",
          "box":true
        }
      }
    },
    "RotationEnabledType":{"type":"boolean"},
    "RotationLambdaARNType":{
      "type":"string",
      "max":2048,
      "min":0
    },
    "RotationRulesType":{
      "type":"structure",
      "members":{
        "AutomaticallyAfterDays":{
          "shape":"AutomaticallyRotateAfterDaysType",
          "documentation":"<p>The number of days between rotations of the secret. You can use this value to check that your secret meets your compliance guidelines for how often secrets must be rotated. If you use this field to set the rotation schedule, Secrets Manager calculates the next rotation date based on the previous rotation. Manually updating the secret value by calling <code>PutSecretValue</code> or <code>UpdateSecret</code> is considered a valid rotation.</p> <p>In <code>DescribeSecret</code> and <code>ListSecrets</code>, this value is calculated from the rotation schedule after every successful rotation. In <code>RotateSecret</code>, you can set the rotation schedule in <code>RotationRules</code> with <code>AutomaticallyAfterDays</code> or <code>ScheduleExpression</code>, but not both. To set a rotation schedule in hours, use <code>ScheduleExpression</code>.</p>",
          "box":true
        },
        "Duration":{
          "shape":"DurationType",
          "documentation":"<p>The length of the rotation window in hours, for example <code>3h</code> for a three hour window. Secrets Manager rotates your secret at any time during this window. The window must not extend into the next rotation window or the next UTC day. The window starts according to the <code>ScheduleExpression</code>. If you don't specify a <code>Duration</code>, for a <code>ScheduleExpression</code> in hours, the window automatically closes after one hour. For a <code>ScheduleExpression</code> in days, the window automatically closes at the end of the UTC day. For more information, including examples, see <a href=\"https://docs.aws.amazon.com/secretsmanager/latest/userguide/rotate-secrets_schedule.html\">Schedule expressions in Secrets Manager rotation</a> in the <i>Secrets Manager Users Guide</i>.</p>"
        },
        "ScheduleExpression":{
          "shape":"ScheduleExpressionType",
          "documentation":"<p>A <code>cron()</code> or <code>rate()</code> expression that defines the schedule for rotating your secret. Secrets Manager rotation schedules use UTC time zone. Secrets Manager rotates your secret any time during a rotation window.</p> <p>Secrets Manager <code>rate()</code> expressions represent the interval in hours or days that you want to rotate your secret, for example <code>rate(12 hours)</code> or <code>rate(10 days)</code>. You can rotate a secret as often as every four hours. If you use a <code>rate()</code> expression, the rotation window starts at midnight. For a rate in hours, the default rotation window closes after one hour. For a rate in days, the default rotation window closes at the end of the day. You can set the <code>Duration</code> to change the rotation window. The rotation window must not extend into the next UTC day or into the next rotation window.</p> <p>You can use a <code>cron()</code> expression to create a rotation schedule that is more detailed than a rotation interval. For more information, including examples, see <a href=\"https://docs.aws.amazon.com/secretsmanager/latest/userguide/rotate-secrets_schedule.html\">Schedule expressions in Secrets Manager rotation</a> in the <i>Secrets Manager Users Guide</i>. For a cron expression that represents a schedule in hours, the default rotation window closes after one hour. For a cron expression that represents a schedule in days, the default rotation window closes at the end of the day. You can set the <code>Duration</code> to change the rotation window. The rotation window must not extend into the next UTC day or into the next rotation window.</p>"
        }
      },
      "documentation":"<p>A structure that defines the rotation configuration for the secret.</p>"
    },
    "ScheduleExpressionType":{
      "type":"string",
      "max":256,
      "min":1,
      "pattern":"[0-9A-Za-z\\(\\)#\\?\\*\\-\\/, ]+"
    },
    "SecretARNType":{
      "type":"string",
      "max":2048,
      "min":20
    },
    "SecretBinaryType":{
      "type":"blob",
      "max":65536,
      "min":1,
      "sensitive":true
    },
    "SecretIdListType":{
      "type":"list",
      "member":{"shape":"SecretIdType"},
      "max":20,
      "min":1
    },
    "SecretIdType":{
      "type":"string",
      "max":2048,
      "min":1
    },
    "SecretListEntry":{
      "type":"structure",
      "members":{
        "ARN":{
          "shape":"SecretARNType",
          "documentation":"<p>The Amazon Resource Name (ARN) of the secret.</p>"
        },
        "Name":{
          "shape":"SecretNameType",
          "documentation":"<p>The friendly name of the secret. </p>"
        },
        "Description":{
          "shape":"DescriptionType",
          "documentation":"<p>The user-provided description of the secret.</p>"
        },
        "KmsKeyId":{
          "shape":"KmsKeyIdType",
          "documentation":"<p>The ARN of the KMS key that Secrets Manager uses to encrypt the secret value. If the secret is encrypted with the Amazon Web Services managed key <code>aws/secretsmanager</code>, this field is omitted.</p>"
        },
        "RotationEnabled":{
          "shape":"RotationEnabledType",
          "documentation":"<p>Indicates whether automatic, scheduled rotation is enabled for this secret.</p>",
          "box":true
        },
        "RotationLambdaARN":{
          "shape":"RotationLambdaARNType",
          "documentation":"<p>The ARN of an Amazon Web Services Lambda function invoked by Secrets Manager to rotate and expire the secret either automatically per the schedule or manually by a call to <a href=\"https://docs.aws.amazon.com/secretsmanager/latest/apireference/API_RotateSecret.html\"> <code>RotateSecret</code> </a>.</p>"
        },
        "RotationRules":{
          "shape":"RotationRulesType",
          "documentation":"<p>A structure that defines the rotation configuration for the secret.</p>"
        },
        "LastRotatedDate":{
          "shape":"LastRotatedDateType",
          "documentation":"<p>The most recent date and time that the Secrets Manager rotation process was successfully completed. This value is null if the secret hasn't ever rotated.</p>",
          "box":true
        },
        "LastChangedDate":{
          "shape":"LastChangedDateType",
          "documentation":"<p>The last date and time that this secret was modified in any way.</p>",
          "box":true
        },
        "LastAccessedDate":{
          "shape":"LastAccessedDateType",
          "documentation":"<p>The date that the secret was last accessed in the Region. This field is omitted if the secret has never been retrieved in the Region.</p>",
          "box":true
        },
        "DeletedDate":{
          "shape":"DeletedDateType",
          "documentation":"<p>The date and time the deletion of the secret occurred. Not present on active secrets. The secret can be recovered until the number of days in the recovery window has passed, as specified in the <code>RecoveryWindowInDays</code> parameter of the <a href=\"https://docs.aws.amazon.com/secretsmanager/latest/apireference/API_DeleteSecret.html\"> <code>DeleteSecret</code> </a> operation.</p>"
        },
        "NextRotationDate":{
          "shape":"NextRotationDateType",
          "documentation":"<p>The next rotation is scheduled to occur on or before this date. If the secret isn't configured for rotation or rotation has been disabled, Secrets Manager returns null.</p>"
        },
        "Tags":{
          "shape":"TagListType",
          "documentation":"<p>The list of user-defined tags associated with the secret. To add tags to a secret, use <a href=\"https://docs.aws.amazon.com/secretsmanager/latest/apireference/API_TagResource.html\"> <code>TagResource</code> </a>. To remove tags, use <a href=\"https://docs.aws.amazon.com/secretsmanager/latest/apireference/API_UntagResource.html\"> <code>UntagResource</code> </a>.</p>"
        },
        "SecretVersionsToStages":{
          "shape":"SecretVersionsToStagesMapType",
          "documentation":"<p>A list of all of the currently assigned <code>SecretVersionStage</code> staging labels and the <code>SecretVersionId</code> attached to each one. Staging labels are used to keep track of the different versions during the rotation process.</p> <note> <p>A version that does not have any <code>SecretVersionStage</code> is considered deprecated and subject to deletion. Such versions are not included in this list.</p> </note>"
        },
        "OwningService":{
          "shape":"OwningServiceType",
          "documentation":"<p>Returns the name of the service that created the secret.</p>"
        },
        "CreatedDate":{
          "shape":"TimestampType",
          "documentation":"<p>The date and time when a secret was created.</p>",
          "box":true
        },
        "PrimaryRegion":{
          "shape":"RegionType",
          "documentation":"<p>The Region where Secrets Manager originated the secret.</p>"
        }
      },
      "documentation":"<p>A structure that contains the details about a secret. It does not include the encrypted <code>SecretString</code> and <code>SecretBinary</code> values. To get those values, use <a href=\"https://docs.aws.amazon.com/secretsmanager/latest/apireference/API_GetSecretValue.html\">GetSecretValue</a> .</p>"
    },
    "SecretListType":{
      "type":"list",
      "member":{"shape":"SecretListEntry"}
    },
    "SecretNameType":{
      "type":"string",
      "max":256,
      "min":1
    },
    "SecretStringType":{
      "type":"string",
      "max":65536,
      "min":1,
      "sensitive":true
    },
    "SecretValueEntry":{
      "type":"structure",
      "members":{
        "ARN":{
          "shape":"SecretARNType",
          "documentation":"<p>The Amazon Resource Name (ARN) of the secret.</p>"
        },
        "Name":{
          "shape":"SecretNameType",
          "documentation":"<p>The friendly name of the secret. </p>"
        },
        "VersionId":{
          "shape":"SecretVersionIdType",
          "documentation":"<p>The unique version identifier of this version of the secret.</p>"
        },
        "SecretBinary":{
          "shape":"SecretBinaryType",
          "documentation":"<p>The decrypted secret value, if the secret value was originally provided as binary data in the form of a byte array. The parameter represents the binary data as a <a href=\"https://tools.ietf.org/html/rfc4648#section-4\">base64-encoded</a> string.</p>"
        },
        "SecretString":{
          "shape":"SecretStringType",
          "documentation":"<p>The decrypted secret value, if the secret value was originally provided as a string or through the Secrets Manager console.</p>"
        },
        "VersionStages":{
          "shape":"SecretVersionStagesType",
          "documentation":"<p>A list of all of the staging labels currently attached to this version of the secret.</p>"
        },
        "CreatedDate":{
          "shape":"CreatedDateType",
          "documentation":"<p>The date the secret was created.</p>",
          "box":true
        }
      },
      "documentation":"<p>A structure that contains the secret value and other details for a secret.</p>"
    },
    "SecretValuesType":{
      "type":"list",
      "member":{"shape":"SecretValueEntry"}
    },
    "SecretVersionIdType":{
      "type":"string",
      "max":64,
      "min":32
    },
    "SecretVersionStageType":{
      "type":"string",
      "max":256,
      "min":1
    },
    "SecretVersionStagesType":{
      "type":"list",
      "member":{"shape":"SecretVersionStageType"},
      "max":20,
      "min":1
    },
    "SecretVersionsListEntry":{
      "type":"structure",
      "members":{
        "VersionId":{
          "shape":"SecretVersionIdType",
          "documentation":"<p>The unique version identifier of this version of the secret.</p>"
        },
        "VersionStages":{
          "shape":"SecretVersionStagesType",
          "documentation":"<p>An array of staging labels that are currently associated with this version of the secret.</p>"
        },
        "LastAccessedDate":{
          "shape":"LastAccessedDateType",
          "documentation":"<p>The date that this version of the secret was last accessed. Note that the resolution of this field is at the date level and does not include the time.</p>",
          "box":true
        },
        "CreatedDate":{
          "shape":"CreatedDateType",
          "documentation":"<p>The date and time this version of the secret was created.</p>",
          "box":true
        },
        "KmsKeyIds":{
          "shape":"KmsKeyIdListType",
          "documentation":"<p>The KMS keys used to encrypt the secret version.</p>"
        }
      },
      "documentation":"<p>A structure that contains information about one version of a secret.</p>"
    },
    "SecretVersionsListType":{
      "type":"list",
      "member":{"shape":"SecretVersionsListEntry"}
    },
    "SecretVersionsToStagesMapType":{
      "type":"map",
      "key":{"shape":"SecretVersionIdType"},
      "value":{"shape":"SecretVersionStagesType"}
    },
    "SortOrderType":{
      "type":"string",
      "enum":[
        "asc",
        "desc"
      ]
    },
    "StatusMessageType":{
      "type":"string",
      "max":4096,
      "min":1
    },
    "StatusType":{
      "type":"string",
      "enum":[
        "InSync",
        "Failed",
        "InProgress"
      ]
    },
    "StopReplicationToReplicaRequest":{
      "type":"structure",
      "required":["SecretId"],
      "members":{
        "SecretId":{
          "shape":"SecretIdType",
          "documentation":"<p>The ARN of the primary secret. </p>"
        }
      }
    },
    "StopReplicationToReplicaResponse":{
      "type":"structure",
      "members":{
        "ARN":{
          "shape":"SecretARNType",
          "documentation":"<p>The ARN of the promoted secret. The ARN is the same as the original primary secret except the Region is changed.</p>"
        }
      }
    },
    "Tag":{
      "type":"structure",
      "members":{
        "Key":{
          "shape":"TagKeyType",
          "documentation":"<p>The key identifier, or name, of the tag.</p>"
        },
        "Value":{
          "shape":"TagValueType",
          "documentation":"<p>The string value associated with the key of the tag.</p>"
        }
      },
      "documentation":"<p>A structure that contains information about a tag.</p>"
    },
    "TagKeyListType":{
      "type":"list",
      "member":{"shape":"TagKeyType"}
    },
    "TagKeyType":{
      "type":"string",
      "max":128,
      "min":1
    },
    "TagListType":{
      "type":"list",
      "member":{"shape":"Tag"}
    },
    "TagResourceRequest":{
      "type":"structure",
      "required":[
        "SecretId",
        "Tags"
      ],
      "members":{
        "SecretId":{
          "shape":"SecretIdType",
          "documentation":"<p>The identifier for the secret to attach tags to. You can specify either the Amazon Resource Name (ARN) or the friendly name of the secret.</p> <p>For an ARN, we recommend that you specify a complete ARN rather than a partial ARN. See <a href=\"https://docs.aws.amazon.com/secretsmanager/latest/userguide/troubleshoot.html#ARN_secretnamehyphen\">Finding a secret from a partial ARN</a>.</p>"
        },
        "Tags":{
          "shape":"TagListType",
          "documentation":"<p>The tags to attach to the secret as a JSON text string argument. Each element in the list consists of a <code>Key</code> and a <code>Value</code>.</p> <p>For storing multiple values, we recommend that you use a JSON text string argument and specify key/value pairs. For more information, see <a href=\"https://docs.aws.amazon.com/cli/latest/userguide/cli-usage-parameters.html\">Specifying parameter values for the Amazon Web Services CLI</a> in the Amazon Web Services CLI User Guide.</p>"
        }
      }
    },
    "TagValueType":{
      "type":"string",
      "max":256,
      "min":0
    },
    "TimestampType":{"type":"timestamp"},
    "UntagResourceRequest":{
      "type":"structure",
      "required":[
        "SecretId",
        "TagKeys"
      ],
      "members":{
        "SecretId":{
          "shape":"SecretIdType",
          "documentation":"<p>The ARN or name of the secret.</p> <p>For an ARN, we recommend that you specify a complete ARN rather than a partial ARN. See <a href=\"https://docs.aws.amazon.com/secretsmanager/latest/userguide/troubleshoot.html#ARN_secretnamehyphen\">Finding a secret from a partial ARN</a>.</p>"
        },
        "TagKeys":{
          "shape":"TagKeyListType",
          "documentation":"<p>A list of tag key names to remove from the secret. You don't specify the value. Both the key and its associated value are removed.</p> <p>This parameter requires a JSON text string argument.</p> <p>For storing multiple values, we recommend that you use a JSON text string argument and specify key/value pairs. For more information, see <a href=\"https://docs.aws.amazon.com/cli/latest/userguide/cli-usage-parameters.html\">Specifying parameter values for the Amazon Web Services CLI</a> in the Amazon Web Services CLI User Guide.</p>"
        }
      }
    },
    "UpdateSecretRequest":{
      "type":"structure",
      "required":["SecretId"],
      "members":{
        "SecretId":{
          "shape":"SecretIdType",
          "documentation":"<p>The ARN or name of the secret.</p> <p>For an ARN, we recommend that you specify a complete ARN rather than a partial ARN. See <a href=\"https://docs.aws.amazon.com/secretsmanager/latest/userguide/troubleshoot.html#ARN_secretnamehyphen\">Finding a secret from a partial ARN</a>.</p>"
        },
        "ClientRequestToken":{
          "shape":"ClientRequestTokenType",
          "documentation":"<p>If you include <code>SecretString</code> or <code>SecretBinary</code>, then Secrets Manager creates a new version for the secret, and this parameter specifies the unique identifier for the new version.</p> <note> <p>If you use the Amazon Web Services CLI or one of the Amazon Web Services SDKs to call this operation, then you can leave this parameter empty. The CLI or SDK generates a random UUID for you and includes it as the value for this parameter in the request. </p> </note> <p>If you generate a raw HTTP request to the Secrets Manager service endpoint, then you must generate a <code>ClientRequestToken</code> and include it in the request.</p> <p>This value helps ensure idempotency. Secrets Manager uses this value to prevent the accidental creation of duplicate versions if there are failures and retries during a rotation. We recommend that you generate a <a href=\"https://wikipedia.org/wiki/Universally_unique_identifier\">UUID-type</a> value to ensure uniqueness of your versions within the specified secret. </p>",
          "idempotencyToken":true
        },
        "Description":{
          "shape":"DescriptionType",
          "documentation":"<p>The description of the secret.</p>"
        },
        "KmsKeyId":{
          "shape":"KmsKeyIdType",
          "documentation":"<p>The ARN, key ID, or alias of the KMS key that Secrets Manager uses to encrypt new secret versions as well as any existing versions with the staging labels <code>AWSCURRENT</code>, <code>AWSPENDING</code>, or <code>AWSPREVIOUS</code>. If you don't have <code>kms:Encrypt</code> permission to the new key, Secrets Manager does not re-ecrypt existing secret versions with the new key. For more information about versions and staging labels, see <a href=\"https://docs.aws.amazon.com/secretsmanager/latest/userguide/getting-started.html#term_version\">Concepts: Version</a>.</p> <p>A key alias is always prefixed by <code>alias/</code>, for example <code>alias/aws/secretsmanager</code>. For more information, see <a href=\"https://docs.aws.amazon.com/kms/latest/developerguide/alias-about.html\">About aliases</a>.</p> <p>If you set this to an empty string, Secrets Manager uses the Amazon Web Services managed key <code>aws/secretsmanager</code>. If this key doesn't already exist in your account, then Secrets Manager creates it for you automatically. All users and roles in the Amazon Web Services account automatically have access to use <code>aws/secretsmanager</code>. Creating <code>aws/secretsmanager</code> can result in a one-time significant delay in returning the result. </p> <important> <p>You can only use the Amazon Web Services managed key <code>aws/secretsmanager</code> if you call this operation using credentials from the same Amazon Web Services account that owns the secret. If the secret is in a different account, then you must use a customer managed key and provide the ARN of that KMS key in this field. The user making the call must have permissions to both the secret and the KMS key in their respective accounts.</p> </important>"
        },
        "SecretBinary":{
          "shape":"SecretBinaryType",
          "documentation":"<p>The binary data to encrypt and store in the new version of the secret. We recommend that you store your binary data in a file and then pass the contents of the file as a parameter. </p> <p>Either <code>SecretBinary</code> or <code>SecretString</code> must have a value, but not both.</p> <p>You can't access this parameter in the Secrets Manager console.</p>"
        },
        "SecretString":{
          "shape":"SecretStringType",
          "documentation":"<p>The text data to encrypt and store in the new version of the secret. We recommend you use a JSON structure of key/value pairs for your secret value. </p> <p>Either <code>SecretBinary</code> or <code>SecretString</code> must have a value, but not both. </p>"
        }
      }
    },
    "UpdateSecretResponse":{
      "type":"structure",
      "members":{
        "ARN":{
          "shape":"SecretARNType",
          "documentation":"<p>The ARN of the secret that was updated.</p>"
        },
        "Name":{
          "shape":"SecretNameType",
          "documentation":"<p>The name of the secret that was updated.</p>"
        },
        "VersionId":{
          "shape":"SecretVersionIdType",
          "documentation":"<p>If Secrets Manager created a new version of the secret during this operation, then <code>VersionId</code> contains the unique identifier of the new version.</p>"
        }
      }
    },
    "UpdateSecretVersionStageRequest":{
      "type":"structure",
      "required":[
        "SecretId",
        "VersionStage"
      ],
      "members":{
        "SecretId":{
          "shape":"SecretIdType",
          "documentation":"<p>The ARN or the name of the secret with the version and staging labelsto modify.</p> <p>For an ARN, we recommend that you specify a complete ARN rather than a partial ARN. See <a href=\"https://docs.aws.amazon.com/secretsmanager/latest/userguide/troubleshoot.html#ARN_secretnamehyphen\">Finding a secret from a partial ARN</a>.</p>"
        },
        "VersionStage":{
          "shape":"SecretVersionStageType",
          "documentation":"<p>The staging label to add to this version.</p>"
        },
        "RemoveFromVersionId":{
          "shape":"SecretVersionIdType",
          "documentation":"<p>The ID of the version that the staging label is to be removed from. If the staging label you are trying to attach to one version is already attached to a different version, then you must include this parameter and specify the version that the label is to be removed from. If the label is attached and you either do not specify this parameter, or the version ID does not match, then the operation fails.</p>",
          "box":true
        },
        "MoveToVersionId":{
          "shape":"SecretVersionIdType",
          "documentation":"<p>The ID of the version to add the staging label to. To remove a label from a version, then do not specify this parameter.</p> <p>If the staging label is already attached to a different version of the secret, then you must also specify the <code>RemoveFromVersionId</code> parameter. </p>",
          "box":true
        }
      }
    },
    "UpdateSecretVersionStageResponse":{
      "type":"structure",
      "members":{
        "ARN":{
          "shape":"SecretARNType",
          "documentation":"<p>The ARN of the secret that was updated.</p>"
        },
        "Name":{
          "shape":"SecretNameType",
          "documentation":"<p>The name of the secret that was updated.</p>"
        }
      }
    },
    "ValidateResourcePolicyRequest":{
      "type":"structure",
      "required":["ResourcePolicy"],
      "members":{
        "SecretId":{
          "shape":"SecretIdType",
          "documentation":"<p>This field is reserved for internal use.</p>"
        },
        "ResourcePolicy":{
          "shape":"NonEmptyResourcePolicyType",
          "documentation":"<p>A JSON-formatted string that contains an Amazon Web Services resource-based policy. The policy in the string identifies who can access or manage this secret and its versions. For example policies, see <a href=\"https://docs.aws.amazon.com/secretsmanager/latest/userguide/auth-and-access_examples.html\">Permissions policy examples</a>.</p>"
        }
      }
    },
    "ValidateResourcePolicyResponse":{
      "type":"structure",
      "members":{
        "PolicyValidationPassed":{
          "shape":"BooleanType",
          "documentation":"<p>True if your policy passes validation, otherwise false.</p>"
        },
        "ValidationErrors":{
          "shape":"ValidationErrorsType",
          "documentation":"<p>Validation errors if your policy didn't pass validation.</p>"
        }
      }
    },
    "ValidationErrorsEntry":{
      "type":"structure",
      "members":{
        "CheckName":{
          "shape":"NameType",
          "documentation":"<p>Checks the name of the policy.</p>"
        },
        "ErrorMessage":{
          "shape":"ErrorMessage",
          "documentation":"<p>Displays error messages if validation encounters problems during validation of the resource policy.</p>"
        }
      },
      "documentation":"<p>Displays errors that occurred during validation of the resource policy.</p>"
    },
    "ValidationErrorsType":{
      "type":"list",
      "member":{"shape":"ValidationErrorsEntry"}
    }
  },
  "documentation":"<fullname>Amazon Web Services Secrets Manager</fullname> <p>Amazon Web Services Secrets Manager provides a service to enable you to store, manage, and retrieve, secrets.</p> <p>This guide provides descriptions of the Secrets Manager API. For more information about using this service, see the <a href=\"https://docs.aws.amazon.com/secretsmanager/latest/userguide/introduction.html\">Amazon Web Services Secrets Manager User Guide</a>.</p> <p> <b>API Version</b> </p> <p>This version of the Secrets Manager API Reference documents the Secrets Manager API version 2017-10-17.</p> <p>For a list of endpoints, see <a href=\"https://docs.aws.amazon.com/secretsmanager/latest/userguide/asm_access.html#endpoints\">Amazon Web Services Secrets Manager endpoints</a>.</p> <p> <b>Support and Feedback for Amazon Web Services Secrets Manager</b> </p> <p>We welcome your feedback. Send your comments to <a href=\"mailto:awssecretsmanager-feedback@amazon.com\">awssecretsmanager-feedback@amazon.com</a>, or post your feedback and questions in the <a href=\"http://forums.aws.amazon.com/forum.jspa?forumID=296\">Amazon Web Services Secrets Manager Discussion Forum</a>. For more information about the Amazon Web Services Discussion Forums, see <a href=\"http://forums.aws.amazon.com/help.jspa\">Forums Help</a>.</p> <p> <b>Logging API Requests</b> </p> <p>Amazon Web Services Secrets Manager supports Amazon Web Services CloudTrail, a service that records Amazon Web Services API calls for your Amazon Web Services account and delivers log files to an Amazon S3 bucket. By using information that's collected by Amazon Web Services CloudTrail, you can determine the requests successfully made to Secrets Manager, who made the request, when it was made, and so on. For more about Amazon Web Services Secrets Manager and support for Amazon Web Services CloudTrail, see <a href=\"https://docs.aws.amazon.com/secretsmanager/latest/userguide/monitoring.html#monitoring_cloudtrail\">Logging Amazon Web Services Secrets Manager Events with Amazon Web Services CloudTrail</a> in the <i>Amazon Web Services Secrets Manager User Guide</i>. To learn more about CloudTrail, including enabling it and find your log files, see the <a href=\"https://docs.aws.amazon.com/awscloudtrail/latest/userguide/what_is_cloud_trail_top_level.html\">Amazon Web Services CloudTrail User Guide</a>.</p>"
}<|MERGE_RESOLUTION|>--- conflicted
+++ resolved
@@ -706,11 +706,7 @@
         },
         "NextRotationDate":{
           "shape":"NextRotationDateType",
-<<<<<<< HEAD
-          "documentation":"<p>The next rotation is scheduled to occur on or before this date. If the secret isn't configured for rotation or rotation has been disabled, Secrets Manager returns null.</p>"
-=======
           "documentation":"<p>The next rotation is scheduled to occur on or before this date. If the secret isn't configured for rotation or rotation has been disabled, Secrets Manager returns null. If rotation fails, Secrets Manager retries the entire rotation process multiple times. If rotation is unsuccessful, this date may be in the past.</p>"
->>>>>>> 61e0fb1e
         },
         "Tags":{
           "shape":"TagListType",
