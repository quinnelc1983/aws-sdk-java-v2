--- conflicted
+++ resolved
@@ -21,11 +21,7 @@
     <parent>
         <artifactId>services</artifactId>
         <groupId>software.amazon.awssdk</groupId>
-<<<<<<< HEAD
-        <version>2.20.126-SNAPSHOT</version>
-=======
         <version>2.20.138-SNAPSHOT</version>
->>>>>>> 233668bc
     </parent>
 
     <artifactId>appsync</artifactId>
