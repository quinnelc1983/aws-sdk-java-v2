--- conflicted
+++ resolved
@@ -17,11 +17,7 @@
     <parent>
         <groupId>software.amazon.awssdk</groupId>
         <artifactId>metric-publishers</artifactId>
-<<<<<<< HEAD
-        <version>2.20.49-SNAPSHOT</version>
-=======
         <version>2.20.49</version>
->>>>>>> e69ff147
     </parent>
 
     <artifactId>cloudwatch-metric-publisher</artifactId>
