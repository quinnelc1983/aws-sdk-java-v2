--- conflicted
+++ resolved
@@ -91,7 +91,6 @@
         return exception.build();
     }
 
-<<<<<<< HEAD
     private String getEffectiveErrorCode(SdkHttpFullResponse response, String errorCode) {
         if (this.hasAwsQueryCompatible) {
             String compatibleErrorCode = queryCompatibleErrorCodeFromResponse(response);
@@ -113,7 +112,8 @@
             return queryHeaderValue.substring(0, delimiter);
         }
         return null;
-=======
+    }
+  
     private String errorMessageForException(String errorMessage, String errorCode, int statusCode) {
         if (StringUtils.isNotBlank(errorMessage)) {
             return errorMessage;
@@ -124,7 +124,6 @@
         }
 
         return "Service returned HTTP status code " + statusCode;
->>>>>>> c83f8591
     }
 
     private Duration getClockSkew(ExecutionAttributes executionAttributes) {
