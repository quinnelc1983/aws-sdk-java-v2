/*
 * Copyright Amazon.com, Inc. or its affiliates. All Rights Reserved.
 *
 * Licensed under the Apache License, Version 2.0 (the "License").
 * You may not use this file except in compliance with the License.
 * A copy of the License is located at
 *
 *  http://aws.amazon.com/apache2.0
 *
 * or in the "license" file accompanying this file. This file is distributed
 * on an "AS IS" BASIS, WITHOUT WARRANTIES OR CONDITIONS OF ANY KIND, either
 * express or implied. See the License for the specific language governing
 * permissions and limitations under the License.
 */

package software.amazon.awssdk.awscore.endpoint;

import java.net.URI;
import java.net.URISyntaxException;
<<<<<<< HEAD
import java.util.HashMap;
import java.util.List;
import java.util.Map;
=======
import java.util.ArrayList;
import java.util.List;
import java.util.function.Supplier;
>>>>>>> b1dbeff1
import software.amazon.awssdk.annotations.NotThreadSafe;
import software.amazon.awssdk.annotations.SdkProtectedApi;
import software.amazon.awssdk.core.exception.SdkClientException;
import software.amazon.awssdk.profiles.ProfileFile;
import software.amazon.awssdk.profiles.ProfileFileSystemSetting;
import software.amazon.awssdk.regions.EndpointTag;
import software.amazon.awssdk.regions.Region;
import software.amazon.awssdk.regions.ServiceEndpointKey;
import software.amazon.awssdk.regions.ServiceMetadata;
<<<<<<< HEAD
import software.amazon.awssdk.regions.ServiceMetadataAdvancedOption;
=======
import software.amazon.awssdk.utils.Lazy;
>>>>>>> b1dbeff1
import software.amazon.awssdk.utils.Validate;

/**
 * Uses service metadata and the request region to construct an endpoint for a specific service
 */
@NotThreadSafe
@SdkProtectedApi
// TODO We may not need this anymore, we should default to AWS partition when resolving
// a region we don't know about yet.
public final class DefaultServiceEndpointBuilder {
    private final String serviceName;
    private final String protocol;

    private Region region;
    private Supplier<ProfileFile> profileFile;
    private String profileName;
<<<<<<< HEAD
    private final Map<ServiceMetadataAdvancedOption<?>, Object> advancedOptions = new HashMap<>();
=======
    private Boolean dualstackEnabled;
    private Boolean fipsEnabled;
>>>>>>> b1dbeff1

    public DefaultServiceEndpointBuilder(String serviceName, String protocol) {
        this.serviceName = Validate.paramNotNull(serviceName, "serviceName");
        this.protocol = Validate.paramNotNull(protocol, "protocol");
    }

    public DefaultServiceEndpointBuilder withRegion(Region region) {
        if (region == null) {
            throw new IllegalArgumentException("Region cannot be null");
        }
        this.region = region;
        return this;
    }

    public DefaultServiceEndpointBuilder withProfileFile(Supplier<ProfileFile> profileFile) {
        this.profileFile = profileFile;
        return this;
    }

    public DefaultServiceEndpointBuilder withProfileFile(ProfileFile profileFile) {
        this.profileFile = () -> profileFile;
        return this;
    }

    public DefaultServiceEndpointBuilder withProfileName(String profileName) {
        this.profileName = profileName;
        return this;
    }

<<<<<<< HEAD
    public <T> DefaultServiceEndpointBuilder putAdvancedOption(ServiceMetadataAdvancedOption<T> option, T value) {
        advancedOptions.put(option, value);
=======
    public DefaultServiceEndpointBuilder withDualstackEnabled(Boolean dualstackEnabled) {
        this.dualstackEnabled = dualstackEnabled;
        return this;
    }

    public DefaultServiceEndpointBuilder withFipsEnabled(Boolean fipsEnabled) {
        this.fipsEnabled = fipsEnabled;
>>>>>>> b1dbeff1
        return this;
    }

    public URI getServiceEndpoint() {
        if (profileFile == null) {
            profileFile = new Lazy<>(ProfileFile::defaultProfileFile)::getValue;
        }

        if (profileName == null) {
            profileName = ProfileFileSystemSetting.AWS_PROFILE.getStringValueOrThrow();
        }

        if (dualstackEnabled == null) {
            dualstackEnabled = DualstackEnabledProvider.builder()
                                                       .profileFile(profileFile)
                                                       .profileName(profileName)
                                                       .build()
                                                       .isDualstackEnabled()
                                                       .orElse(false);
        }

        if (fipsEnabled == null) {
            fipsEnabled = FipsEnabledProvider.builder()
                                             .profileFile(profileFile)
                                             .profileName(profileName)
                                             .build()
                                             .isFipsEnabled()
                                             .orElse(false);
        }



        List<EndpointTag> endpointTags = new ArrayList<>();
        if (dualstackEnabled) {
            endpointTags.add(EndpointTag.DUALSTACK);
        }
        if (fipsEnabled) {
            endpointTags.add(EndpointTag.FIPS);
        }

        ServiceMetadata serviceMetadata = ServiceMetadata.of(serviceName)
<<<<<<< HEAD
                                                         .reconfigure(c -> c.profileFile(() -> profileFile)
                                                                            .profileName(profileName)
                                                                            .advancedOptions(advancedOptions));
        URI endpoint = addProtocolToServiceEndpoint(serviceMetadata.endpointFor(region));
=======
                                                         .reconfigure(c -> c.profileFile(profileFile)
                                                                            .profileName(profileName));
        URI endpoint = addProtocolToServiceEndpoint(serviceMetadata.endpointFor(ServiceEndpointKey.builder()
                                                                                                  .region(region)
                                                                                                  .tags(endpointTags)
                                                                                                  .build()));
>>>>>>> b1dbeff1

        if (endpoint.getHost() == null) {
            String error = "Configured region (" + region + ") and tags (" + endpointTags + ") resulted in an invalid URI: "
                           + endpoint + ". This is usually caused by an invalid region configuration.";

            List<Region> exampleRegions = serviceMetadata.regions();
            if (!exampleRegions.isEmpty()) {
                error += " Valid regions: " + exampleRegions;
            }

            throw SdkClientException.create(error);
        }

        return endpoint;
    }

    private URI addProtocolToServiceEndpoint(URI endpointWithoutProtocol) throws IllegalArgumentException {
        try {
            return new URI(protocol + "://" + endpointWithoutProtocol);
        } catch (URISyntaxException e) {
            throw new IllegalArgumentException(e);
        }
    }

    public Region getRegion() {
        return region;
    }
}<|MERGE_RESOLUTION|>--- conflicted
+++ resolved
@@ -17,15 +17,12 @@
 
 import java.net.URI;
 import java.net.URISyntaxException;
-<<<<<<< HEAD
 import java.util.HashMap;
 import java.util.List;
 import java.util.Map;
-=======
 import java.util.ArrayList;
 import java.util.List;
 import java.util.function.Supplier;
->>>>>>> b1dbeff1
 import software.amazon.awssdk.annotations.NotThreadSafe;
 import software.amazon.awssdk.annotations.SdkProtectedApi;
 import software.amazon.awssdk.core.exception.SdkClientException;
@@ -35,11 +32,8 @@
 import software.amazon.awssdk.regions.Region;
 import software.amazon.awssdk.regions.ServiceEndpointKey;
 import software.amazon.awssdk.regions.ServiceMetadata;
-<<<<<<< HEAD
 import software.amazon.awssdk.regions.ServiceMetadataAdvancedOption;
-=======
 import software.amazon.awssdk.utils.Lazy;
->>>>>>> b1dbeff1
 import software.amazon.awssdk.utils.Validate;
 
 /**
@@ -56,12 +50,9 @@
     private Region region;
     private Supplier<ProfileFile> profileFile;
     private String profileName;
-<<<<<<< HEAD
     private final Map<ServiceMetadataAdvancedOption<?>, Object> advancedOptions = new HashMap<>();
-=======
     private Boolean dualstackEnabled;
     private Boolean fipsEnabled;
->>>>>>> b1dbeff1
 
     public DefaultServiceEndpointBuilder(String serviceName, String protocol) {
         this.serviceName = Validate.paramNotNull(serviceName, "serviceName");
@@ -91,10 +82,11 @@
         return this;
     }
 
-<<<<<<< HEAD
     public <T> DefaultServiceEndpointBuilder putAdvancedOption(ServiceMetadataAdvancedOption<T> option, T value) {
         advancedOptions.put(option, value);
-=======
+        return this;
+    }
+
     public DefaultServiceEndpointBuilder withDualstackEnabled(Boolean dualstackEnabled) {
         this.dualstackEnabled = dualstackEnabled;
         return this;
@@ -102,7 +94,6 @@
 
     public DefaultServiceEndpointBuilder withFipsEnabled(Boolean fipsEnabled) {
         this.fipsEnabled = fipsEnabled;
->>>>>>> b1dbeff1
         return this;
     }
 
@@ -144,19 +135,13 @@
         }
 
         ServiceMetadata serviceMetadata = ServiceMetadata.of(serviceName)
-<<<<<<< HEAD
-                                                         .reconfigure(c -> c.profileFile(() -> profileFile)
+                                                         .reconfigure(c -> c.profileFile(profileFile)
                                                                             .profileName(profileName)
                                                                             .advancedOptions(advancedOptions));
-        URI endpoint = addProtocolToServiceEndpoint(serviceMetadata.endpointFor(region));
-=======
-                                                         .reconfigure(c -> c.profileFile(profileFile)
-                                                                            .profileName(profileName));
         URI endpoint = addProtocolToServiceEndpoint(serviceMetadata.endpointFor(ServiceEndpointKey.builder()
                                                                                                   .region(region)
                                                                                                   .tags(endpointTags)
                                                                                                   .build()));
->>>>>>> b1dbeff1
 
         if (endpoint.getHost() == null) {
             String error = "Configured region (" + region + ") and tags (" + endpointTags + ") resulted in an invalid URI: "
