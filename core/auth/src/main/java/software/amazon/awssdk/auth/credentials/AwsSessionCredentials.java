--- conflicted
+++ resolved
@@ -65,22 +65,26 @@
         return builder().accessKeyId(accessKey).secretAccessKey(secretKey).sessionToken(sessionToken).build();
     }
 
+    /**
+     * Retrieve the AWS access key, used to identify the user interacting with AWS.
+     */
     @Override
     public String accessKeyId() {
         return accessKeyId;
     }
 
+    /**
+     * Retrieve the AWS secret access key, used to authenticate the user interacting with AWS.
+     */
     @Override
     public String secretAccessKey() {
         return secretAccessKey;
     }
 
-<<<<<<< HEAD
-    @Override
-=======
     /**
      * Retrieve the expiration time of these credentials, if it exists.
      */
+    @Override
     public Optional<Instant> expirationTime() {
         return Optional.ofNullable(expirationTime);
     }
@@ -89,7 +93,6 @@
      * Retrieve the AWS session token. This token is retrieved from an AWS token service, and is used for authenticating that this
      * user has received temporary permission to access some resource.
      */
->>>>>>> 69dcfc44
     public String sessionToken() {
         return sessionToken;
     }
