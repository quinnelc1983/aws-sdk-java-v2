/*
 * Copyright Amazon.com, Inc. or its affiliates. All Rights Reserved.
 *
 * Licensed under the Apache License, Version 2.0 (the "License").
 * You may not use this file except in compliance with the License.
 * A copy of the License is located at
 *
 *  http://aws.amazon.com/apache2.0
 *
 * or in the "license" file accompanying this file. This file is distributed
 * on an "AS IS" BASIS, WITHOUT WARRANTIES OR CONDITIONS OF ANY KIND, either
 * express or implied. See the License for the specific language governing
 * permissions and limitations under the License.
 */

package software.amazon.awssdk.core.async;

import static org.assertj.core.api.Assertions.assertThat;
import static org.assertj.core.api.Assertions.assertThatThrownBy;

import java.io.ByteArrayInputStream;
import java.io.IOException;
import java.nio.ByteBuffer;
import java.nio.charset.StandardCharsets;
import java.util.ArrayList;
import java.util.Collection;
import java.util.concurrent.ExecutionException;
import java.util.concurrent.ExecutorService;
import java.util.concurrent.Executors;
import java.util.concurrent.Future;
import java.util.concurrent.atomic.AtomicInteger;
import java.util.stream.Collectors;
import java.util.stream.IntStream;
import org.apache.commons.lang3.RandomStringUtils;
import org.junit.jupiter.api.Test;
import org.junit.jupiter.params.ParameterizedTest;
import org.junit.jupiter.params.provider.ValueSource;
import software.amazon.awssdk.core.internal.async.ChunkBuffer;
import software.amazon.awssdk.utils.BinaryUtils;
import software.amazon.awssdk.utils.StringUtils;

class ChunkBufferTest {

    @Test
<<<<<<< HEAD
    void numberOfChunkMultipleOfTotalBytes() {
        String inputString = StringUtils.repeat("*", 25);

        ChunkBuffer chunkBuffer =
            ChunkBuffer.builder().bufferSize(5).totalBytes(inputString.getBytes(StandardCharsets.UTF_8).length).build();
        Iterable<ByteBuffer> byteBuffers =
            chunkBuffer.bufferAndCreateChunks(ByteBuffer.wrap(inputString.getBytes(StandardCharsets.UTF_8)));

        AtomicInteger iteratedCounts = new AtomicInteger();
        byteBuffers.forEach(r -> {
            iteratedCounts.getAndIncrement();
            assertThat(r.array()).isEqualTo(StringUtils.repeat("*", 5).getBytes(StandardCharsets.UTF_8));
        });
        assertThat(iteratedCounts.get()).isEqualTo(5);
    }

    @Test
    void numberOfChunk_Not_MultipleOfTotalBytes() {
        int totalBytes = 23;
=======
    void builderWithNoTotalSize() {
        assertThatThrownBy(() -> ChunkBuffer.builder().build()).isInstanceOf(NullPointerException.class);
    }

    @ParameterizedTest
    @ValueSource(ints = {1, 6, 10, 23, 25})
    void numberOfChunk_Not_MultipleOfTotalBytes(int totalBytes) {
>>>>>>> 4bae174b
        int bufferSize = 5;

        String inputString = RandomStringUtils.randomAscii(totalBytes);
        ChunkBuffer chunkBuffer =
            ChunkBuffer.builder().bufferSize(bufferSize).totalBytes(inputString.getBytes(StandardCharsets.UTF_8).length).build();
        Iterable<ByteBuffer> byteBuffers =
            chunkBuffer.split(ByteBuffer.wrap(inputString.getBytes(StandardCharsets.UTF_8)));

        AtomicInteger index = new AtomicInteger(0);
        int count = (int) Math.ceil(totalBytes / (double) bufferSize);
        int remainder = totalBytes % bufferSize;

        byteBuffers.forEach(r -> {
            int i = index.get();

            try (ByteArrayInputStream inputStream = new ByteArrayInputStream(inputString.getBytes(StandardCharsets.UTF_8))) {
                byte[] expected;
                if (i == count - 1 && remainder != 0) {
                    expected = new byte[remainder];
                } else {
                    expected = new byte[bufferSize];
                }
                inputStream.skip(i * bufferSize);
                inputStream.read(expected);
                byte[] actualBytes = BinaryUtils.copyBytesFrom(r);
                assertThat(actualBytes).isEqualTo(expected);
                index.incrementAndGet();
            } catch (IOException e) {
                throw new RuntimeException(e);
            }
        });
    }

    @Test
    void zeroTotalBytesAsInput_returnsZeroByte() {
        byte[] zeroByte = new byte[0];
        ChunkBuffer chunkBuffer =
            ChunkBuffer.builder().bufferSize(5).totalBytes(zeroByte.length).build();
        Iterable<ByteBuffer> byteBuffers =
            chunkBuffer.split(ByteBuffer.wrap(zeroByte));

        AtomicInteger iteratedCounts = new AtomicInteger();
        byteBuffers.forEach(r -> {
            iteratedCounts.getAndIncrement();
        });
        assertThat(iteratedCounts.get()).isEqualTo(1);
    }

    @Test
    void emptyAllocatedBytes_returnSameNumberOfEmptyBytes() {

        int totalBytes = 17;
        int bufferSize = 5;
        ByteBuffer wrap = ByteBuffer.allocate(totalBytes);
        ChunkBuffer chunkBuffer =
            ChunkBuffer.builder().bufferSize(bufferSize).totalBytes(wrap.remaining()).build();
        Iterable<ByteBuffer> byteBuffers =
            chunkBuffer.split(wrap);

        AtomicInteger iteratedCounts = new AtomicInteger();
        byteBuffers.forEach(r -> {
            iteratedCounts.getAndIncrement();
            if (iteratedCounts.get() * bufferSize < totalBytes) {
                // array of empty bytes
                assertThat(BinaryUtils.copyBytesFrom(r)).isEqualTo(ByteBuffer.allocate(bufferSize).array());
            } else {
                assertThat(BinaryUtils.copyBytesFrom(r)).isEqualTo(ByteBuffer.allocate(totalBytes % bufferSize).array());
            }
        });
        assertThat(iteratedCounts.get()).isEqualTo(4);
    }


    /**
     * * Total bytes 11(ChunkSize) 3 (threads)
     * * Buffering Size of 5
     * threadOne 22222222222
     * threadTwo 33333333333
     * threadThree 11111111111

     *
     * * Streaming sequence as below
     * *
     * start 22222222222
     * 22222
     * 22222
     * end 22222222222
     * *
     * start streaming 33333333333
     * 2 is from previous sequence which is buffered
     * 23333
     * 33333
     * end 33333333333
     * *
     * start 11111111111
     * 33 is from previous sequence which is buffered *
     * 33111
     * 11111
     * 111
     * end 11111111111
     * 111 is given as output since we consumed all the total bytes*
     */
    @Test
    void concurrentTreads_calling_bufferAndCreateChunks() throws ExecutionException, InterruptedException {
        int totalBytes = 17;
        int bufferSize = 5;
        int threads = 8;

        ByteBuffer wrap = ByteBuffer.allocate(totalBytes);
        ChunkBuffer chunkBuffer =
            ChunkBuffer.builder().bufferSize(bufferSize).totalBytes(wrap.remaining() * threads).build();

        ExecutorService service = Executors.newFixedThreadPool(threads);

        Collection<Future<Iterable>> futures;

        AtomicInteger counter = new AtomicInteger(0);

        futures = IntStream.range(0, threads).<Future<Iterable>>mapToObj(t -> service.submit(() -> {
            String inputString = StringUtils.repeat(Integer.toString(counter.incrementAndGet()), totalBytes);
            return chunkBuffer.split(ByteBuffer.wrap(inputString.getBytes(StandardCharsets.UTF_8)));
        })).collect(Collectors.toCollection(() -> new ArrayList<>(threads)));

        AtomicInteger filledBuffers = new AtomicInteger(0);
        AtomicInteger remainderBytesBuffers = new AtomicInteger(0);
        AtomicInteger otherSizeBuffers = new AtomicInteger(0);
        AtomicInteger remainderBytes = new AtomicInteger(0);

        for (Future<Iterable> bufferedFuture : futures) {
            Iterable<ByteBuffer> buffers = bufferedFuture.get();
            buffers.forEach(b -> {
                if (b.remaining() == bufferSize) {
                    filledBuffers.incrementAndGet();
                } else if (b.remaining() == ((totalBytes * threads) % bufferSize)) {
                    remainderBytesBuffers.incrementAndGet();
                    remainderBytes.set(b.remaining());

                } else {
                    otherSizeBuffers.incrementAndGet();
                }

            });
        }

        assertThat(filledBuffers.get()).isEqualTo((totalBytes * threads) / bufferSize);
        assertThat(remainderBytes.get()).isEqualTo((totalBytes * threads) % bufferSize);
        assertThat(remainderBytesBuffers.get()).isOne();
        assertThat(otherSizeBuffers.get()).isZero();
    }

}

<|MERGE_RESOLUTION|>--- conflicted
+++ resolved
@@ -16,7 +16,6 @@
 package software.amazon.awssdk.core.async;
 
 import static org.assertj.core.api.Assertions.assertThat;
-import static org.assertj.core.api.Assertions.assertThatThrownBy;
 
 import java.io.ByteArrayInputStream;
 import java.io.IOException;
@@ -41,36 +40,9 @@
 
 class ChunkBufferTest {
 
-    @Test
-<<<<<<< HEAD
-    void numberOfChunkMultipleOfTotalBytes() {
-        String inputString = StringUtils.repeat("*", 25);
-
-        ChunkBuffer chunkBuffer =
-            ChunkBuffer.builder().bufferSize(5).totalBytes(inputString.getBytes(StandardCharsets.UTF_8).length).build();
-        Iterable<ByteBuffer> byteBuffers =
-            chunkBuffer.bufferAndCreateChunks(ByteBuffer.wrap(inputString.getBytes(StandardCharsets.UTF_8)));
-
-        AtomicInteger iteratedCounts = new AtomicInteger();
-        byteBuffers.forEach(r -> {
-            iteratedCounts.getAndIncrement();
-            assertThat(r.array()).isEqualTo(StringUtils.repeat("*", 5).getBytes(StandardCharsets.UTF_8));
-        });
-        assertThat(iteratedCounts.get()).isEqualTo(5);
-    }
-
-    @Test
-    void numberOfChunk_Not_MultipleOfTotalBytes() {
-        int totalBytes = 23;
-=======
-    void builderWithNoTotalSize() {
-        assertThatThrownBy(() -> ChunkBuffer.builder().build()).isInstanceOf(NullPointerException.class);
-    }
-
     @ParameterizedTest
     @ValueSource(ints = {1, 6, 10, 23, 25})
     void numberOfChunk_Not_MultipleOfTotalBytes(int totalBytes) {
->>>>>>> 4bae174b
         int bufferSize = 5;
 
         String inputString = RandomStringUtils.randomAscii(totalBytes);
@@ -221,5 +193,4 @@
         assertThat(otherSizeBuffers.get()).isZero();
     }
 
-}
-
+}