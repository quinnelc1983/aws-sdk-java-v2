/*
 * Copyright Amazon.com, Inc. or its affiliates. All Rights Reserved.
 *
 * Licensed under the Apache License, Version 2.0 (the "License").
 * You may not use this file except in compliance with the License.
 * A copy of the License is located at
 *
 *  http://aws.amazon.com/apache2.0
 *
 * or in the "license" file accompanying this file. This file is distributed
 * on an "AS IS" BASIS, WITHOUT WARRANTIES OR CONDITIONS OF ANY KIND, either
 * express or implied. See the License for the specific language governing
 * permissions and limitations under the License.
 */

package software.amazon.awssdk.core.internal.http.pipeline.stages;

import java.time.Clock;
import java.time.Duration;
import java.util.concurrent.CompletableFuture;
import software.amazon.awssdk.annotations.SdkInternalApi;
import software.amazon.awssdk.core.SelectedAuthScheme;
import software.amazon.awssdk.core.async.AsyncRequestBody;
import software.amazon.awssdk.core.http.ExecutionContext;
import software.amazon.awssdk.core.interceptor.ExecutionAttributes;
import software.amazon.awssdk.core.interceptor.SdkExecutionAttribute;
import software.amazon.awssdk.core.interceptor.SdkInternalExecutionAttribute;
import software.amazon.awssdk.core.internal.http.HttpClientDependencies;
import software.amazon.awssdk.core.internal.http.InterruptMonitor;
import software.amazon.awssdk.core.internal.http.RequestExecutionContext;
import software.amazon.awssdk.core.internal.http.pipeline.RequestToRequestPipeline;
import software.amazon.awssdk.core.internal.util.MetricUtils;
import software.amazon.awssdk.core.metrics.CoreMetric;
import software.amazon.awssdk.core.signer.AsyncRequestBodySigner;
import software.amazon.awssdk.core.signer.Signer;
import software.amazon.awssdk.http.SdkHttpFullRequest;
import software.amazon.awssdk.http.SdkHttpRequest;
import software.amazon.awssdk.http.auth.spi.scheme.AuthSchemeOption;
import software.amazon.awssdk.http.auth.spi.signer.HttpSigner;
import software.amazon.awssdk.http.auth.spi.signer.SignRequest;
import software.amazon.awssdk.http.auth.spi.signer.SignedRequest;
import software.amazon.awssdk.identity.spi.Identity;
import software.amazon.awssdk.metrics.MetricCollector;
import software.amazon.awssdk.utils.CompletableFutureUtils;
import software.amazon.awssdk.utils.Logger;
import software.amazon.awssdk.utils.Pair;

/**
 * Sign the marshalled request (if applicable).
 */
// TODO how does signing work with a request provider
@SdkInternalApi
public class SigningStage implements RequestToRequestPipeline {

    private static final Logger log = Logger.loggerFor(SigningStage.class);

    private final HttpClientDependencies dependencies;

    public SigningStage(HttpClientDependencies dependencies) {
        this.dependencies = dependencies;
    }

    /**
     * Returns the response from executing one httpClientSettings request; or null for retry.
     */
    @Override
    public SdkHttpFullRequest execute(SdkHttpFullRequest request, RequestExecutionContext context) throws Exception {
        InterruptMonitor.checkInterrupted();

<<<<<<< HEAD
        updateHttpRequestInInterceptorContext(request, context.executionContext());

        // Whether pre / post SRA, if old Signer is setup in context, that's the one to use
        if (context.signer() != null) {
            return signRequest(request, context);
        }
        // else if AUTH_SCHEMES != null (implies SRA), use SelectedAuthScheme
        if (context.executionAttributes().getAttribute(SdkInternalExecutionAttribute.AUTH_SCHEMES) != null) {
            SelectedAuthScheme<?> selectedAuthScheme =
                context.executionAttributes().getAttribute(SdkInternalExecutionAttribute.SELECTED_AUTH_SCHEME);
=======
        SelectedAuthScheme<?> selectedAuthScheme =
            context.executionAttributes().getAttribute(SdkInternalExecutionAttribute.SELECTED_AUTH_SCHEME);
        if (shouldDoSraSigning(context, selectedAuthScheme)) {
            log.debug(() -> String.format("Using SelectedAuthScheme: %s", selectedAuthScheme.authSchemeOption().schemeId()));
>>>>>>> 7017df53
            return sraSignRequest(request, context, selectedAuthScheme);
        }
        // else, this implies pre SRA client, with authType=None, so don't need to do anything
        return request;
    }

    private <T extends Identity> SdkHttpFullRequest sraSignRequest(SdkHttpFullRequest request,
                                                                   RequestExecutionContext context,
                                                                   SelectedAuthScheme<T> selectedAuthScheme) {
        adjustForClockSkew(context.executionAttributes());
        CompletableFuture<? extends T> identityFuture = selectedAuthScheme.identity();
        T identity = CompletableFutureUtils.joinLikeSync(identityFuture);

        Pair<SdkHttpFullRequest, Duration> measuredSign = MetricUtils.measureDuration(
            () -> doSraSign(request, selectedAuthScheme, identity));
        context.attemptMetricCollector().reportMetric(CoreMetric.SIGNING_DURATION, measuredSign.right());

        SdkHttpFullRequest signedRequest = measuredSign.left();
        updateHttpRequestInInterceptorContext(signedRequest, context.executionContext());
        return signedRequest;
    }

    private <T extends Identity> SdkHttpFullRequest doSraSign(SdkHttpFullRequest request,
                                                              SelectedAuthScheme<T> selectedAuthScheme,
                                                              T identity) {
        SignRequest.Builder<T> signRequestBuilder = SignRequest
            .builder(identity)
            .putProperty(HttpSigner.SIGNING_CLOCK, signingClock())
            .request(request)
            .payload(request.contentStreamProvider().orElse(null));
        AuthSchemeOption authSchemeOption = selectedAuthScheme.authSchemeOption();
        authSchemeOption.forEachSignerProperty(signRequestBuilder::putProperty);

        HttpSigner<T> signer = selectedAuthScheme.signer();
        SignedRequest signedRequest = signer.sign(signRequestBuilder.build());
        return toSdkHttpFullRequest(signedRequest);
    }

    private SdkHttpFullRequest toSdkHttpFullRequest(SignedRequest signedRequest) {
        SdkHttpRequest request = signedRequest.request();

        return SdkHttpFullRequest.builder()
                                 .contentStreamProvider(signedRequest.payload().orElse(null))
                                 .protocol(request.protocol())
                                 .method(request.method())
                                 .host(request.host())
                                 .port(request.port())
                                 .encodedPath(request.encodedPath())
                                 .applyMutation(r -> request.forEachHeader(r::putHeader))
                                 .applyMutation(r -> request.forEachRawQueryParameter(r::putRawQueryParameter))
                                 .build();
    }

    /**
     * Sign the request if the signer if provided and credentials are present.
     */
    private SdkHttpFullRequest signRequest(SdkHttpFullRequest request, RequestExecutionContext context) {
        Signer signer = context.signer();
        MetricCollector metricCollector = context.attemptMetricCollector();

        adjustForClockSkew(context.executionAttributes());

        Pair<SdkHttpFullRequest, Duration> measuredSign = MetricUtils.measureDuration(
            () -> signer.sign(request, context.executionAttributes()));

        metricCollector.reportMetric(CoreMetric.SIGNING_DURATION, measuredSign.right());

        SdkHttpFullRequest signedRequest = measuredSign.left();

        // TODO: This case does not apply to SigningStage as event stream operations are not supported by SyncClients that
        //  use this SigningStage. So this is dead code and can be removed.
        if (signer instanceof AsyncRequestBodySigner) {
            //Transform request body provider with signing operator
            AsyncRequestBody transformedRequestProvider =
                ((AsyncRequestBodySigner) signer)
                    .signAsyncRequestBody(signedRequest, context.requestProvider(), context.executionAttributes());
            context.requestProvider(transformedRequestProvider);
        }
        updateHttpRequestInInterceptorContext(signedRequest, context.executionContext());
        return signedRequest;

    }


    /**
     * TODO: Remove when we stop having two copies of the request.
     */
    private void updateHttpRequestInInterceptorContext(SdkHttpFullRequest request, ExecutionContext executionContext) {
        executionContext.interceptorContext(executionContext.interceptorContext().copy(b -> b.httpRequest(request)));
    }

    /**
     * Returns the {@link Clock} used for signing that already accounts for clock skew when detected by the retryable stage.
     */
    private Clock signingClock() {
        int offsetInSeconds = dependencies.timeOffset();
        return Clock.offset(Clock.systemUTC(), Duration.ofSeconds(-offsetInSeconds));
    }

    /**
     * Always use the client level timeOffset.
     */
    private void adjustForClockSkew(ExecutionAttributes attributes) {
        attributes.putAttribute(SdkExecutionAttribute.TIME_OFFSET, dependencies.timeOffset());
    }
}<|MERGE_RESOLUTION|>--- conflicted
+++ resolved
@@ -67,7 +67,6 @@
     public SdkHttpFullRequest execute(SdkHttpFullRequest request, RequestExecutionContext context) throws Exception {
         InterruptMonitor.checkInterrupted();
 
-<<<<<<< HEAD
         updateHttpRequestInInterceptorContext(request, context.executionContext());
 
         // Whether pre / post SRA, if old Signer is setup in context, that's the one to use
@@ -78,12 +77,7 @@
         if (context.executionAttributes().getAttribute(SdkInternalExecutionAttribute.AUTH_SCHEMES) != null) {
             SelectedAuthScheme<?> selectedAuthScheme =
                 context.executionAttributes().getAttribute(SdkInternalExecutionAttribute.SELECTED_AUTH_SCHEME);
-=======
-        SelectedAuthScheme<?> selectedAuthScheme =
-            context.executionAttributes().getAttribute(SdkInternalExecutionAttribute.SELECTED_AUTH_SCHEME);
-        if (shouldDoSraSigning(context, selectedAuthScheme)) {
             log.debug(() -> String.format("Using SelectedAuthScheme: %s", selectedAuthScheme.authSchemeOption().schemeId()));
->>>>>>> 7017df53
             return sraSignRequest(request, context, selectedAuthScheme);
         }
         // else, this implies pre SRA client, with authType=None, so don't need to do anything
