--- conflicted
+++ resolved
@@ -16,8 +16,7 @@
 package software.amazon.awssdk.core.internal.async;
 
 import static software.amazon.awssdk.core.HttpChecksumConstant.DEFAULT_ASYNC_CHUNK_SIZE;
-import static software.amazon.awssdk.core.internal.util.ChunkContentUtils.LAST_CHUNK_LEN;
-import static software.amazon.awssdk.core.internal.util.ChunkContentUtils.calculateChecksumTrailerLength;
+import static software.amazon.awssdk.core.internal.util.ChunkContentUtils.calculateChecksumContentLength;
 import static software.amazon.awssdk.core.internal.util.ChunkContentUtils.calculateChunkLength;
 import static software.amazon.awssdk.core.internal.util.ChunkContentUtils.createChecksumTrailer;
 import static software.amazon.awssdk.core.internal.util.ChunkContentUtils.createChunk;
@@ -245,8 +244,6 @@
 
         private Iterable<ByteBuffer> buffer(ByteBuffer bytes) {
             return chunkBuffer.split(bytes);
-<<<<<<< HEAD
-=======
         }
     }
 
@@ -273,7 +270,6 @@
                 subscriber.onNext(ByteBuffer.wrap(new byte[0]));
             }
             super.onComplete();
->>>>>>> 233668bc
         }
     }
 
