/*
 * Copyright Amazon.com, Inc. or its affiliates. All Rights Reserved.
 *
 * Licensed under the Apache License, Version 2.0 (the "License").
 * You may not use this file except in compliance with the License.
 * A copy of the License is located at
 *
 *  http://aws.amazon.com/apache2.0
 *
 * or in the "license" file accompanying this file. This file is distributed
 * on an "AS IS" BASIS, WITHOUT WARRANTIES OR CONDITIONS OF ANY KIND, either
 * express or implied. See the License for the specific language governing
 * permissions and limitations under the License.
 */

package software.amazon.awssdk.core.retry.backoff;

import static software.amazon.awssdk.utils.NumericUtils.min;
import static software.amazon.awssdk.utils.Validate.isNotNegative;

import java.time.Duration;
import java.util.Random;
import software.amazon.awssdk.annotations.SdkPublicApi;
import software.amazon.awssdk.core.retry.RetryPolicyContext;
import software.amazon.awssdk.utils.ToString;
import software.amazon.awssdk.utils.builder.CopyableBuilder;
import software.amazon.awssdk.utils.builder.ToCopyableBuilder;

/**
 * Backoff strategy that uses a full jitter strategy for computing the next backoff delay. A full jitter
 * strategy will always compute a new random delay between 0 and the computed exponential backoff for each
 * subsequent request.
 *
 * For example, using a base delay of 100, a max backoff time of 10000 an exponential delay of 400 is computed
 * for a second retry attempt. The final computed delay before the next retry will then be in the range of 0 to 400.
 *
 * This is in contrast to {@link EqualJitterBackoffStrategy} that computes a new random delay where the final
 * computed delay before the next retry will be at least half of the computed exponential delay.
 *
 * @deprecated Use instead {@link software.amazon.awssdk.retries.api.BackoffStrategy} and
 * {@link software.amazon.awssdk.retries.api.BackoffStrategy#exponentialDelayWithoutJitter(Duration, Duration)}.
 */
@SdkPublicApi
@Deprecated
public final class FullJitterBackoffStrategy implements BackoffStrategy,
                                                        ToCopyableBuilder<FullJitterBackoffStrategy.Builder,
                                                            FullJitterBackoffStrategy> {
    private static final Duration BASE_DELAY_CEILING = Duration.ofMillis(Integer.MAX_VALUE); // Around 24 days
    private static final Duration MAX_BACKOFF_CEILING = Duration.ofMillis(Integer.MAX_VALUE); // Around 24 days

    private final Duration baseDelay;
    private final Duration maxBackoffTime;
    private final Random random;

    private FullJitterBackoffStrategy(BuilderImpl builder) {
        this(builder.baseDelay, builder.maxBackoffTime, new Random());
    }

    FullJitterBackoffStrategy(final Duration baseDelay, final Duration maxBackoffTime, final Random random) {
        this.baseDelay = min(isNotNegative(baseDelay, "baseDelay"), BASE_DELAY_CEILING);
        this.maxBackoffTime = min(isNotNegative(maxBackoffTime, "maxBackoffTime"), MAX_BACKOFF_CEILING);
        this.random = random;
    }

    @Override
    public Duration computeDelayBeforeNextRetry(RetryPolicyContext context) {
        int ceil = calculateExponentialDelay(context.retriesAttempted(), baseDelay, maxBackoffTime);
<<<<<<< HEAD
        // Fixme, for the new interfaces should we still have a min of 1ms?? 😬
        // Minimum of 1 ms (consistent with BackoffStrategy.none()'s behavior)
        return Duration.ofMillis(random.nextInt(ceil) + 1L);
=======
        return ceil == 0 ? Duration.ofMillis(0L) : Duration.ofMillis(random.nextInt(ceil) + 1L);
>>>>>>> 81ebe573
    }

    @Override
    public Builder toBuilder() {
        return new BuilderImpl(this);
    }

    public static Builder builder() {
        return new BuilderImpl();
    }

    public interface Builder extends CopyableBuilder<Builder, FullJitterBackoffStrategy> {
        Builder baseDelay(Duration baseDelay);

        Duration baseDelay();

        Builder maxBackoffTime(Duration maxBackoffTime);

        Duration maxBackoffTime();

        @Override
        FullJitterBackoffStrategy build();
    }

    private static final class BuilderImpl implements Builder {

        private Duration baseDelay;
        private Duration maxBackoffTime;

        private BuilderImpl() {
        }

        private BuilderImpl(FullJitterBackoffStrategy strategy) {
            this.baseDelay = strategy.baseDelay;
            this.maxBackoffTime = strategy.maxBackoffTime;
        }

        @Override
        public Builder baseDelay(Duration baseDelay) {
            this.baseDelay = baseDelay;
            return this;
        }

        public void setBaseDelay(Duration baseDelay) {
            baseDelay(baseDelay);
        }

        @Override
        public Duration baseDelay() {
            return baseDelay;
        }

        @Override
        public Builder maxBackoffTime(Duration maxBackoffTime) {
            this.maxBackoffTime = maxBackoffTime;
            return this;
        }

        public void setMaxBackoffTime(Duration maxBackoffTime) {
            maxBackoffTime(maxBackoffTime);
        }

        @Override
        public Duration maxBackoffTime() {
            return maxBackoffTime;
        }

        @Override
        public FullJitterBackoffStrategy build() {
            return new FullJitterBackoffStrategy(this);
        }
    }

    @Override
    public boolean equals(Object o) {
        if (this == o) {
            return true;
        }
        if (o == null || getClass() != o.getClass()) {
            return false;
        }

        FullJitterBackoffStrategy that = (FullJitterBackoffStrategy) o;

        if (!baseDelay.equals(that.baseDelay)) {
            return false;
        }
        return maxBackoffTime.equals(that.maxBackoffTime);
    }

    @Override
    public int hashCode() {
        int result = baseDelay.hashCode();
        result = 31 * result + maxBackoffTime.hashCode();
        return result;
    }

    @Override
    public String toString() {
        return ToString.builder("FullJitterBackoffStrategy")
                       .add("baseDelay", baseDelay)
                       .add("maxBackoffTime", maxBackoffTime)
                       .build();
    }
}<|MERGE_RESOLUTION|>--- conflicted
+++ resolved
@@ -65,13 +65,7 @@
     @Override
     public Duration computeDelayBeforeNextRetry(RetryPolicyContext context) {
         int ceil = calculateExponentialDelay(context.retriesAttempted(), baseDelay, maxBackoffTime);
-<<<<<<< HEAD
-        // Fixme, for the new interfaces should we still have a min of 1ms?? 😬
-        // Minimum of 1 ms (consistent with BackoffStrategy.none()'s behavior)
-        return Duration.ofMillis(random.nextInt(ceil) + 1L);
-=======
         return ceil == 0 ? Duration.ofMillis(0L) : Duration.ofMillis(random.nextInt(ceil) + 1L);
->>>>>>> 81ebe573
     }
 
     @Override
