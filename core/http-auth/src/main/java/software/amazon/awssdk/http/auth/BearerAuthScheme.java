/*
 * Copyright Amazon.com, Inc. or its affiliates. All Rights Reserved.
 *
 * Licensed under the Apache License, Version 2.0 (the "License").
 * You may not use this file except in compliance with the License.
 * A copy of the License is located at
 *
 *  http://aws.amazon.com/apache2.0
 *
 * or in the "license" file accompanying this file. This file is distributed
 * on an "AS IS" BASIS, WITHOUT WARRANTIES OR CONDITIONS OF ANY KIND, either
 * express or implied. See the License for the specific language governing
 * permissions and limitations under the License.
 */

package software.amazon.awssdk.http.auth;

import software.amazon.awssdk.annotations.SdkPublicApi;
import software.amazon.awssdk.http.auth.internal.DefaultBearerAuthScheme;
import software.amazon.awssdk.http.auth.spi.AuthScheme;
import software.amazon.awssdk.identity.spi.IdentityProvider;
import software.amazon.awssdk.identity.spi.IdentityProviders;
import software.amazon.awssdk.identity.spi.TokenIdentity;

/**
 * The <a href="https://smithy.io/2.0/spec/authentication-traits.html#httpbearerauth-trait">smithy.api#httpBearerAuth</a> auth
 * scheme, which uses a {@link TokenIdentity} and {@link BearerHttpSigner}.
 */
@SdkPublicApi
public interface BearerAuthScheme extends AuthScheme<TokenIdentity> {

    /**
     * The scheme ID for this interface.
     */
    String SCHEME_ID = "smithy.api#httpBearerAuth";

    /**
     * Get a default implementation of a {@link BearerAuthScheme}
     */
    static BearerAuthScheme create() {
        return DefaultBearerAuthScheme.create();
    }

    /**
     * Retrieve the {@link TokenIdentity} based {@link IdentityProvider} associated with this authentication scheme.
     */
    @Override
<<<<<<< HEAD
    IdentityProvider<TokenIdentity> identityProvider(IdentityProviderConfiguration providers);
=======
    default IdentityProvider<TokenIdentity> identityProvider(IdentityProviders providers) {
        return providers.identityProvider(TokenIdentity.class);
    }
>>>>>>> fa9dbcce

    /**
     * Retrieve the {@link BearerHttpSigner} associated with this authentication scheme.
     */
    @Override
    BearerHttpSigner signer();
}<|MERGE_RESOLUTION|>--- conflicted
+++ resolved
@@ -45,13 +45,7 @@
      * Retrieve the {@link TokenIdentity} based {@link IdentityProvider} associated with this authentication scheme.
      */
     @Override
-<<<<<<< HEAD
-    IdentityProvider<TokenIdentity> identityProvider(IdentityProviderConfiguration providers);
-=======
-    default IdentityProvider<TokenIdentity> identityProvider(IdentityProviders providers) {
-        return providers.identityProvider(TokenIdentity.class);
-    }
->>>>>>> fa9dbcce
+    IdentityProvider<TokenIdentity> identityProvider(IdentityProviders providers);
 
     /**
      * Retrieve the {@link BearerHttpSigner} associated with this authentication scheme.
