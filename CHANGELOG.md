<<<<<<< HEAD
# __2.11.7__

## __Amazon DynamoDB Enhanced Client [Preview]__
  - ### Features
    - Added support for exposing attribute accessor and converters. 


=======
# __2.11.7__ __2020-04-01__
## __AWS IoT__
  - ### Features
    - This release introduces Dimensions for AWS IoT Device Defender. Dimensions can be used in Security Profiles to collect and monitor fine-grained metrics.

## __AWS MediaConnect__
  - ### Features
    - You can now send content from your virtual private cloud (VPC) to your MediaConnect flow without going over the public internet.

## __AWS SDK for Java v2__
  - ### Features
    - Updated service endpoint metadata.
>>>>>>> d4ea84ff

# __2.11.6__ __2020-03-31__
## __AWS Elemental MediaStore__
  - ### Features
    - This release adds support for CloudWatch Metrics. You can now set a policy on your container to dictate which metrics MediaStore sends to CloudWatch.

## __AWS Glue__
  - ### Features
    - Add two enums for MongoDB connection: Added "CONNECTION_URL" to "ConnectionPropertyKey" and added "MONGODB" to "ConnectionType"

## __AWS Lambda__
  - ### Features
    - AWS Lambda now supports .NET Core 3.1

## __AWS OpsWorks CM__
  - ### Features
    - Documentation updates for OpsWorks-CM CreateServer values.

## __AWS Organizations__
  - ### Features
    - Documentation updates for AWS Organizations

## __AWS SDK for Java v2__
  - ### Features
    - Updated service endpoint metadata.

## __AWS Storage Gateway__
  - ### Features
    - Adding audit logging support for SMB File Shares

## __AWS WAFV2__
  - ### Features
    - Added support for AWS Firewall Manager for WAFv2 and PermissionPolicy APIs for WAFv2.

## __Amazon AppConfig__
  - ### Features
    - This release adds an event log to deployments. In the case of a deployment rollback, the event log details the rollback reason.

## __Amazon Detective__
  - ### Features
    - Removing the notes that Detective is in preview, in preparation for the Detective GA release.

## __Amazon Elastic Inference__
  - ### Features
    - This release includes improvements for the Amazon Elastic Inference service.

## __Amazon Pinpoint__
  - ### Features
    - This release of the Amazon Pinpoint API introduces MMS support for SMS messages.

## __Amazon Rekognition__
  - ### Features
    - This release adds DeleteProject and DeleteProjectVersion APIs to Amazon Rekognition Custom Labels.

## __Firewall Management Service__
  - ### Features
    - This release contains FMS wafv2 support.

# __2.11.5__ __2020-03-30__
## __AWS SDK for Java v2__
  - ### Features
    - Updated service endpoint metadata.

## __Access Analyzer__
  - ### Features
    - This release adds support for the creation and management of IAM Access Analyzer analyzers with type organization. An analyzer with type organization continuously monitors all supported resources within the AWS organization and reports findings when they allow access from outside the organization.

# __2.11.4__ __2020-03-27__
## __AWS Global Accelerator__
  - ### Features
    - This update adds an event history to the ListByoipCidr API call. This enables you to see the changes that you've made for an IP address range that you bring to AWS Global Accelerator through bring your own IP address (BYOIP).

## __AWS SDK for Java v2__
  - ### Features
    - Updated service endpoint metadata.

  - ### Bugfixes
    - Remove the `LimitExceededException` as a throttling error as it seems many services don't treat it as a throttling error.

## __AWS Service Catalog__
  - ### Features
    - Added "LocalRoleName" as an acceptable Parameter for Launch type in CreateConstraint and UpdateConstraint APIs

## __AWSKendraFrontendService__
  - ### Features
    - The Amazon Kendra Microsoft SharePoint data source now supports include and exclude regular expressions and change log features. Include and exclude regular expressions enable you to provide a list of regular expressions to match the display URL of SharePoint documents to either include or exclude documents respectively. When you enable the changelog feature it enables Amazon Kendra to use the SharePoint change log to determine which documents to update in the index.

# __2.11.3__ __2020-03-26__
## __AWS SDK for Java v2__
  - ### Features
    - Updated service endpoint metadata.

## __AWS SecurityHub__
  - ### Features
    - Security Hub has now made it easier to opt out of default standards when you enable Security Hub. We added a new Boolean parameter to EnableSecurityHub called EnableDefaultStandards. If that parameter is true, Security Hub's default standards are enabled. A new Boolean parameter for standards, EnabledByDefault, indicates whether a standard is a default standard. Today, the only default standard is CIS AWS Foundations Benchmark v1.2. Additional default standards will be added in the future.To learn more, visit our documentation on the EnableSecurityHub API action.

## __Amazon FSx__
  - ### Features
    - This release includes two changes: a new lower-cost, storage type called HDD (Hard Disk Drive), and a new generation of the Single-AZ deployment type called Single AZ 2. The HDD storage type can be selected on Multi AZ 1 and Single AZ 2 deployment types.

## __Amazon SageMaker Service__
  - ### Features
    - This release updates Amazon Augmented AI CreateFlowDefinition API and DescribeFlowDefinition response.

# __2.11.2__ __2020-03-25__
## __AWS Cost Explorer Service__
  - ### Features
    - Customers can now receive Savings Plans recommendations at the member (linked) account level.

## __AWS SDK for Java v2__
  - ### Features
    - Added a `defaultProfileFile` and `defaultProfileName` option to the client override configuration. Setting this configuration value is equivalent to setting the environment or system properties for the profile file and profile name. Specifically, it sets the default profile file and profile name used by the client.
    - Reduced the number of times the profile file configuration is read from disk on client creation from 3-5 to 1.
    - Updated service endpoint metadata.

## __AWS X-Ray__
  - ### Features
    - GetTraceSummaries - Now provides additional root cause attribute ClientImpacting which indicates whether root cause impacted trace client.

## __Amazon CloudWatch Application Insights__
  - ### Features
    - Amazon CloudWatch Application Insights for .NET and SQL Server now integrates with Amazon CloudWatch Events (AWS CodeDeploy, AWS Health and Amazon EC2 state changes). This feature enables customers to view events related to problems detected by CloudWatch Application Insights, and reduce mean-time-to-resolution (MTTR).

## __Amazon Detective__
  - ### Features
    - The new ACCEPTED_BUT_DISABLED member account status indicates that a member account that accepted the invitation is blocked from contributing data to the behavior graph. The reason is provided in the new DISABLED_REASON property. The new StartMonitoringMember operation enables a blocked member account.

## __Amazon DynamoDB__
  - ### Features
    - When endpoint discovery is enabled, the endpoint discovery process is now initialized with the first request, instead of 60 seconds after the first request.

  - ### Bugfixes
    - Fixed an issue that could cause a null-pointer-exception when using anonymous credentials with endpoint discovery enabled.
    - Fixed an issue where endpoint discovery configuration specified in the profile file was being ignored.

## __Amazon DynamoDB Enhanced Client [Preview]__
  - ### Bugfixes
    - Performance improvements.

## __Amazon Elasticsearch Service__
  - ### Features
    - Adding support for customer packages (dictionary files) to Amazon Elasticsearch Service

## __Amazon Managed Blockchain__
  - ### Features
    - Amazon Managed Blockchain now has support to publish Hyperledger Fabric peer node, chaincode, and certificate authority (CA) logs to Amazon CloudWatch Logs.

## __Amazon S3__
  - ### Bugfixes
    - Fixed a bug where explicitly disabling use-arn-region on S3Configuration would have lower priority than the environment variable, system property or profile property.

# __2.11.1__ __2020-03-24__
## __AWS Organizations__
  - ### Features
    - Introduces actions for giving a member account administrative Organizations permissions for an AWS service. You can run this action only for AWS services that support this feature.

## __AWS RDS DataService__
  - ### Features
    - Documentation updates for rds-data

## __AWS SDK for Java v2__
  - ### Features
    - Updated service endpoint metadata.

## __Amazon Athena__
  - ### Features
    - Documentation updates for Athena, including QueryExecutionStatus QUEUED and RUNNING states. QUEUED now indicates that the query has been submitted to the service. RUNNING indicates that the query is in execution phase.

## __Amazon Elastic Kubernetes Service__
  - ### Features
    - Adding new error codes: Ec2SubnetInvalidConfiguration and NodeCreationFailure for Nodegroups in EKS

# __2.11.0__ __2020-03-23__
## __AWS SDK for Java v2__
  - ### Features
    - Bump minor version to '2.11.0-SNAPSHOT' because of [#1692](https://github.com/aws/aws-sdk-java-v2/issues/1692)
    - Updating dependency version: netty 4.1.42.Final -> 4.1.46.Final (contains the fix for reducing heap usage for netty client)

## __Amazon Elastic Kubernetes Service__
  - ### Features
    - Adding new error code IamLimitExceeded for Nodegroups in EKS

## __Amazon Route 53__
  - ### Features
    - Documentation updates for Route 53.

## __AmazonApiGatewayV2__
  - ### Features
    - Documentation updates to reflect that the default timeout for integrations is now 30 seconds for HTTP APIs.

# __2.10.91__ __2020-03-20__
## __AWS SDK for Java v2__
  - ### Features
    - Updated service endpoint metadata.

## __AWS Service Catalog__
  - ### Features
    - Added "productId" and "portfolioId" to responses from CreateConstraint, UpdateConstraint, ListConstraintsForPortfolio, and DescribeConstraint APIs

# __2.10.90__ __2020-03-19__
## __AWS Certificate Manager__
  - ### Features
    - AWS Certificate Manager documentation updated on API calls ImportCertificate and ListCertificate. Specific updates included input constraints, private key size for import and next token size for list.

## __AWS Outposts__
  - ### Features
    - Documentation updates for AWS Outposts.

# __2.10.89__ __2020-03-18__
## __AWS MediaConnect__
  - ### Features
    - Feature adds the ability for a flow to have multiple redundant sources that provides resiliency to a source failing. The new APIs added to enable the feature are, AddFlowSources, RemoveFlowSource and UpdateFlow.

## __AWS SDK for Java v2__
  - ### Features
    - Updated service endpoint metadata.

## __Amazon Personalize__
  - ### Features
    - [Personalize] Adds support for returning hyperparameter values of the best performing model in a HPO job.

## __Amazon Relational Database Service__
  - ### Features
    - Updated the MaxRecords type in DescribeExportTasks to Integer.

# __2.10.88__ __2020-03-17__
## __AWS Elemental MediaConvert__
  - ### Features
    - AWS Elemental MediaConvert SDK has added support for: AV1 encoding in File Group MP4, DASH and CMAF DASH outputs; PCM/WAV audio output in MPEG2-TS containers; and Opus audio in Webm inputs.

## __AWS SDK for Java v2__
  - ### Features
    - Updated service endpoint metadata.

  - ### Bugfixes
    - Fix an issue where the signing key is created only once at the start of the request for event streaming requests. This causes requests that span two or more days to have signing errors once the date changes because the signing key was derived only once using the date at the beginning of the request.

# __2.10.87__ __2020-03-16__
## __AWS S3 Control__
  - ### Features
    - Amazon S3 now supports Batch Operations job tagging.

## __AWS SDK for Java v2__
  - ### Features
    - Updated service endpoint metadata.

## __Amazon Cognito Identity Provider__
  - ### Features
    - Additional response field "CompromisedCredentialsDetected" added to AdminListUserAuthEvents.

## __Amazon DynamoDB Enhanced Client [Preview]__
  - ### Features
    - The enhanced DDB client table schema now supports custom AttributeConverterProviders, and StaticAttribute can take individual AttributeConverter to override default attribute converter behavior.

## __Amazon EC2 Container Service__
  - ### Features
    - This release adds the ability to update the task placement strategy and constraints for Amazon ECS services.

## __Amazon ElastiCache__
  - ### Features
    - Amazon ElastiCache now supports Global Datastore for Redis. Global Datastore for Redis offers fully managed, fast, reliable and secure cross-region replication. Using Global Datastore for Redis, you can create cross-region read replica clusters for ElastiCache for Redis to enable low-latency reads and disaster recovery across regions. You can create, modify and describe a Global Datastore, as well as add or remove regions from your Global Datastore and promote a region as primary in Global Datastore.

## __Amazon Simple Systems Manager (SSM)__
  - ### Features
    - Resource data sync for AWS Systems Manager Inventory now includes destination data sharing. This feature enables you to synchronize inventory data from multiple AWS accounts into a central Amazon S3 bucket. To use this feature, all AWS accounts must be listed in AWS Organizations.

# __2.10.86__ __2020-03-13__
## __Amazon AppConfig__
  - ### Features
    - This release adds S3 as a configuration source provider.

# __2.10.85__ __2020-03-12__
## __AWS IoT__
  - ### Features
    - As part of this release, we are extending capability of AWS IoT Rules Engine to support IoT Cloudwatch log action. The IoT Cloudwatch log rule action lets you send messages from IoT sensors and applications to Cloudwatch logs for troubleshooting and debugging.

## __AWS SDK for Java v2__
  - ### Features
    - Updated service endpoint metadata.

## __AWS SecurityHub__
  - ### Features
    - The AWS Security Finding Format is being augmented with the following changes. 21 new resource types without corresponding details objects are added. Another new resource type, AwsS3Object, has an accompanying details object. Severity.Label is a new string field that indicates the severity of a finding. The available values are: INFORMATIONAL, LOW, MEDIUM, HIGH, CRITICAL. The new string field Workflow.Status indicates the status of the investigation into a finding. The available values are: NEW, NOTIFIED, RESOLVED, SUPPRESSED.

## __Amazon Elastic Compute Cloud__
  - ### Features
    - Documentation updates for EC2

## __Amazon Lex Model Building Service__
  - ### Features
    - Amazon Lex now supports tagging for bots, bot aliases and bot channels.

## __AmazonApiGatewayV2__
  - ### Features
    - Amazon API Gateway HTTP APIs is now generally available. HTTP APIs offer the core functionality of REST API at up to 71% lower price compared to REST API, 60% lower p99 latency, and is significantly easier to use. As part of general availability, we added new features to route requests to private backends such as private ALBs, NLBs, and IP/ports. We also brought over a set of features from REST API such as Stage Variables, and Stage/Route level throttling. Custom domain names can also now be used with both REST And HTTP APIs.

# __2.10.84__ __2020-03-11__
## __Amazon Elastic File System__
  - ### Features
    - Documentation updates for elasticfilesystem

## __Amazon Redshift__
  - ### Features
    - Amazon Redshift now supports operations to pause and resume a cluster on demand or on a schedule.

# __2.10.83__ __2020-03-10__
## __AWS IoT Events__
  - ### Features
    - API update that adds a new parameter, durationExpression, to SetTimerAction, and deprecates seconds

## __AWS Marketplace Commerce Analytics__
  - ### Features
    - Change the disbursement data set to look past 31 days instead until the beginning of the month.

## __AWS SDK for Java v2__
  - ### Bugfixes
    - Reverts a recent change from 2.10.70 where the json protocol type was changed to application/json, this is now back to application/x-amz-json-1.1.

## __AWSServerlessApplicationRepository__
  - ### Features
    - AWS Serverless Application Repository now supports sharing applications privately with AWS Organizations.

## __Amazon Elastic Compute Cloud__
  - ### Features
    - Documentation updates for EC2

## __Amazon Transcribe Service__
  - ### Features
    - Amazon Transcribe's Automatic Content Redaction feature enables you to automatically redact sensitive personally identifiable information (PII) from transcription results. It replaces each instance of an identified PII utterance with a [PII] tag in the transcript.

# __2.10.82__ __2020-03-09__
## __AWS Database Migration Service__
  - ### Features
    - Added new settings for Kinesis target to include detailed transaction info; to capture table DDL details; to use single-line unformatted json, which can be directly queried by AWS Athena if data is streamed into S3 through AWS Kinesis Firehose. Added CdcInsertsAndUpdates in S3 target settings to allow capture ongoing insertions and updates only.

## __AWS Elemental MediaLive__
  - ### Features
    - AWS Elemental MediaLive now supports the ability to configure the Preferred Channel Pipeline for channels contributing to a Multiplex.

## __AWS SDK for Java v2__
  - ### Features
    - Added support for "retry modes". A retry mode allows configuring multiple SDK parameters at once using default retry profiles, some of which are standardized between AWS SDK languages. See RetryMode javadoc for more information.
    - Added the ability to configure or disable the default retry throttling behavior of the SDK that 'kicks in' during a large volume of retriable service call errors. This behavior can now be configured via `RetryPolicy.retryCapacityCondition`.

  - ### Bugfixes
    - Fixed an issue where specifying your own retry policy would override AWS and service-specific retry conditions. By default, all retry policies now have AWS and service-specific retry conditions added. This can be disabled via the new `RetryPolicy.furtherRefinementsAllowed(false)`.
    - Fixed an issue where the retry condition returned by `RetryPolicy.retryCondition` differed from the one specified by `RetryPolicy.Builder.retryCondition`. The old value can be accessed via the new `RetryPolicy.aggregateRetryCondition`.
    - Use the last seen HTTP/1.1 header value for headers defined to only appear once in an HTTP message instead of merging them all into a list. The order in which header values are inspected is: headers set by the request marshaller, overridden headers set on the client, then finally overridden headers set on the SDK request object. See https://tools.ietf.org/html/rfc2616#section-4.2 for more information.

## __Amazon Elastic Compute Cloud__
  - ### Features
    - Amazon Virtual Private Cloud (VPC) NAT Gateway adds support for tagging on resource creation.

# __2.10.81__ __2020-03-06__
## __AWS App Mesh__
  - ### Features
    - App Mesh now supports sharing a Mesh with other AWS accounts. Customers can use AWS Resource Access Manager to share their Mesh with other accounts in their organization to connection applications within a single service mesh. See https://docs.aws.amazon.com/app-mesh/latest/userguide/sharing.html for details.

## __AWS RoboMaker__
  - ### Features
    - Added support for streaming a GUI from robot and simulation applications

## __AWS SDK for Java v2__
  - ### Features
    - Updated service endpoint metadata.

## __AWS Signer__
  - ### Features
    - This release enables signing image format override in PutSigningProfile requests, adding two more enum fields, JSONEmbedded and JSONDetached. This release also extends the length limit of SigningProfile name from 20 to 64.

## __Amazon Elastic Compute Cloud__
  - ### Features
    - This release provides customers with a self-service option to enable Local Zones.

## __Amazon GuardDuty__
  - ### Features
    - Amazon GuardDuty findings now include the OutpostArn if the finding is generated for an AWS Outposts EC2 host.

## __Netty NIO Http Client__
  - ### Bugfixes
    - Expand Http2 connection-level flow control window when a new stream is acquired on that connection so that the connection-level window size is proportional to the number of streams.

# __2.10.80__ __2020-03-05__
## __AWS OpsWorks CM__
  - ### Features
    - Updated the Tag regex pattern to align with AWS tagging APIs.

## __AWS SDK for Java v2__
  - ### Features
    - Updated service endpoint metadata.

## __Amazon DynamoDB Enhanced Client [Preview]__
  - ### Features
    - Adds javadoc to operation methods and request/response objects.

## __Amazon Elastic Compute Cloud__
  - ### Features
    - You can now create AWS Client VPN Endpoints with a specified VPC and Security Group. Additionally, you can modify these attributes when modifying the endpoint.

## __Amazon Elastic Kubernetes Service__
  - ### Features
    - Amazon EKS now supports adding a KMS key to your cluster for envelope encryption of Kubernetes secrets.

## __Amazon GuardDuty__
  - ### Features
    - Add a new finding field for EC2 findings indicating the instance's local IP address involved in the threat.

# __2.10.79__ __2020-03-04__
## __Amazon Pinpoint__
  - ### Features
    - This release of the Amazon Pinpoint API introduces support for integrating recommender models with email, push notification, and SMS message templates. You can now use these types of templates to connect to recommender models and add personalized recommendations to messages that you send from campaigns and journeys.

# __2.10.78__ __2020-03-03__
## __Amazon Elastic Compute Cloud__
  - ### Features
    - Amazon VPC Flow Logs adds support for tags and tagging on resource creation.

## __Netty NIO HTTP Client__
  - ### Bugfixes
    - Fix an issue where the Netty client was prematurely considering an HTTP/2 request body as sent, but was still in the process of being transferred to the remote endpoint.

# __2.10.77__ __2020-03-02__
## __AWS Comprehend Medical__
  - ### Features
    - New Time Expression feature, part of DetectEntitiesV2 API will provide temporal relations to existing NERe entities such as Medication, Test, Treatment, Procedure and Medical conditions.

## __AWS SDK for Java v2__
  - ### Features
    - Updated service endpoint metadata.

## __Amazon CloudWatch__
  - ### Features
    - Introducing Amazon CloudWatch Composite Alarms

# __2.10.76__ __2020-02-28__
## __AWS Config__
  - ### Features
    - Correcting list of supported resource types.

# __2.10.75__ __2020-02-28__
## __AWS App Mesh__
  - ### Features
    - App Mesh now supports Transport Layer Security (TLS) between Virtual Nodes in a Mesh. Customers can use managed certificates from an AWS Certificate Manager Private Certificate Authority or bring their own certificates from the local file system to encrypt traffic between their workloads. See https://docs.aws.amazon.com/app-mesh/latest/userguide/virtual-node-tls.html for details.

## __AWS Config__
  - ### Features
    - Accepts a structured query language (SQL) SELECT command and an aggregator name, performs the corresponding search on resources aggregated by the aggregator, and returns resource configurations matching the properties.

## __AWS Glue__
  - ### Features
    - AWS Glue adds resource tagging support for Machine Learning Transforms and adds a new API, ListMLTransforms to support tag filtering. With this feature, customers can use tags in AWS Glue to organize and control access to Machine Learning Transforms.

## __Access Analyzer__
  - ### Features
    - This release includes improvements and fixes bugs for the IAM Access Analyzer feature.

## __Amazon Augmented AI Runtime__
  - ### Features
    - This release updates Amazon Augmented AI ListHumanLoops API, DescribeHumanLoop response, StartHumanLoop response and type names of SDK fields.

## __Amazon CodeGuru Profiler__
  - ### Features
    - Documentation updates for Amazon CodeGuru Profiler

## __Amazon QuickSight__
  - ### Features
    - Added SearchDashboards API that allows listing of dashboards that a specific user has access to.

## __Amazon WorkDocs__
  - ### Features
    - Documentation updates for workdocs

## __Elastic Load Balancing__
  - ### Features
    - Added a target group attribute to support sticky sessions for Network Load Balancers.

# __2.10.74__ __2020-02-27__
## __AWS Global Accelerator__
  - ### Features
    - This release adds support for adding tags to accelerators and bringing your own IP address to AWS Global Accelerator (BYOIP).

## __AWS SDK for Java v2__
  - ### Features
    - Updated service endpoint metadata.

## __Amazon Lightsail__
  - ### Features
    - Adds support to create notification contacts in Amazon Lightsail, and to create instance, database, and load balancer metric alarms that notify you based on the value of a metric relative to a threshold that you specify.

# __2.10.73__ __2020-02-26__
## __AWS SDK for Java v2__
  - ### Features
    - Updated service endpoint metadata.

## __AWS SecurityHub__
  - ### Features
    - Security Hub has added to the DescribeProducts API operation a new response field called IntegrationTypes. The IntegrationTypes field lists the types of actions that a product performs relative to Security Hub such as send findings to Security Hub and receive findings from Security Hub.

## __Amazon DynamoDB Enhanced Client [Preview]__
  - ### Features
    - Added the BeanTableSchema implementation of TableSchema that allows a TableSchema to be instantiated from an annotated Java bean class which can then be used with the DynamoDB Enhanced Client.

## __Amazon Elastic Compute Cloud__
  - ### Features
    - This release changes the RunInstances CLI and SDK's so that if you do not specify a client token, a randomly generated token is used for the request to ensure idempotency.

## __Amazon SageMaker Service__
  - ### Features
    - SageMaker UpdateEndpoint API now supports retained variant properties, e.g., instance count, variant weight. SageMaker ListTrials API filter by TrialComponentName. Make ExperimentConfig name length limits consistent with CreateExperiment, CreateTrial, and CreateTrialComponent APIs.

## __Amazon Transcribe Service__
  - ### Features
    - Amazon Transcribe's Automatic Content Redaction feature enables you to automatically redact sensitive personally identifiable information (PII) from transcription results. It replaces each instance of an identified PII utterance with a [PII] tag in the transcript.

# __2.10.72__ __2020-02-25__
## __AWS Outposts__
  - ### Features
    - This release adds DeleteSite and DeleteOutpost.

## __AWS SDK for Java v2__
  - ### Features
    - Updated service endpoint metadata.

## __AWS Secrets Manager__
  - ### Features
    - This release increases the maximum allowed size of SecretString or SecretBinary from 10KB to 64KB in the CreateSecret, UpdateSecret, PutSecretValue and GetSecretValue APIs.

## __AWS Step Functions__
  - ### Features
    - This release adds support for CloudWatch Logs for Standard Workflows.

## __Amazon DynamoDB Enhanced Client [Preview]__
  - ### Features
    - Improves discoverability by adding consumer-style methods for all client, table and index operations.

## __Managed Streaming for Kafka__
  - ### Features
    - Amazon MSK has added support for Broker Log delivery to CloudWatch, S3, and Firehose.

# __2.10.71__ __2020-02-24__
## __AWS IoT Events__
  - ### Features
    - Documentation updates for iotcolumbo

## __Amazon CloudWatch Events__
  - ### Features
    - This release allows you to create and manage tags for event buses.

## __Amazon DocumentDB with MongoDB compatibility__
  - ### Features
    - Documentation updates for docdb

## __Amazon EventBridge__
  - ### Features
    - This release allows you to create and manage tags for event buses.

## __Amazon FSx__
  - ### Features
    - Announcing persistent file systems for Amazon FSx for Lustre that are ideal for longer-term storage and workloads, and a new generation of scratch file systems that offer higher burst throughput for spiky workloads.

## __Amazon Import/Export Snowball__
  - ### Features
    - AWS Snowball adds a field for entering your GSTIN when creating AWS Snowball jobs in the Asia Pacific (Mumbai) region.

# __2.10.70__ __2020-02-21__
## __AWS WAFV2__
  - ### Features
    - Documentation updates for AWS WAF (wafv2) to correct the guidance for associating a web ACL to a CloudFront distribution.

## __Amazon DynamoDB Enhanced Client [Preview]__
  - ### Features
    - Improves discoverability by adding consumer-style methods for all client, table and index operations.

## __Amazon Redshift__
  - ### Features
    - Extend elastic resize to support resizing clusters to different instance types.

## __EC2 Image Builder__
  - ### Features
    - This release of EC2 Image Builder increases the maximum policy document size for Image Builder resource-based policy APIs.

# __2.10.69__ __2020-02-20__
## __AWS Savings Plans__
  - ### Features
    - Added support for AWS Lambda in Compute Savings Plans

## __Amazon AppConfig__
  - ### Features
    - This release adds exponential growth type support for deployment strategies.

## __Amazon Pinpoint__
  - ### Features
    - As of this release of the Amazon Pinpoint API, the Title property is optional for the CampaignEmailMessage object.

# __2.10.68__ __2020-02-19__
## __AWS Lambda__
  - ### Features
    - AWS Lambda now supports Ruby 2.7

## __AWS SDK for Java v2__
  - ### Features
    - Updated service endpoint metadata.

## __AWS Service Catalog__
  - ### Features
    - "ListPortfolioAccess" API now has a new optional parameter "OrganizationParentId". When it is provided and if the portfolio with the "PortfolioId" given was shared with an organization or organizational unit with "OrganizationParentId", all accounts in the organization sub-tree under parent which inherit an organizational portfolio share will be listed, rather than all accounts with external shares. To accommodate long lists returned from the new option, the API now supports pagination.

## __Auto Scaling__
  - ### Features
    - Doc update for EC2 Auto Scaling: Add Enabled parameter for PutScalingPolicy

# __2.10.67__ __2020-02-18__
## __Amazon Chime__
  - ### Features
    - Added AudioFallbackUrl to support Chime SDK client.

## __Amazon Relational Database Service__
  - ### Features
    - This release supports Microsoft Active Directory authentication for Amazon Aurora.

## __Auto Scaling__
  - ### Features
    - Amazon EC2 Auto Scaling now supports the ability to enable/disable target tracking, step scaling, and simple scaling policies.

# __2.10.66__ __2020-02-17__
## __AWS Cloud9__
  - ### Features
    - AWS Cloud9 now supports the ability to tag Cloud9 development environments.

## __AWS SDK for Java v2__
  - ### Features
    - Updated service endpoint metadata.

## __Amazon DynamoDB__
  - ### Features
    - Amazon DynamoDB enables you to restore your DynamoDB backup or table data across AWS Regions such that the restored table is created in a different AWS Region from where the source table or backup resides. You can do cross-region restores between AWS commercial Regions, AWS China Regions, and AWS GovCloud (US) Regions.

## __Amazon Elastic Compute Cloud__
  - ### Features
    - Documentation updates for EC2

## __Amazon Rekognition__
  - ### Features
    - This update adds the ability to detect text in videos and adds filters to image and video text detection.

# __2.10.65__ __2020-02-14__
## __AWS MediaTailor__
  - ### Features
    - AWS Elemental MediaTailor SDK now allows configuration of Personalization Threshold for HLS and DASH streams.

## __AWS SecurityHub__
  - ### Features
    - Security Hub has released a new DescribeStandards API action. This API action allows a customer to list all of the standards available in an account. For each standard, the list provides the customer with the standard name, description, and ARN. Customers can use the ARN as an input to the BatchEnableStandards API action. To learn more, visit our API documentation.

## __AWS Shield__
  - ### Features
    - This release adds support for associating Amazon Route 53 health checks to AWS Shield Advanced protected resources.

## __Amazon Elastic Compute Cloud__
  - ### Features
    - You can now enable Multi-Attach on Provisioned IOPS io1 volumes through the create-volume API.

## __Amazon S3__
  - ### Features
    - Added support for presigning `CreateMultipartUpload`, `UploadPart`, `CompleteMultipartUpload`, and `AbortMultipartUpload` requests.

# __2.10.64__ __2020-02-13__
## __AWS Elemental MediaPackage VOD__
  - ### Features
    - Adds support for DASH with multiple media presentation description periods triggered by presence of SCTE-35 ad markers in the manifest.Also adds optional configuration for DASH SegmentTemplateFormat to refer to segments by Number with Duration, Number with Timeline or Time with Timeline and compact the manifest by combining duplicate SegmentTemplate tags.

## __AWS SDK for Java v2__
  - ### Features
    - Updated service endpoint metadata.

## __Amazon DynamoDB Enhanced Client [Preview]__
  - ### Features
    - Improves discoverability by adding operation methods for deleteItem(), getItem(), putItem and updateItem(), as applicable. These methods take a request object as parameter. Execute() methods for the table interface is removed since they are no longer needed.

## __Netty NIO HTTP Client__
  - ### Features
    - When there is an I/O error on an http2 request, the SDK will start shutting down the connection - stopping using the http2 connection for new requests and closing it after all streams are finished.

# __2.10.63__ __2020-02-12__
## __AWS Directory Service__
  - ### Features
    - Release to add the ExpirationDateTime as an output to ListCertificates so as to ease customers to look into their certificate lifetime and make timely decisions about renewing them.

## __AWS Glue__
  - ### Features
    - Adding ability to add arguments that cannot be overridden to AWS Glue jobs

## __Amazon Chime__
  - ### Features
    - Documentation updates for Amazon Chime

## __Amazon Elastic Compute Cloud__
  - ### Features
    - This release adds support for tagging public IPv4 pools.

## __Amazon Elasticsearch Service__
  - ### Features
    - Amazon Elasticsearch Service now offers fine-grained access control, which adds multiple capabilities to give tighter control over data. New features include the ability to use roles to define granular permissions for indices, documents, or fields and to extend Kibana with read-only views and secure multi-tenant support.

## __Amazon Neptune__
  - ### Features
    - This launch enables Neptune start-db-cluster and stop-db-cluster. Stopping and starting Amazon Neptune clusters helps you manage costs for development and test environments. You can temporarily stop all the DB instances in your cluster, instead of setting up and tearing down all the DB instances each time that you use the cluster.

## __Amazon WorkMail__
  - ### Features
    - This release adds support for access control rules management in Amazon WorkMail.

# __2.10.62__ __2020-02-11__
## __AWS CloudFormation__
  - ### Features
    - This release of AWS CloudFormation StackSets allows you to centrally manage deployments to all the accounts in your organization or specific organizational units (OUs) in AWS Organizations. You will also be able to enable automatic deployments to any new accounts added to your organization or OUs. The permissions needed to deploy across accounts will automatically be taken care of by the StackSets service.

## __Amazon Cognito Identity Provider__
  - ### Features
    - Features:This release adds a new setting for a user pool to allow if customer wants their user signup/signin with case insensitive username. The current default setting is case sensitive, and for our next release we will change it to case insensitive.

## __Amazon Elastic Compute Cloud__
  - ### Features
    - Amazon EC2 Now Supports Tagging Spot Fleet.

# __2.10.61__ __2020-02-10__
## __AWS Key Management Service__
  - ### Features
    - The ConnectCustomKeyStore API now provides a new error code (SUBNET_NOT_FOUND) for customers to better troubleshoot if their "connect-custom-key-store" operation fails.

## __AWS SDK for Java v2__
  - ### Features
    - Updated service endpoint metadata.

## __Amazon DocumentDB with MongoDB compatibility__
  - ### Features
    - Added clarifying information that Amazon DocumentDB shares operational technology with Amazon RDS and Amazon Neptune.

# __2.10.60__ __2020-02-07__
## __AWS RoboMaker__
  - ### Features
    - This release adds support for simulation job batches

## __AWS SDK for Java v2__
  - ### Features
    - Updated service endpoint metadata.

## __Amazon DynamoDB Enhanced Client [Preview]__
  - ### Features
    - Improves discoverability by renaming the table and index interfaces to be consistent with the client interface naming, and by adding operation methods for createTable(), scan() and query(), as applicable. These methods take a request object as parameter. Execute() methods for the index interface is removed since they are no longer needed.

## __Amazon Relational Database Service__
  - ### Features
    - Documentation updates for RDS: when restoring a DB cluster from a snapshot, must create DB instances

## __EC2 Image Builder__
  - ### Features
    - This version of the SDK includes bug fixes and documentation updates.

# __2.10.59__ __2020-02-06__
## __AWS AppSync__
  - ### Features
    - AWS AppSync now supports X-Ray

## __AWS CodeBuild__
  - ### Features
    - AWS CodeBuild adds support for Amazon Elastic File Systems

## __Amazon DynamoDB Enhanced Client [Preview]__
  - ### Features
    - In order to make operations more easily discoverable by an IDE, specific operation methods have been added to the enhanced client interface. An operation method takes a corresponding request object as parameter. Meanwhile, the generic execute() method is removed. This change affects only batch and transcribe operations at the database level.

## __Amazon EC2 Container Registry__
  - ### Features
    - This release contains updated text for the GetAuthorizationToken API.

## __Amazon Elastic Block Store__
  - ### Features
    - Documentation updates for EBS direct APIs.

## __Amazon Elastic Compute Cloud__
  - ### Features
    - This release adds platform details and billing info to the DescribeImages API.

## __Amazon Lex Model Building Service__
  - ### Features
    - Amazon Lex now supports AMAZON.AlphaNumeric with regular expressions.

# __2.10.58__ __2020-02-05__
## __AWS Elemental MediaConvert__
  - ### Features
    - AWS Elemental MediaConvert SDK has added support for fine-tuned QVBR quality level.

## __AWS Ground Station__
  - ### Features
    - Adds dataflowEndpointRegion property to DataflowEndpointConfig. The dateCreated, lastUpdated, and tags properties on GetSatellite have been deprecated.

## __AWS Resource Groups Tagging API__
  - ### Features
    - Documentation-only update that adds services to the list of supported services.

## __AWS SecurityHub__
  - ### Features
    - Additional resource types are now supported in the AWS Security Finding Format (ASFF). The following new resource types are added, each having an accompanying resource details object with fields for security finding providers to populate: AwsCodeBuildProject, AwsEc2NetworkInterface, AwsEc2SecurityGroup, AwsElasticsearchDomain, AwsLambdaLayerVersion, AwsRdsDbInstance, and AwsWafWebAcl. The following resource types are added without an accompanying details object: AutoscalingAutoscalingGroup, AwsDynamoDbTable, AwsEc2Eip, AwsEc2Snapshot, AwsEc2Volume, AwsRdsDbSnapshot, AwsRedshiftCluster, and AwsS3Object. The number of allowed resources per finding is increased from 10 to 32. A new field is added in the Compliance object, RelatedRequirements. To learn more, visit our documentation on the ASFF.

## __Amazon Data Lifecycle Manager__
  - ### Features
    - Updated the maximum number of tags that can be added to a snapshot using DLM to 45.

## __Amazon Elastic Compute Cloud__
  - ### Features
    - This release provides support for tagging when you create a VPC endpoint, or VPC endpoint service.

## __Amazon Forecast Query Service__
  - ### Features
    - Documentation updates for Amazon Forecast.

# __2.10.57__ __2020-02-04__
## __AWS IoT__
  - ### Features
    - Updated ThrottlingException documentation to report that the error code is 400, and not 429, to reflect actual system behaviour.

## __AWS SDK for Java v2__
  - ### Features
    - Updated service endpoint metadata.

## __AWS Storage Gateway__
  - ### Features
    - Adding KVM as a support hypervisor

## __Amazon CloudFront__
  - ### Features
    - Documentation updates for CloudFront

## __Amazon DynamoDB Enhanced Client [Preview]__
  - ### Features
    - Changing usage of typed builders for PutItem, UpdateItem and StaticTableSchema to explicitly provide class type.
    - Renames top level sync/async MappedDatabase interfaces as DynamoDbEnhancedClient interfaces. Also adds builder definitions to the interfaces together with a static method that returns the default implementation of the builder.

## __Amazon Elastic Compute Cloud__
  - ### Features
    - Amazon VPC Flow Logs adds support for 1-minute aggregation intervals.

## __Amazon S3__
  - ### Bugfixes
    - Fixed an issue where fields in `ListObjectVersionsResponse` and `ListMultipartUploadsResponse` are not decoded correctly when encodingType is specified as url. See [#1601](https://github.com/aws/aws-sdk-java-v2/issues/1601)

## __Amazon Simple Systems Manager (SSM)__
  - ### Features
    - This feature ensures that an instance is patched up to the available patches on a particular date. It can be enabled by selecting the 'ApproveUntilDate' option as the auto-approval rule while creating the patch baseline. ApproveUntilDate - The cutoff date for auto approval of released patches. Any patches released on or before this date will be installed automatically.

## __Amazon WorkMail__
  - ### Features
    - This release adds support for tagging Amazon WorkMail organizations.

## __Managed Streaming for Kafka__
  - ### Features
    - This release enables AWS MSK customers to list Apache Kafka versions that are supported on AWS MSK clusters. Also includes changes to expose additional details of a cluster's state in DescribeCluster and ListClusters APIs.

## __Netty NIO HTTP Client__
  - ### Bugfixes
    - Deliver exceptions to stream channels correctly if there's an exception thrown on connection. This also fixes a bug where publisher signals onComplete if the stream is closed as a result of outbound GOAWAY.
    - Throws `IOException` for the race condition where an HTTP2 connection gets reused at the same time it gets inactive so that failed requests can be retried

# __2.10.56__ __2020-01-24__
## __AWS DataSync__
  - ### Features
    - AWS DataSync now supports FSx for Windows File Server Locations

## __AWS OpsWorks CM__
  - ### Features
    - AWS OpsWorks for Chef Automate now supports in-place upgrade to Chef Automate 2. Eligible servers can be updated through the management console, CLI and APIs.

## __AWS SDK for Java v2__
  - ### Features
    - Updated service endpoint metadata.

## __Amazon EC2__
  - ### Features
    - Adds EC2ThrottledException as a recognized throttling exception to be retried

## __Amazon EC2 Container Service__
  - ### Features
    - This release provides support for tagging Amazon ECS task sets for services using external deployment controllers.

## __Amazon Elastic Kubernetes Service__
  - ### Features
    - Adding new error codes for Nodegroups in EKS

## __Amazon WorkSpaces__
  - ### Features
    - Documentation updates for WorkSpaces

## __Netty NIO HTTP Client__
  - ### Bugfixes
    - Fix issue where DNS resolution for a host is only made once for the initial request to the host. If the DNS entries change for a hostname, the client will resolve the new address until the client is closed and recreated.

# __2.10.55__ __2020-01-23__
## __AWS Identity and Access Management__
  - ### Features
    - This release enables the Identity and Access Management policy simulator to simulate permissions boundary policies.

## __AWS SDK for Java v2__
  - ### Features
    - Added ServiceMetadata.servicePartitions() to get partition metadata for a specific service
    - Improved error messages on UnknownHostExceptions
    - Updated service endpoint metadata.

## __Amazon DynamoDB Enhanced Client [Preview]__
  - ### Features
    - Support for non-blocking asynchronous calling of all mapper operations

## __Amazon Relational Database Service__
  - ### Features
    - This SDK release introduces APIs that automate the export of Amazon RDS snapshot data to Amazon S3. The new APIs include: StartExportTask, CancelExportTask, DescribeExportTasks. These APIs automate the extraction of data from an RDS snapshot and export it to an Amazon S3 bucket. The data is stored in a compressed, consistent, and query-able format. After the data is exported, you can query it directly using tools such as Amazon Athena or Redshift Spectrum. You can also consume the data as part of a data lake solution. If you archive the data in S3 Infrequent Access or Glacier, you can reduce long term data storage costs by applying data lifecycle policies.

# __2.10.54__ __2020-01-21__
## __AWS Application Discovery Service__
  - ### Features
    - Documentation updates for the AWS Application Discovery Service.

## __AWS CodePipeline__
  - ### Features
    - AWS CodePipeline enables an ability to stop pipeline executions.

## __AWS IoT Events__
  - ### Features
    - Documentation updates for iotcolumbo

## __AWS Marketplace Commerce Analytics__
  - ### Features
    - Remove 4 deprecated data sets, change some data sets available dates to 2017-09-15

## __AWS SDK for Java v2__
  - ### Features
    - Updated service endpoint metadata.

## __Amazon Elastic Compute Cloud__
  - ### Features
    - Add an enum value to the result of DescribeByoipCidrs to support CIDRs that are not publicly advertisable.

## __Netty NIO Http Client__
  - ### Bugfixes
    - Fixed a bug where an inactive http2 connection without `GOAWAY` frame received might get reused in a new request, causing `ClosedChannelException`

# __2.10.53__ __2020-01-20__
## __AWS Key Management Service__
  - ### Features
    - The ConnectCustomKeyStore operation now provides new error codes (USER_LOGGED_IN and USER_NOT_FOUND) for customers to better troubleshoot if their connect custom key store operation fails. Password length validation during CreateCustomKeyStore now also occurs on the client side.

## __AWS Lambda__
  - ### Features
    - Added reason codes to StateReasonCode (InvalidSubnet, InvalidSecurityGroup) and LastUpdateStatusReasonCode (SubnetOutOfIPAddresses, InvalidSubnet, InvalidSecurityGroup) for functions that connect to a VPC.

## __Alexa For Business__
  - ### Features
    - Add support for CreatedTime and ConnectionStatusUpdatedTime in response of SearchDevices API.

## __Amazon CloudWatch__
  - ### Features
    - Updating DescribeAnomalyDetectors API to return AnomalyDetector Status value in response.

## __Amazon CloudWatch Application Insights__
  - ### Features
    - This release adds support for a list API to retrieve the configuration events logged during periodic updates to an application by Amazon CloudWatch Application Insights.

## __Amazon Elastic Compute Cloud__
  - ### Features
    - This release provides support for a preview of bringing your own IPv6 addresses (BYOIP for IPv6) for use in AWS.

# __2.10.52__ __2020-01-17__
## __AWS Batch__
  - ### Features
    - This release ensures INACTIVE job definitions are permanently deleted after 180 days.

## __AWS CloudHSM V2__
  - ### Features
    - This release introduces resource-level and tag-based access control for AWS CloudHSM resources. You can now tag CloudHSM backups, tag CloudHSM clusters on creation, and tag a backup as you copy it to another region.

## __AWS Elemental MediaConvert__
  - ### Features
    - AWS Elemental MediaConvert SDK has added support for MP3 audio only outputs.

## __AWS SDK for Java v2__
  - ### Features
    - Updated service endpoint metadata.

## __Amazon EC2 Container Service__
  - ### Features
    - This release provides a public preview for specifying Amazon EFS file systems as volumes in your Amazon ECS task definitions.

## __Amazon Neptune__
  - ### Features
    - This release includes Deletion Protection for Amazon Neptune databases.

## __Amazon Redshift__
  - ### Features
    - Documentation updates for redshift

# __2.10.51__ __2020-01-16__
## __AWS Directory Service__
  - ### Features
    - To reduce the number of errors our customers are facing, we have modified the requirements of input parameters for two of Directory Service APIs.

## __AWS SDK for Java v2__
  - ### Features
    - Updated service endpoint metadata.

## __Amazon Elastic Compute Cloud__
  - ### Features
    - Client VPN now supports Port Configuration for VPN Endpoints, allowing usage of either port 443 or port 1194.

## __Amazon SageMaker Service__
  - ### Features
    - This release adds two new APIs (UpdateWorkforce and DescribeWorkforce) to SageMaker Ground Truth service for workforce IP whitelisting.

# __2.10.50__ __2020-01-15__
## __AWS Organizations__
  - ### Features
    - Updated description for PolicyID parameter and ConstraintViolationException.

## __AWS SDK for Java v2__
  - ### Features
    - Updated service endpoint metadata.

## __AWS SecurityHub__
  - ### Features
    - Add support for DescribeStandardsControls and UpdateStandardsControl. These new Security Hub API operations are used to track and manage whether a compliance standards control is enabled.

## __Amazon Elastic Compute Cloud__
  - ### Features
    - General Update to EC2 Docs and SDKs

## __Amazon Simple Systems Manager (SSM)__
  - ### Features
    - Document updates for Patch Manager 'NoReboot' feature.

## __Amazon Transcribe Service__
  - ### Bugfixes
    - Fixed an issue where streaming transcriptions would fail with signature validation errors if the date changed during the request.

# __2.10.49__ __2020-01-14__
## __Amazon Elastic Compute Cloud__
  - ### Features
    - This release adds support for partition placement groups and instance metadata option in Launch Templates

# __2.10.48__ __2020-01-13__
## __AWS Backup__
  - ### Features
    - Cross-region backup is a new AWS Backup feature that allows enterprises to copy backups across multiple AWS services to different regions.

## __Amazon Elastic Compute Cloud__
  - ### Features
    - Documentation updates for the StopInstances API. You can now stop and start an Amazon EBS-backed Spot Instance at will, instead of relying on the Stop interruption behavior to stop your Spot Instances when interrupted.

## __Amazon Elastic File System__
  - ### Features
    - This release adds support for managing EFS file system policies and EFS Access Points.

## __Amazon S3__
  - ### Bugfixes
    - Fixed bug prevent GetBucketBolicy from ever being successful using the asynchronous S3 client.

# __2.10.47__ __2020-01-10__
## __AWS SDK for Java v2__
  - ### Features
    - Updated service endpoint metadata.
    - Updated service endpoints and added global endpoints for iso and iso-b.

## __AWS Transfer for SFTP__
  - ### Features
    - This release introduces a new endpoint type that allows you to attach Elastic IP addresses from your AWS account with your server's endpoint directly and whitelist access to your server by client's internet IP address(es) using VPC Security Groups.

## __Amazon Chime__
  - ### Features
    - Add shared profile support to new and existing users

## __Amazon Elastic Compute Cloud__
  - ### Features
    - This release introduces the ability to tag egress only internet gateways, local gateways, local gateway route tables, local gateway virtual interfaces, local gateway virtual interface groups, local gateway route table VPC association and local gateway route table virtual interface group association. You can use tags to organize and identify your resources for cost allocation.

## __Amazon Relational Database Service__
  - ### Features
    - This release adds an operation that enables users to override the system-default SSL/TLS certificate for new Amazon RDS DB instances temporarily, or remove the customer override.

## __Amazon S3__
  - ### Bugfixes
    - Fix an issue where s3#listObjects incorrectly decoded marker field. See [#1574](https://github.com/aws/aws-sdk-java-v2/issues/1574).

## __Amazon SageMaker Service__
  - ### Features
    - SageMaker ListTrialComponents API filter by TrialName and ExperimentName.

## __Amazon WorkSpaces__
  - ### Features
    - Added the migrate feature to Amazon WorkSpaces.

# __2.10.46__ __2020-01-09__
## __AWS SDK for Java v2__
  - ### Bugfixes
    - Increase the priority of the AWS_WEB_IDENTITY_TOKEN_FILE/AWS_ROLE_ARN/AWS_ROLE_SESSION_NAME environment variables when loading credentials so that they are considered before web_identity_token_file/role_arn/role_session_name profile properties. This is consistent with the other AWS SDKs, including the CLI.

## __AWS Security Token Service__
  - ### Features
    - Documentation updates for sts

## __Amazon CloudWatch Logs__
  - ### Features
    - Documentation updates for logs

## __Amazon S3__
  - ### Features
    - Add support for Tagging builder in `CreateMultipartUploadRequest`. See [#1440](https://github.com/aws/aws-sdk-java-v2/issues/1440)

# __2.10.45__ __2020-01-08__
## __AWS Cost Explorer Service__
  - ### Features
    - Documentation updates for CreateCostCategoryDefinition and UpdateCostCategoryDefinition API

## __AWS Step Functions__
  - ### Features
    - Add sfn specific http configurations. See [#1325](https://github.com/aws/aws-sdk-java-v2/issues/1325)

## __Amazon EC2__
  - ### Bugfixes
    - Fix NPE when calling `CopySnapshot`. Fixes [#1564](https://github.com/aws/aws-sdk-java-v2/issues/1564)

## __Amazon Translate__
  - ### Features
    - This release adds a new family of APIs for asynchronous batch translation service that provides option to translate large collection of text or HTML documents stored in Amazon S3 folder. This service accepts a batch of up to 5 GB in size per API call with each document not exceeding 1 MB size and the number of documents not exceeding 1 million per batch. See documentation for more information.

## __Firewall Management Service__
  - ### Features
    - AWS Firewall Manager now supports tagging, and tag-based access control, of policies.

# __2.10.44__ __2020-01-07__
## __AWS CodeBuild__
  - ### Features
    - Add encryption key override to StartBuild API in AWS CodeBuild.

## __AWS Migration Hub__
  - ### Features
    - ListApplicationStates API provides a list of all application migration states

## __AWS X-Ray__
  - ### Features
    - Documentation updates for xray

# __2.10.43__ __2020-01-06__
## __AWS Elemental MediaPackage__
  - ### Features
    - You can now restrict direct access to AWS Elemental MediaPackage by securing requests for live content using CDN authorization. With CDN authorization, content requests require a specific HTTP header and authorization code.

## __AWS SDK for Java v2__
  - ### Features
    - Add `RequestBody.fromRemainingByteBuffer(ByteBuffer)` that copies only the remaining readable bytes of the buffer. See [#1534](https://github.com/aws/aws-sdk-java-v2/issues/1534)

  - ### Bugfixes
    - Reduce ReadTimeout and ConnectTimeout for accessing EC2 metadata instance service

## __Amazon Comprehend__
  - ### Features
    - Amazon Comprehend now supports Multilabel document classification

## __Amazon Elastic Compute Cloud__
  - ### Features
    - This release supports service providers configuring a private DNS name for services other than AWS services and services available in the AWS marketplace. This feature allows consumers to access the service using an existing DNS name without making changes to their applications.

## __Amazon S3__
  - ### Bugfixes
    - Requests that return an error response in the body of the HTTP response with a successful (200) status code will now correctly be handled as a failed request by the SDK.

# __2.10.42__ __2020-01-02__
## __AWS Cost Explorer Service__
  - ### Features
    - Documentation updates for GetReservationUtilization for the Cost Explorer API.

## __AWS SDK for Java v2__
  - ### Bugfixes
    - Fix unmarshalling for models with xml attributes. See [#1488](https://github.com/aws/aws-sdk-java-v2/issues/1488).

## __Amazon EC2 Container Registry__
  - ### Features
    - Adds waiters for ImageScanComplete and LifecyclePolicyPreviewComplete

## __Amazon Lex Model Building Service__
  - ### Features
    - Documentation updates for Amazon Lex.

## __Amazon Lightsail__
  - ### Features
    - This release adds support for Certificate Authority (CA) certificate identifier to managed databases in Amazon Lightsail.

## __Netty NIO Http Client__
  - ### Bugfixes
    - Propagate exception properly when an exception is thrown from protocol initialization.

# __2.10.41__ __2019-12-23__
## __AWS Health APIs and Notifications__
  - ### Features
    - With this release, you can now centrally aggregate AWS Health events from all accounts in your AWS organization. Visit AWS Health documentation to learn more about enabling and using this feature: https://docs.aws.amazon.com/health/latest/ug/organizational-view-health.html.

## __Amazon Detective__
  - ### Features
    - Updated the documentation for Amazon Detective.

## __Amazon FSx__
  - ### Features
    - This release adds a new family of APIs (create-data-repository-task, describe-data-repository-task, and cancel-data-repository-task) that allow users to perform operations between their file system and its linked data repository.

# __2.10.40__ __2019-12-20__
## __AWS Device Farm__
  - ### Features
    - Introduced browser testing support through AWS Device Farm

## __AWS SecurityHub__
  - ### Features
    - Additional resource types are now fully supported in the AWS Security Finding Format (ASFF). These resources include AwsElbv2LoadBalancer, AwsKmsKey, AwsIamRole, AwsSqsQueue, AwsLambdaFunction, AwsSnsTopic, and AwsCloudFrontDistribution. Each of these resource types includes an accompanying resource details object with fields for security finding providers to populate. Updates were made to the AwsIamAccessKey resource details object to include information on principal ID and name. To learn more, visit our documentation on the ASFF.

## __Amazon Elastic Compute Cloud__
  - ### Features
    - This release introduces the ability to tag key pairs, placement groups, export tasks, import image tasks, import snapshot tasks and export image tasks. You can use tags to organize and identify your resources for cost allocation.

## __Amazon Elastic Kubernetes Service__
  - ### Features
    - Amazon EKS now supports restricting access to the API server public endpoint by applying CIDR blocks

## __Amazon Pinpoint__
  - ### Features
    - This release of the Amazon Pinpoint API introduces versioning support for message templates.

## __Amazon Redshift__
  - ### Features
    - Documentation updates for Amazon Redshift RA3 node types.

## __Amazon Relational Database Service__
  - ### Features
    - This release adds an operation that enables users to specify whether a database is restarted when its SSL/TLS certificate is rotated. Only customers who do not use SSL/TLS should use this operation.

## __Amazon S3__
  - ### Bugfixes
    - Fixed an issue where the SDK would attempt to validate the checksum on a PutObjectRequest when S3 was returning invalid checksums. This would cause all requests to buckets with customer-managed-key service-side encryption to fail.

## __Amazon Simple Systems Manager (SSM)__
  - ### Features
    - This release updates the attachments support to include AttachmentReference source for Automation documents.

## __Amazon Transcribe Service__
  - ### Features
    - AWS Transcribe now supports vocabulary filtering that allows customers to input words to the service that they don't want to see in the output transcript.

# __2.10.39__ __2019-12-19__
## __AWS CodeStar connections__
  - ### Features
    - Public beta for Bitbucket Cloud support in AWS CodePipeline through integration with AWS CodeStar connections.

## __Amazon Data Lifecycle Manager__
  - ### Features
    - You can now copy snapshots across regions using Data Lifecycle Manager (DLM). You can enable policies which, along with create, can now also copy snapshots to one or more AWS region(s). Copies can be scheduled for up to three regions from a single policy and retention periods are set for each region separately.

## __Amazon Elastic Compute Cloud__
  - ### Features
    - We are updating the supportedRootDevices field to supportedRootDeviceTypes for DescribeInstanceTypes API to ensure that the actual value is returned, correcting a previous error in the model.

## __Amazon GameLift__
  - ### Features
    - Amazon GameLift now supports ARNs for all key GameLift resources, tagging for GameLift resource authorization management, and updated documentation that articulates GameLift's resource authorization strategy.

## __Amazon Lex Model Building Service__
  - ### Features
    - Amazon Lex now supports conversation logs and slot obfuscation.

## __Amazon Personalize Runtime__
  - ### Features
    - Add context map to get-recommendations and get-personalized-ranking request objects to provide contextual metadata at inference time

## __Amazon S3__
  - ### Bugfixes
    - Fixed an issue where a 'checksum mismatch' error is raised whenever a PutObject request is retried while using an async client.

## __Amazon Simple Systems Manager (SSM)__
  - ### Features
    - This release allows customers to add tags to Automation execution, enabling them to sort and filter executions in different ways, such as by resource, purpose, owner, or environment.

## __Amazon Transcribe Service__
  - ### Features
    - Amazon Transcribe supports job queuing for the StartTranscriptionJob API.

## __Netty NIO HTTP Client__
  - ### Features
    - `SETTINGS_INITIAL_WINDOW_SIZE` is now configurable on HTTP/2 connections opened by the Netty client using `Http2Configuration#initialWindowSize(Integer)` along with `NettyNioAsyncHttpClient.Builder#http2Configuration(Http2Configuration)`. See https://tools.ietf.org/html/rfc7540#section-6.5.2 for more information.

# __2.10.38__ __2019-12-18__
## __AWS OpsWorks CM__
  - ### Features
    - AWS OpsWorks CM now supports tagging, and tag-based access control, of servers and backups.

## __AWS Resource Groups Tagging API__
  - ### Features
    - Documentation updates for resourcegroupstaggingapi

## __Amazon CloudFront__
  - ### Features
    - Documentation updates for CloudFront

## __Amazon Elastic Compute Cloud__
  - ### Features
    - This release introduces the ability to tag Elastic Graphics accelerators. You can use tags to organize and identify your accelerators for cost allocation.

## __Amazon Simple Storage Service__
  - ### Features
    - Updates Amazon S3 endpoints allowing you to configure your client to opt-in to using S3 with the us-east-1 regional endpoint, instead of global.

# __2.10.37__ __2019-12-17__
## __AWS Elemental MediaLive__
  - ### Features
    - AWS Elemental MediaLive now supports HLS ID3 segment tagging, HLS redundant manifests for CDNs that support different publishing/viewing endpoints, fragmented MP4 (fMP4), and frame capture intervals specified in milliseconds.

## __AWS IoT__
  - ### Features
    - Added a new Over-the-Air (OTA) Update feature that allows you to use different, or multiple, protocols to transfer an image from the AWS cloud to IoT devices.

## __Amazon EC2 Container Service__
  - ### Features
    - Documentation updates for Amazon ECS.

## __Amazon Elastic Compute Cloud__
  - ### Features
    - Documentation updates for Amazon EC2

## __Amazon Kinesis Analytics__
  - ### Features
    - Kinesis Data Analytics service now supports running Java applications using Flink 1.8.

## __Amazon Simple Systems Manager (SSM)__
  - ### Features
    - Added support for Cloud Watch Output and Document Version to the Run Command tasks in Maintenance Windows.

# __2.10.36__ __2019-12-16__
## __AWS Comprehend Medical__
  - ### Features
    - New Ontology linking APIs will provides medication concepts normalization and Diagnoses codes from input text. In this release we will provide two APIs - RxNorm and ICD10-CM.

## __Amazon Elastic Compute Cloud__
  - ### Features
    - You can now configure your EC2 Fleet to preferentially use EC2 Capacity Reservations for launching On-Demand instances, enabling you to fully utilize the available (and unused) Capacity Reservations before launching On-Demand instances on net new capacity.

## __Amazon S3__
  - ### Features
    - CopyObjectRequest now has `destinationBucket` and `destinationKey` properties for clarity.
      The existing names, `bucket` and `key`, are deprecated.

## __AmazonMQ__
  - ### Features
    - Amazon MQ now supports throughput-optimized message brokers, backed by Amazon EBS.

# __2.10.35__ __2019-12-13__
## __AWS CodeBuild__
  - ### Features
    - CodeBuild adds support for cross account

## __Amazon Detective__
  - ### Features
    - This is the initial release of Amazon Detective.

## __Amazon Simple Email Service__
  - ### Features
    - Added the ability to use your own public-private key pair to configure DKIM authentication for a domain identity.

# __2.10.34__ __2019-12-12__
## __AWS SDK for Java v2__
  - ### Bugfixes
    - Fixing exception using `RequestBody.fromInputStream` on non-resettable `InputStreams` by making `reset` conditional on `markSupported`. See [#1544](https://github.com/aws/aws-sdk-java-v2/issues/1544) / [#1545](https://github.com/aws/aws-sdk-java-v2/issues/1545)

## __Access Analyzer__
  - ### Features
    - This release includes improvements and fixes bugs for the IAM Access Analyzer feature.

# __2.10.33__ __2019-12-11__
## __AWS SDK for Java v2__
  - ### Features
    - Adds a `has*` method to requests and responses that have a List or Map property.

## __Amazon Elastic Compute Cloud__
  - ### Features
    - This release allows customers to attach multiple Elastic Inference Accelerators to a single EC2 instance. It adds support for a Count parameter for each Elastic Inference Accelerator type you specify on the RunInstances and LaunchTemplate APIs.

# __2.10.32__ __2019-12-10__
## __AWSKendraFrontendService__
  - ### Features
    - 1. Adding DocumentTitleFieldName as an optional configuration for SharePoint. 2. updating s3 object pattern to support all s3 keys.

# __2.10.31__ __2019-12-09__
## __AWS Key Management Service__
  - ### Features
    - The Verify operation now returns KMSInvalidSignatureException on invalid signatures. The Sign and Verify operations now return KMSInvalidStateException when a request is made against a CMK pending deletion.

## __Amazon QuickSight__
  - ### Features
    - Documentation updates for QuickSight

## __Amazon Simple Systems Manager (SSM)__
  - ### Features
    - Adds the SSM GetCalendarState API and ChangeCalendar SSM Document type. These features enable the forthcoming Systems Manager Change Calendar feature, which will allow you to schedule events during which actions should (or should not) be performed.

## __Managed Streaming for Kafka__
  - ### Features
    - AWS MSK has added support for Open Monitoring with Prometheus.

## __Netty NIO HTTP Client__
  - ### Features
    - Close HTTP/2 connections if they have had 0 streams for 5 seconds. This can be disabled using `useIdleConnectionReaper(false)` or have the time period adjusted using `connectionMaxIdleTime(...)` on the `NettyNioAsyncHttpClient.Builder`.
    - Periodically ping HTTP/2 connections and close them if the service does not respond. The ping periodicity and timeout time is not currently configurable.

# __2.10.30__ __2019-12-04__
## __Amazon Kinesis Video Signaling Channels__
  - ### Features
    - Announcing support for WebRTC in Kinesis Video Streams, as fully managed capability. You can now use simple APIs to enable your connected devices, web, and mobile apps with real-time two-way media streaming capabilities.

## __Amazon Kinesis Video Streams__
  - ### Features
    - Introduces management of signaling channels for Kinesis Video Streams.

## __AmazonApiGatewayV2__
  - ### Features
    - Amazon API Gateway now supports HTTP APIs (beta), enabling customers to quickly build high performance RESTful APIs that are up to 71% cheaper than REST APIs also available from API Gateway. HTTP APIs are optimized for building APIs that proxy to AWS Lambda functions or HTTP backends, making them ideal for serverless workloads. Using HTTP APIs, you can secure your APIs using OIDC and OAuth 2 out of box, quickly build web applications using a simple CORS experience, and get started immediately with automatic deployment and simple create workflows.

## __Netty NIO HTTP Client__
  - ### Bugfixes
    - Fixed an issue where closing the last stream on a connection that had been closed or received a GOAWAY did not close the connection.
    - Fixed an issue where receiving a GOAWAY that would cause the closing of all streams could cause all outstanding streams to be completed successfully instead of exceptionally.

# __2.10.29__ __2019-12-03__
## __AWS Lambda__
  - ### Features
    - - Added the ProvisionedConcurrency type and operations. Allocate provisioned concurrency to enable your function to scale up without fluctuations in latency. Use PutProvisionedConcurrencyConfig to configure provisioned concurrency on a version of a function, or on an alias.

## __AWS Step Functions__
  - ### Features
    - This release of the AWS Step Functions SDK introduces support for Express Workflows.

## __Amazon Elastic Block Store__
  - ### Features
    - This release introduces the EBS direct APIs for Snapshots: 1. ListSnapshotBlocks, which lists the block indexes and block tokens for blocks in an Amazon EBS snapshot. 2. ListChangedBlocks, which lists the block indexes and block tokens for blocks that are different between two snapshots of the same volume/snapshot lineage. 3. GetSnapshotBlock, which returns the data in a block of an Amazon EBS snapshot.

## __Amazon Rekognition__
  - ### Features
    - This SDK Release introduces APIs for Amazon Rekognition Custom Labels feature (CreateProjects, CreateProjectVersion,DescribeProjects, DescribeProjectVersions, StartProjectVersion, StopProjectVersion and DetectCustomLabels). Also new is AugmentedAI (Human In The Loop) Support for DetectModerationLabels in Amazon Rekognition.

## __Amazon Relational Database Service__
  - ### Features
    - This release adds support for the Amazon RDS Proxy

## __Amazon S3__
  - ### Bugfixes
    - Interacting with an access point in a different region to the one the S3 client is configured for will no longer result in the request being signed for the wrong region and rejected by S3.

## __Amazon SageMaker Service__
  - ### Features
    - You can now use SageMaker Autopilot for automatically training and tuning candidate models using a combination of various feature engineering, ML algorithms, and hyperparameters determined from the user's input data. SageMaker Automatic Model Tuning now supports tuning across multiple algorithms. With Amazon SageMaker Experiments users can create Experiments, ExperimentTrials, and ExperimentTrialComponents to track, organize, and evaluate their ML training jobs. With Amazon SageMaker Debugger, users can easily debug training jobs using a number of pre-built rules provided by Amazon SageMaker, or build custom rules. With Amazon SageMaker Processing, users can run on-demand, distributed, and fully managed jobs for data pre- or post- processing or model evaluation. With Amazon SageMaker Model Monitor, a user can create MonitoringSchedules to automatically monitor endpoints to detect data drift and other issues and get alerted on them. This release also includes the preview version of Amazon SageMaker Studio with Domains, UserProfiles, and Apps. This release also includes the preview version of Amazon Augmented AI to easily implement human review of machine learning predictions by creating FlowDefinitions, HumanTaskUis, and HumanLoops.

## __Application Auto Scaling__
  - ### Features
    - This release supports auto scaling of provisioned concurrency for AWS Lambda.

# __2.10.28__ __2019-12-03__
## __AWS Compute Optimizer__
  - ### Features
    - Initial release of AWS Compute Optimizer. AWS Compute Optimizer recommends optimal AWS Compute resources to reduce costs and improve performance for your workloads.

## __AWS Network Manager__
  - ### Features
    - This is the initial SDK release for AWS Network Manager.

## __AWS Outposts__
  - ### Features
    - This is the initial release for AWS Outposts, a fully managed service that extends AWS infrastructure, services, APIs, and tools to customer sites. AWS Outposts enables you to launch and run EC2 instances and EBS volumes locally at your on-premises location. This release introduces new APIs for creating and viewing Outposts.

## __AWS S3 Control__
  - ### Features
    - Amazon S3 Access Points is a new S3 feature that simplifies managing data access at scale for shared data sets on Amazon S3. Access Points provide a customizable way to access the objects in a bucket, with a unique hostname and access policy that enforces the specific permissions and network controls for any request made through the access point. This represents a new way of provisioning access to shared data sets.

## __AWSKendraFrontendService__
  - ### Features
    - It is a preview launch of Amazon Kendra. Amazon Kendra is a managed, highly accurate and easy to use enterprise search service that is powered by machine learning.

## __Amazon Augmented AI Runtime__
  - ### Features
    - This release adds support for Amazon Augmented AI, which makes it easy to build workflows for human review of machine learning predictions.

## __Amazon CodeGuru Profiler__
  - ### Features
    - (New Service) Amazon CodeGuru Profiler analyzes application CPU utilization and latency characteristics to show you where you are spending the most cycles in your application. This analysis is presented in an interactive flame graph that helps you easily understand which paths consume the most resources, verify that your application is performing as expected, and uncover areas that can be optimized further.

## __Amazon CodeGuru Reviewer__
  - ### Features
    - This is the preview release of Amazon CodeGuru Reviewer.

## __Amazon EC2 Container Service__
  - ### Features
    - This release supports ECS Capacity Providers, Fargate Spot, and ECS Cluster Auto Scaling. These features enable new ways for ECS to manage compute capacity used by tasks.

## __Amazon Elastic Compute Cloud__
  - ### Features
    - This release adds support for the following features: 1. An option to enable acceleration for Site-to-Site VPN connections; 2. Inf1 instances featuring up to 16 AWS Inferentia chips; 3. The ability to associate route tables with internet gateways and virtual private gateways; 4. AWS Local Zones that place compute, storage, database, and other select services; 5. Launching and viewing EC2 instances and EBS volumes running locally in Outposts; 6. Peering Transit Gateways between regions simplifying creation of secure and private global networks on AWS; 7. Transit Gateway Multicast, enabling multicast routing within and between VPCs using Transit Gateway as a multicast router.

## __Amazon Elastic Kubernetes Service__
  - ### Features
    - Introducing Amazon EKS with Fargate. Customers can now use Amazon EKS to launch pods directly onto AWS Fargate, the serverless compute engine built for containers on AWS.

## __Amazon Elasticsearch Service__
  - ### Features
    - UltraWarm storage provides a cost-effective way to store large amounts of read-only data on Amazon Elasticsearch Service. Rather than attached storage, UltraWarm nodes use Amazon S3 and a sophisticated caching solution to improve performance. For indices that you are not actively writing to and query less frequently, UltraWarm storage offers significantly lower costs per GiB. In Elasticsearch, these warm indices behave just like any other index. You can query them using the same APIs or use them to create dashboards in Kibana.

## __Amazon Fraud Detector__
  - ### Features
    - Amazon Fraud Detector is a fully managed service that makes it easy to identify potentially fraudulent online activities such as online payment fraud and the creation of fake accounts. Amazon Fraud Detector uses your data, machine learning (ML), and more than 20 years of fraud detection expertise from Amazon to automatically identify potentially fraudulent online activity so you can catch more fraud faster.

## __Amazon Simple Storage Service__
  - ### Features
    - Amazon S3 Access Points is a new S3 feature that simplifies managing data access at scale for shared data sets on Amazon S3. Access Points provide a customizable way to access the objects in a bucket, with a unique hostname and access policy that enforces the specific permissions and network controls for any request made through the access point. This represents a new way of provisioning access to shared data sets.

## __Amazon Textract__
  - ### Features
    - This SDK Release introduces Amazon Augmented AI support for Amazon Textract AnalyzeDocument API. Image byte payloads for synchronous operations have increased from 5 MB to 10 MB.

# __2.10.27__ __2019-12-02__
## __Access Analyzer__
  - ### Features
    - Introducing AWS IAM Access Analyzer, an IAM feature that makes it easy for AWS customers to ensure that their resource-based policies provide only the intended access to resources outside their AWS accounts.

# __2.10.26__ __2019-12-02__
## __AWS License Manager__
  - ### Features
    - AWS License Manager now automates discovery of bring-your-own-license usage across the customers organization. With few simple settings, customers can add bring your own license product information along with licensing rules, which would enable License Manager to automatically track the instances that have the specified products installed. If License Manager detects any violation of licensing rules, it would notify the customers designated license administrator to take corrective action.

## __Amazon DynamoDB Enhanced Client [Preview]__
  - ### Features
    - Write operations (put, get, delete) now support 'conditionExpression'

## __Amazon Elastic Compute Cloud__
  - ### Features
    - AWS now provides a new BYOL experience for software licenses, such as Windows and SQL Server, that require a dedicated physical server. You can now enjoy the flexibility and cost effectiveness of using your own licenses on Amazon EC2 Dedicated Hosts, but with the simplicity, resiliency, and elasticity of AWS. You can specify your Dedicated Host management preferences, such as host allocation, host capacity utilization, and instance placement in AWS License Manager. Once set up, AWS takes care of these administrative tasks on your behalf, so that you can seamlessly launch virtual machines (instances) on Dedicated Hosts just like you would launch an EC2 instance with AWS provided licenses.

## __EC2 Image Builder__
  - ### Features
    - This is the first release of EC2 Image Builder, a service that provides a managed experience for automating the creation of EC2 AMIs.

## __Schemas__
  - ### Features
    - This release introduces support for Amazon EventBridge schema registry, making it easy to discover and write code for events in EventBridge.

# __2.10.25__ __2019-11-26__
## __AWS Directory Service__
  - ### Features
    - This release will introduce optional encryption over LDAP network traffic using SSL certificates between customer's self-managed AD and AWS Directory Services instances. The release also provides APIs for Certificate management.

## __AWS Kinesis__
  - ### Bugfixes
    - Reducing default read timeout and write timeout to 10 seconds for Kinesis client.

## __AWS MediaTailor__
  - ### Features
    - AWS Elemental MediaTailor SDK now allows configuration of the Live Pre-Roll feature for HLS and DASH streams.

## __AWS Organizations__
  - ### Features
    - Introduces the DescribeEffectivePolicy action, which returns the contents of the policy that's in effect for the account.

## __AWS RDS DataService__
  - ### Features
    - Type hints to improve handling of some specific parameter types (date/time, decimal etc) for ExecuteStatement and BatchExecuteStatement APIs

## __AWS Resource Groups Tagging API__
  - ### Features
    - You can use tag policies to help standardize on tags across your organization's resources.

## __AWSServerlessApplicationRepository__
  - ### Features
    - AWS Serverless Application Repository now supports verified authors. Verified means that AWS has made a good faith review, as a reasonable and prudent service provider, of the information provided by the requester and has confirmed that the requester's identity is as claimed.

## __Amazon Cognito Identity Provider__
  - ### Features
    - This release adds a new setting for a user pool to configure which recovery methods a user can use to recover their account via the forgot password operation.

## __Amazon DynamoDB__
  - ### Features
    - 1) Amazon Contributor Insights for Amazon DynamoDB is a diagnostic tool for identifying frequently accessed keys and understanding database traffic trends. 2) Support for displaying new fields when a table's encryption state is Inaccessible or the table have been Archived.

## __Amazon Elastic Inference__
  - ### Features
    - Amazon Elastic Inference allows customers to attach Elastic Inference Accelerators to Amazon EC2 and Amazon ECS tasks, thus providing low-cost GPU-powered acceleration and reducing the cost of running deep learning inference. This release allows customers to add or remove tags for their Elastic Inference Accelerators.

## __Amazon QuickSight__
  - ### Features
    - Documentation updates for QuickSight

## __Amazon WorkSpaces__
  - ### Features
    - For the WorkspaceBundle API, added the image identifier and the time of the last update.

## __Netty NIO HTTP Client__
  - ### Features
    - Detect unhealthy http2 connections when read or write times out by sending PING frames

# __2.10.24__ __2019-11-25__
## __AWS CodeBuild__
  - ### Features
    - CodeBuild adds support for test reporting

## __AWS Cost Explorer Service__
  - ### Features
    - This launch provides customers with access to Cost Category Public Beta APIs.

## __AWS Elemental MediaConvert__
  - ### Features
    - AWS Elemental MediaConvert SDK has added support for 8K outputs and support for QuickTime Animation Codec (RLE) inputs.

## __AWS Elemental MediaLive__
  - ### Features
    - AWS Elemental MediaLive now supports the ability to create a multiple program transport stream (MPTS).

## __AWS Elemental MediaPackage VOD__
  - ### Features
    - Adds a domain name to PackagingGroups, representing the fully qualified domain name for Assets created in the group.

## __AWS Greengrass__
  - ### Features
    - IoT Greengrass supports machine learning resources in 'No container' mode.

## __AWS IoT__
  - ### Features
    - This release adds: 1) APIs for fleet provisioning claim and template, 2) endpoint configuration and custom domains, 3) support for enhanced custom authentication, d) support for 4 additional audit checks: Device and CA certificate key quality checks, IoT role alias over-permissive check and IoT role alias access to unused services check, 5) extended capability of AWS IoT Rules Engine to support IoT SiteWise rule action. The IoT SiteWise rule action lets you send messages from IoT sensors and applications to IoT SiteWise asset properties

## __AWS IoT Secure Tunneling__
  - ### Features
    - This release adds support for IoT Secure Tunneling to remote access devices behind restricted firewalls.

## __AWS Key Management Service__
  - ### Features
    - AWS Key Management Service (KMS) now enables creation and use of asymmetric Customer Master Keys (CMKs) and the generation of asymmetric data key pairs.

## __AWS Lambda__
  - ### Features
    - Added the function state and update status to the output of GetFunctionConfiguration and other actions. Check the state information to ensure that a function is ready before you perform operations on it. Functions take time to become ready when you connect them to a VPC.Added the EventInvokeConfig type and operations to configure error handling options for asynchronous invocation. Use PutFunctionEventInvokeConfig to configure the number of retries and the maximum age of events when you invoke the function asynchronously.Added on-failure and on-success destination settings for asynchronous invocation. Configure destinations to send an invocation record to an SNS topic, an SQS queue, an EventBridge event bus, or a Lambda function.Added error handling options to event source mappings. This enables you to configure the number of retries, configure the maximum age of records, or retry with smaller batches when an error occurs when a function processes a Kinesis or DynamoDB stream.Added the on-failure destination setting to event source mappings. This enables you to send discarded events to an SNS topic or SQS queue when all retries fail or when the maximum record age is exceeded when a function processes a Kinesis or DynamoDB stream.Added the ParallelizationFactor option to event source mappings to increase concurrency per shard when a function processes a Kinesis or DynamoDB stream.

## __AWS Resource Access Manager__
  - ### Features
    - AWS RAM provides new APIs to view the permissions granted to principals in a resource share. This release also creates corresponding resource shares for supported services that use resource policies, as well as an API to promote them to standard shares that can be managed in RAM.

## __AWS WAFV2__
  - ### Features
    - This release introduces new set of APIs ("wafv2") for AWS WAF. Major changes include single set of APIs for creating/updating resources in global and regional scope, and rules are configured directly into web ACL instead of being referenced. The previous APIs ("waf" and "waf-regional") are now referred as AWS WAF Classic. For more information visit: https://docs.aws.amazon.com/waf/latest/APIReference/Welcome.html

## __Alexa For Business__
  - ### Features
    - API update for Alexa for Business: This update enables the use of meeting room configuration that can be applied to a room profile. These settings help improve and measure utilization on Alexa for Business enabled rooms. New features include end meeting reminders, intelligent room release and room utilization analytics report.

## __Amazon AppConfig__
  - ### Features
    - Introducing AWS AppConfig, a new service that enables customers to quickly deploy validated configurations to applications of any size in a controlled and monitored fashion.

## __Amazon Athena__
  - ### Features
    - This release adds additional query lifecycle metrics to the QueryExecutionStatistics object in GetQueryExecution response.

## __Amazon CloudWatch__
  - ### Features
    - This release adds a new feature called "Contributor Insights". "Contributor Insights" supports the following 6 new APIs (PutInsightRule, DeleteInsightRules, EnableInsightRules, DisableInsightRules, DescribeInsightRules and GetInsightRuleReport).

## __Amazon CloudWatch Application Insights__
  - ### Features
    - CloudWatch Application Insights for .NET and SQL Server includes the follwing features: -Tagging Create and manage tags for your applications.-Custom log pattern matching. Define custom log patterns to be detected and monitored.-Resource-level permissions. Specify applications users can access.

## __Amazon Cognito Identity Provider__
  - ### Features
    - Amazon Cognito Userpools now supports Sign in with Apple as an Identity Provider.

## __Amazon Comprehend__
  - ### Features
    - Amazon Comprehend now supports real-time analysis with Custom Classification

## __Amazon Data Lifecycle Manager__
  - ### Features
    - You can now set time based retention policies on Data Lifecycle Manager. With this launch, DLM allows you to set snapshot retention period in the following interval units: days, weeks, months and years.

## __Amazon Elastic Compute Cloud__
  - ### Features
    - This release adds two new APIs: 1. ModifyDefaultCreditSpecification, which allows you to set default credit specification at the account level per AWS Region, per burstable performance instance family, so that all new burstable performance instances in the account launch using the new default credit specification. 2. GetDefaultCreditSpecification, which allows you to get current default credit specification per AWS Region, per burstable performance instance family. This release also adds new client exceptions for StartInstances and StopInstances.

## __Amazon Kinesis Analytics__
  - ### Features
    - Kinesis Data Analytics service adds support to configure Java applications to access resources in a VPC. Also releasing support to configure Java applications to set allowNonRestoreState flag through the service APIs.

## __Amazon Lex Runtime Service__
  - ### Features
    - Amazon Lex adds "sessionId" attribute to the PostText and PostContent response.

## __Amazon Redshift__
  - ### Features
    - This release contains changes for 1. Redshift Scheduler 2. Update to the DescribeNodeConfigurationOptions to include a new action type recommend-node-config

## __Amazon Relational Database Service__
  - ### Features
    - Cluster Endpoints can now be tagged by using --tags in the create-db-cluster-endpoint API

## __Amazon Simple Email Service__
  - ### Features
    - This release includes support for automatically suppressing email addresses that result in hard bounce or complaint events at the account level, and for managing addresses on this account-level suppression list.

## __Amazon Simple Systems Manager (SSM)__
  - ### Features
    - AWS Systems Manager Documents now supports more Document Types: ApplicationConfiguration, ApplicationConfigurationSchema and DeploymentStrategy. This release also extends Document Permissions capabilities and introduces a new Force flag for DeleteDocument API.

## __Application Auto Scaling__
  - ### Features
    - This release supports auto scaling of document classifier endpoints for Comprehend; and supports target tracking based on the average capacity utilization metric for AppStream 2.0 fleets.

## __Elastic Load Balancing__
  - ### Features
    - This release of Elastic Load Balancing V2 adds new subnet features for Network Load Balancers and a new routing algorithm for Application Load Balancers.

# __2.10.23__ __2019-11-22__
## __AWS Auto Scaling Plans__
  - ### Features
    - Update default endpoint for AWS Auto Scaling.

## __AWS Certificate Manager__
  - ### Features
    - This release adds support for Tag-Based IAM for AWS Certificate Manager and adding tags to certificates upon creation.

## __AWS CodeBuild__
  - ### Features
    - Add Canonical ARN to LogsLocation.

## __AWS Elemental MediaPackage VOD__
  - ### Features
    - Includes the submission time of Asset ingestion request in the API response for Create/List/Describe Assets.

## __AWS SDK for Java v2__
  - ### Bugfixes
    - The ProcessCredentialsProvider now supports credential files up to 64 KB by default through an increase of the processOutputLimit from 1024 bytes to 64000 bytes.

## __AWS Security Token Service__
  - ### Features
    - Support tagging for STS sessions and tag based access control for the STS APIs

## __Amazon Elastic Compute Cloud__
  - ### Features
    - This release adds two new APIs (DescribeInstanceTypes and DescribeInstanceTypeOfferings) that give customers access to instance type attributes and regional and zonal offerings.

## __Amazon Elastic MapReduce__
  - ### Features
    - Amazon EMR adds support for concurrent step execution and cancelling running steps. Amazon EMR has added a new Outpost ARN field in the ListCluster and DescribeCluster API responses that is populated for clusters launched in an AWS Outpost subnet.

## __Amazon Forecast Service__
  - ### Features
    - This release adds two key updates to existing APIs. 1. Amazon Forecast can now generate forecasts in any quantile using the optional parameter forecastTypes in the CreateForecast API and 2. You can get additional details (metrics and relevant error messages) on your AutoML runs using the DescribePredictor and GetAccuracyMetrics APIs.

## __Amazon Rekognition__
  - ### Features
    - This release adds enhanced face filtering support to the IndexFaces API operation, and introduces face filtering for CompareFaces and SearchFacesByImage API operations.

## __Amazon Simple Notification Service__
  - ### Features
    - Added documentation for the dead-letter queue feature.

## __Amazon Simple Systems Manager (SSM)__
  - ### Features
    - Add RebootOption and LastNoRebootInstallOperationTime for DescribeInstancePatchStates and DescribeInstancePatchStatesForPatchGroup API

## __Application Auto Scaling__
  - ### Features
    - Update default endpoint for Application Auto Scaling.

# __2.10.22__ __2019-11-21__
## __AWS Amplify__
  - ### Features
    - This release of AWS Amplify Console introduces support for backend environments. Backend environments are containers for AWS deployments. Each environment is a collection of AWS resources.

## __AWS AppSync__
  - ### Features
    - AppSync: AWS AppSync now supports the ability to add, configure, and maintain caching for your AWS AppSync GraphQL API.

## __AWS Config__
  - ### Features
    - AWS Config launches Custom Configuration Items. A new feature which allows customers to publish resource configuration for third-party resources, custom, or on-premises servers.

## __AWS Glue__
  - ### Features
    - This release adds support for Glue 1.0 compatible ML Transforms.

## __AWSMarketplace Metering__
  - ### Features
    - Documentation updates for the AWS Marketplace Metering Service.

## __Amazon Connect Participant Service__
  - ### Features
    - This release adds 5 new APIs: CreateParticipantConnection, DisconnectParticipant, GetTranscript, SendEvent, and SendMessage. For Amazon Connect chat, you can use them to programmatically perform participant actions on the configured Amazon Connect instance. Learn more here: https://docs.aws.amazon.com/connect-participant/latest/APIReference/Welcome.html

## __Amazon Connect Service__
  - ### Features
    - This release adds a new API: StartChatContact. You can use it to programmatically start a chat on the specified Amazon Connect instance. Learn more here: https://docs.aws.amazon.com/connect/latest/APIReference/Welcome.html

## __Amazon DynamoDB__
  - ### Features
    - With this release, you can convert an existing Amazon DynamoDB table to a global table by adding replicas in other AWS Regions.

## __Amazon Elastic Compute Cloud__
  - ### Features
    - This release adds support for attaching AWS License Manager Configurations to Amazon Machine Image (AMI) using ImportImage API; and adds support for running different instance sizes on EC2 Dedicated Hosts

## __Amazon Lex Model Building Service__
  - ### Features
    - Amazon Lex now supports Sentiment Analysis

## __Amazon Lex Runtime Service__
  - ### Features
    - Amazon Lex now supports Sentiment Analysis

## __Amazon Simple Systems Manager (SSM)__
  - ### Features
    - The release contains new API and API changes for AWS Systems Manager Explorer product.

## __Amazon Transcribe Service__
  - ### Features
    - With this release, Amazon Transcribe now supports transcriptions from audio sources in Hebrew (he-IL), Swiss German (de-CH), Japanese (ja-JP), Turkish (tr-TR), Arabic-Gulf (ar-AE), Malay (ms-MY), Telugu (te-IN)

# __2.10.21__ __2019-11-20__
## __AWS Application Discovery Service__
  - ### Features
    - New exception type for use with Migration Hub home region

## __AWS CloudTrail__
  - ### Features
    - 1. This release adds two new APIs, GetInsightSelectors and PutInsightSelectors, which let you configure CloudTrail Insights event delivery on a trail. An Insights event is a new type of event that is generated when CloudTrail detects unusual activity in your AWS account. In this release, only "ApiCallRateInsight" is a supported Insights event type. 2. This release also adds the new "ExcludeManagementEventSource" option to the existing PutEventSelectors API. This field currently supports only AWS Key Management Services.

## __AWS CodeCommit__
  - ### Features
    - This release adds support for creating pull request approval rules and pull request approval rule templates in AWS CodeCommit. This allows developers to block merges of pull requests, contingent on the approval rules being satisfiied.

## __AWS DataSync__
  - ### Features
    - Update to configure task to run periodically on a schedule

## __AWS Elemental MediaStore__
  - ### Features
    - This release fixes a broken link in the SDK documentation.

## __AWS Migration Hub__
  - ### Features
    - New exception type for use with Migration Hub home region

## __AWS Migration Hub Config__
  - ### Features
    - AWS Migration Hub Config Service allows you to get and set the Migration Hub home region for use with AWS Migration Hub and Application Discovery Service

## __AWS Storage Gateway__
  - ### Features
    - The new DescribeAvailabilityMonitorTest API provides the results of the most recent High Availability monitoring test. The new StartAvailabilityMonitorTest API verifies the storage gateway is configured for High Availability monitoring. The new ActiveDirectoryStatus response element has been added to the DescribeSMBSettings and JoinDomain APIs to indicate the status of the gateway after the most recent JoinDomain operation. The new TimeoutInSeconds parameter of the JoinDomain API allows for the configuration of the timeout in which the JoinDomain operation must complete.

## __Amazon Chime__
  - ### Features
    - Adds APIs to create and manage meeting session resources for the Amazon Chime SDK

## __Amazon Data Lifecycle Manager__
  - ### Features
    - DLM now supports Fast Snapshot Restore. You can enable Fast Restore on snapshots created by DLM, provide the AZs and the number of snapshots to be enabled with this capability.

## __Amazon EC2 Container Service__
  - ### Features
    - Added support for CPU and memory task-level overrides on the RunTask and StartTask APIs. Added location information to Tasks.

## __Amazon Elastic Compute Cloud__
  - ### Features
    - This release of Amazon Elastic Compute Cloud (Amazon EC2) introduces support for Amazon Elastic Block Store (Amazon EBS) fast snapshot restores.

## __Amazon FSx__
  - ### Features
    - Announcing a Multi-AZ deployment type for Amazon FSx for Windows File Server, providing fully-managed Windows file storage with high availability and redundancy across multiple AWS Availability Zones.

## __Amazon Kinesis Firehose__
  - ### Features
    - With this release, Amazon Kinesis Data Firehose allows server side encryption with customer managed CMKs. Customer managed CMKs ( "Customer Master Keys") are AWS Key Management Service (KMS) keys that are fully managed by the customer. With customer managed CMKs, customers can establish and maintain their key policies, IAM policies, rotating policies and add tags. For more information about AWS KMS and CMKs, please refer to: https://docs.aws.amazon.com/kms/latest/developerguide/concepts.html. Please refer to the following link to create CMKs: https://docs.aws.amazon.com/kms/latest/developerguide/importing-keys-create-cmk.html

## __Amazon QuickSight__
  - ### Features
    - Amazon QuickSight now supports programmatic creation and management of data sources, data sets, dashboards and templates with new APIs. Templates hold dashboard metadata, and can be used to create copies connected to the same or different dataset as required. Also included in this release are APIs for SPICE ingestions, fine-grained access control over AWS resources using AWS Identity and Access Management (IAM) policies, as well AWS tagging. APIs are supported for both Standard and Enterprise Edition, with edition-specific support for specific functionality.

## __Amazon Simple Storage Service__
  - ### Features
    - This release introduces support for Amazon S3 Replication Time Control, a new feature of S3 Replication that provides a predictable replication time backed by a Service Level Agreement. S3 Replication Time Control helps customers meet compliance or business requirements for data replication, and provides visibility into the replication process with new Amazon CloudWatch Metrics.

## __Amazon Transcribe Service__
  - ### Features
    - With this release Amazon Transcribe enables alternative transcriptions so that you can see different interpretations of transcribed audio.

# __2.10.20__ __2019-11-19__
## __AWS CloudFormation__
  - ### Features
    - This release of AWS CloudFormation StackSets enables users to detect drift on a stack set and the stack instances that belong to that stack set.

## __AWS CodeBuild__
  - ### Features
    - Add support for ARM and GPU-enhanced build environments and a new SSD-backed Linux compute type with additional CPU and memory in CodeBuild

## __AWS Config__
  - ### Features
    - AWSConfig launches support for conformance packs. A conformance pack is a new resource type that allows you to package a collection of Config rules and remediation actions into a single entity. You can create and deploy conformance packs into your account or across all accounts in your organization

## __AWS Identity and Access Management__
  - ### Features
    - IAM reports the timestamp when a role's credentials were last used to make an AWS request. This helps you identify unused roles and remove them confidently from your AWS accounts.

## __AWS IoT__
  - ### Features
    - As part of this release, we are extending the capability of AWS IoT Rules Engine to send messages directly to customer's own web services/applications. Customers can now create topic rules with HTTP actions to route messages from IoT Core directly to URL's that they own. Ownership is proved by creating and confirming topic rule destinations.

## __AWS Lambda__
  - ### Features
    - This release provides three new runtimes to support Node.js 12 (initially 12.13.0), Python 3.8 and Java 11.

## __Amazon Elastic Compute Cloud__
  - ### Features
    - This release adds support for RunInstances to specify the metadata options for new instances; adds a new API, ModifyInstanceMetadataOptions, which lets you modify the metadata options for a running or stopped instance; and adds support for CreateCustomerGateway to specify a device name.

## __Auto Scaling__
  - ### Features
    - Amazon EC2 Auto Scaling now supports Instance Weighting and Max Instance Lifetime. Instance Weighting allows specifying the capacity units for each instance type included in the MixedInstancesPolicy and how they would contribute to your application's performance. Max Instance Lifetime allows specifying the maximum length of time that an instance can be in service. If any instances are approaching this limit, Amazon EC2 Auto Scaling gradually replaces them.

## __Elastic Load Balancing__
  - ### Features
    - This release allows forward actions on Application Load Balancers to route requests to multiple target groups, based on the weight you specify for each target group.

# __2.10.19__ __2019-11-18__
## __AWS CloudFormation__
  - ### Features
    - This release introduces APIs for the CloudFormation Registry, a new service to submit and discover resource providers with which you can manage third-party resources natively in CloudFormation.

## __AWS Cost Explorer Service__
  - ### Features
    - add EstimatedOnDemandCostWithCurrentCommitment to GetSavingsPlansPurchaseRecommendationRequest API

## __Amazon Pinpoint__
  - ### Features
    - This release of the Amazon Pinpoint API introduces support for using and managing message templates for messages that are sent through the voice channel. It also introduces support for specifying default values for message variables in message templates.

## __Amazon Relational Database Service__
  - ### Features
    - Documentation updates for rds

## __Amazon SageMaker Runtime__
  - ### Features
    - Amazon SageMaker Runtime now supports a new TargetModel header to invoke a specific model hosted on multi model endpoints.

## __Amazon SageMaker Service__
  - ### Features
    - Amazon SageMaker now supports multi-model endpoints to host multiple models on an endpoint using a single inference container.

## __Amazon Simple Storage Service__
  - ### Features
    - Added support for S3 Replication for existing objects. This release allows customers who have requested and been granted access to replicate existing S3 objects across buckets.

## __Amazon Simple Systems Manager (SSM)__
  - ### Features
    - The release contains new API and API changes for AWS Systems Manager Explorer product.

## __Netty NIO HTTP Client__
  - ### Bugfixes
    - Update default connectionMaxIdleTimeout of NettyNioAsyncClient to 5 seconds

# __2.10.18__ __2019-11-15__
## __AWS Elemental MediaConvert__
  - ### Features
    - AWS Elemental MediaConvert SDK has added support for DolbyVision encoding, and SCTE35 & ESAM insertion to DASH ISO EMSG.

## __AWS SDK for Java v2__
  - ### Features
    - When SdkException or one of its children is created without a 'message', inherit the message from the exception 'cause' (if any). This should reduce the chance of an exception being raised by the SDK with a null message.

## __Amazon Chime__
  - ### Features
    - This release adds support for Chime Room Management APIs

## __Amazon CloudWatch Logs__
  - ### Features
    - Documentation updates for logs

## __Amazon Cognito Identity Provider__
  - ### Features
    - This release adds a new option in the User Pool to allow specifying sender's name in the emails sent by Amazon Cognito. This release also adds support to add SES Configuration Set to the emails sent by Amazon Cognito.

## __Amazon Elastic Compute Cloud__
  - ### Features
    - You can now add tags while copying snapshots. Previously, a user had to first copy the snapshot and then add tags to the copied snapshot manually. Moving forward, you can specify the list of tags you wish to be applied to the copied snapshot as a parameter on the Copy Snapshot API.

## __Amazon Elastic Kubernetes Service__
  - ### Features
    - Introducing Amazon EKS managed node groups, a new feature that lets you easily provision worker nodes for Amazon EKS clusters and keep them up to date using the Amazon EKS management console, CLI, and APIs.

## __Amazon Elastic MapReduce__
  - ### Features
    - Access to the cluster ARN makes it easier for you to author resource-level permissions policies in AWS Identity and Access Management. To simplify the process of obtaining the cluster ARN, Amazon EMR has added a new field containing the cluster ARN to all API responses that include the cluster ID.

## __Amazon GuardDuty__
  - ### Features
    - This release includes new operations related to findings export, including: CreatePublishingDestination, UpdatePublishingDestination, DescribePublishingDestination, DeletePublishingDestination and ListPublishingDestinations.

## __Amazon Simple Systems Manager (SSM)__
  - ### Features
    - This release updates AWS Systems Manager Parameter Store documentation for the enhanced search capability.

## __Amazon WorkSpaces__
  - ### Features
    - Added APIs to register your directories with Amazon WorkSpaces and to modify directory details.

## __Elastic Load Balancing__
  - ### Features
    - Documentation-only change to the default value of the routing.http.drop_invalid_header_fields.enabled attribute.

# __2.10.17__ __2019-11-14__
## __AWSMarketplace Metering__
  - ### Features
    - Added CustomerNotEntitledException in MeterUsage API for Container use case.

## __Amazon Cognito Identity Provider__
  - ### Features
    - This release adds a new setting at user pool client to prevent user existence related errors during authentication, confirmation, and password recovery related operations. This release also adds support to enable or disable specific authentication flows for a user pool client.

## __Amazon Connect Service__
  - ### Features
    - This release enhances the existing user management APIs and adds 3 new APIs - TagResource, UntagResource, and ListTagsForResource to support tagging Amazon Connect users, which facilitates more granular access controls for Amazon Connect users within an Amazon Connect instance. You can learn more about the new APIs here: https://docs.aws.amazon.com/connect/latest/APIReference/Welcome.html.

## __Amazon Personalize__
  - ### Features
    - Amazon Personalize: Adds ability to get batch recommendations by creating a batch inference job.

## __Amazon Simple Systems Manager (SSM)__
  - ### Features
    - Updates support for adding attachments to Systems Manager Automation documents

# __2.10.16__ __2019-11-13__
## __AWS Data Exchange__
  - ### Features
    - Introducing AWS Data Exchange, a service that makes it easy for AWS customers to securely create, manage, access, and exchange data sets in the cloud.

## __AWS IoT__
  - ### Features
    - This release adds the custom fields definition support in the index definition for AWS IoT Fleet Indexing Service. Custom fields can be used as an aggregation field to run aggregations with both existing GetStatistics API and newly added GetCardinality, GetPercentiles APIs. GetStatistics will return all statistics (min/max/sum/avg/count...) with this release. For more information, please refer to our latest documentation: https://docs.aws.amazon.com/iot/latest/developerguide/iot-indexing.html

## __Amazon CloudSearch__
  - ### Features
    - Amazon CloudSearch domains let you require that all traffic to the domain arrive over HTTPS. This security feature helps you block clients that send unencrypted requests to the domain.

## __Amazon Data Lifecycle Manager__
  - ### Features
    - You can now add tags to a lifecycle policy in Data Lifecycle Manager (DLM). Tags allow you to categorize your policies in different ways, such as by department, purpose or owner. You can also enable resource level permissions based on tags to set access control on ability to modify or delete a tagged policy.

## __Amazon Simple Email Service__
  - ### Features
    - This is the first release of version 2 of the Amazon SES API. You can use this API to configure your Amazon SES account, and to send email. This API extends the functionality that exists in the previous version of the Amazon SES API.

# __2.10.15__ __2019-11-12__
## __AWS CodePipeline__
  - ### Features
    - AWS CodePipeline now supports the use of variables in action configuration.

## __AWS Marketplace Catalog Service__
  - ### Features
    - This is the first release for the AWS Marketplace Catalog service which allows you to list, describe and manage change requests on your published entities on AWS Marketplace.

## __Amazon DynamoDB__
  - ### Features
    - Amazon DynamoDB enables you to restore your data to a new DynamoDB table using a point-in-time or on-demand backup. You now can modify the settings on the new restored table. Specifically, you can exclude some or all of the local and global secondary indexes from being created with the restored table. In addition, you can change the billing mode and provisioned capacity settings.

## __Amazon Transcribe Service__
  - ### Features
    - With this release, Amazon Transcribe now supports transcriptions from audio sources in Welsh English (en-WL), Scottish English(en-AB), Irish English(en-IE), Farsi(fa-IR), Tamil(ta-IN), Indonesian(id-ID), Portuguese (pt-PT), Dutch(nl-NL).

## __Elastic Load Balancing__
  - ### Features
    - You can configure your Application Load Balancer to either drop invalid header fields or forward them to targets.

# __2.10.14__ __2019-11-11__
## __AWS CloudFormation__
  - ### Features
    - The Resource Import feature enables customers to import existing AWS resources into new or existing CloudFormation Stacks.

## __AWS Cost Explorer Service__
  - ### Features
    - This launch provides customers with access to GetCostAndUsageWithResources API.

## __Amazon Polly__
  - ### Features
    - Add `PollyPresigner` which enables support for presigning `SynthesizeSpeech` requests.

# __2.10.13__ __2019-11-08__
## __Amazon Cognito Identity__
  - ### Features
    - This release adds support for disabling classic flow.

## __Amazon EC2 Container Registry__
  - ### Features
    - This release contains ticket fixes for Amazon ECR.

# __2.10.12__ __2019-11-07__
## __AWS S3__
  - ### Features
    - Added support for presignPutObject in S3Presigner.

## __AWS SSO OIDC__
  - ### Features
    - This is an initial release of AWS Single Sign-On OAuth device code authorization service.

## __AWS Single Sign-On__
  - ### Features
    - This is an initial release of AWS Single Sign-On (SSO) end-user access. This release adds support for accessing AWS accounts assigned in AWS SSO using short term credentials.

## __Amazon Comprehend__
  - ### Features
    - This release adds new languages (ar, hi, ko, ja, zh, zh-TW) for Amazon Comprehend's DetectSentiment, DetectEntities, DetectKeyPhrases, BatchDetectSentiment, BatchDetectEntities and BatchDetectKeyPhrases APIs

## __Amazon Simple Systems Manager (SSM)__
  - ### Features
    - AWS Systems Manager Session Manager target length increased to 400.

## __Netty NIO HTTP Client__
  - ### Features
    - Switch from setting the absolute URI in HTTP requests with no `Host` header to setting the absolute request path and query paramters and a `Host` header.

# __2.10.11__ __2019-11-06__
## __AWS SDK for Java v2__
  - ### Features
    - Added the web identity credentials provider to the default credential chain

## __AWS Savings Plans__
  - ### Features
    - This is the first release of Savings Plans, a new flexible pricing model that offers low prices on Amazon EC2 and AWS Fargate usage.

# __2.10.10__ __2019-11-06__
## __AWS Budgets__
  - ### Features
    - Documentation updates for budgets to track Savings Plans utilization and coverage

## __AWS CodeBuild__
  - ### Features
    - Add support for Build Number, Secrets Manager and Exported Environment Variables.

## __AWS Cost Explorer Service__
  - ### Features
    - This launch provides customers with access to Savings Plans management APIs.

## __AWS Savings Plans__
  - ### Features
    - This is the first release of Savings Plans, a new flexible pricing model that offers low prices on Amazon EC2 and AWS Fargate usage.

## __AWS Signer__
  - ### Features
    - This release adds support for tagging code-signing profiles in AWS Signer.

## __Amazon Elastic File System__
  - ### Features
    - EFS customers can select a lifecycle policy that automatically moves files that have not been accessed for 7 days into the EFS Infrequent Access (EFS IA) storage class. EFS IA provides price/performance that is cost-optimized for files that are not accessed every day.

# __2.10.9__ __2019-11-05__
## __AWS CodeStar Notifications__
  - ### Features
    - This release adds a notification manager for events in repositories, build projects, deployments, and pipelines. You can now configure rules and receive notifications about events that occur for resources. Each notification includes a status message as well as a link to the resource (repository, build project, deployment application, or pipeline) whose event generated the notification.

## __Amazon Relational Database Service__
  - ### Features
    - Documentation updates for Amazon RDS

# __2.10.8__ __2019-11-04__
## __AWS RoboMaker__
  - ### Features
    - RoboMaker Fleet Management launch a feature to verify your robot is ready to download and install the new robot application using a download condition file, which is a script run on the robot prior to downloading the new deployment.

## __Amazon DynamoDB Accelerator (DAX)__
  - ### Features
    - Documentation updates for dax

## __Amazon Elastic Compute Cloud__
  - ### Features
    - Documentation updates for ec2

# __2.10.7__ __2019-11-01__
## __AWS CloudTrail__
  - ### Features
    - This release adds two new APIs, GetTrail and ListTrails, and support for adding tags when you create a trail by using a new TagsList parameter on CreateTrail operations.

## __AWS Database Migration Service__
  - ### Features
    - This release contains task timeline attributes in replication task statistics. This release also adds a note to the documentation for the CdcStartPosition task request parameter. This note describes how to enable the use of native CDC start points for a PostgreSQL source by setting the new slotName extra connection attribute on the source endpoint to the name of an existing logical replication slot.

## __Amazon Pinpoint__
  - ### Features
    - This release of the Amazon Pinpoint API introduces support for using and managing journeys, and querying analytics data for journeys.

# __2.10.6__ __2019-10-31__
## __AWS Amplify__
  - ### Features
    - This release of AWS Amplify Console introduces support for Web Previews. This feature allows user to create ephemeral branch deployments from pull request submissions made to a connected repository. A pull-request preview deploys every pull request made to your Git repository to a unique preview URL.

## __AWS Support__
  - ### Features
    - The status descriptions for TrustedAdvisorCheckRefreshStatus have been updated

## __Amazon Simple Storage Service__
  - ### Features
    - S3 Inventory now supports a new field 'IntelligentTieringAccessTier' that reports the access tier (frequent or infrequent) of objects stored in Intelligent-Tiering storage class.

# __2.10.5__ __2019-10-30__
## __Amazon ElastiCache__
  - ### Features
    - Amazon ElastiCache for Redis 5.0.5 now allows you to modify authentication tokens by setting and rotating new tokens. You can now modify active tokens while in use, or add brand-new tokens to existing encryption-in-transit enabled clusters that were previously setup without authentication tokens. This is a two-step process that allows you to set and rotate the token without interrupting client requests.

# __2.10.4__ __2019-10-29__
## __AWS Cloud9__
  - ### Features
    - Added CREATING and CREATE_FAILED environment lifecycle statuses.

## __Amazon AppStream__
  - ### Features
    - Adds support for providing domain names that can embed streaming sessions

# __2.10.3__ __2019-10-28__
## __Amazon Simple Storage Service__
  - ### Features
    - Adding support in SelectObjectContent for scanning a portion of an object specified by a scan range.

# __2.10.2__ __2019-10-28__
## __AWS Transfer for SFTP__
  - ### Features
    - This release adds logical directories support to your AWS SFTP server endpoint, so you can now create logical directory structures mapped to Amazon Simple Storage Service (Amazon S3) bucket paths for users created and stored within the service. Amazon S3 bucket names and paths can now be hidden from AWS SFTP users, providing an additional level of privacy to meet security requirements. You can lock down your SFTP users' access to designated folders (commonly referred to as 'chroot'), and simplify complex folder structures for data distribution through SFTP without replicating files across multiple users.

## __Amazon EC2 Container Registry__
  - ### Features
    - This release of Amazon Elastic Container Registry Service (Amazon ECR) introduces support for image scanning. This identifies the software vulnerabilities in the container image based on the Common Vulnerabilities and Exposures (CVE) database.

## __Amazon ElastiCache__
  - ### Features
    - Amazon ElastiCache adds support for migrating Redis workloads hosted on Amazon EC2 into ElastiCache by syncing the data between the source Redis cluster and target ElastiCache for Redis cluster in real time. For more information, see https://docs.aws.amazon.com/AmazonElastiCache/latest/red-ug/migrate-to-elasticache.html.

# __2.10.1__ __2019-10-25__
## __Amazon Transcribe Streaming Service__
  - ### Features
    - With this release, Amazon Transcribe Streaming now supports audio sources in Australian English (en-AU).

# __2.10.0__ __2019-10-24__
## __AWS App Mesh__
  - ### Features
    - This release adds support for the gRPC and HTTP/2 protocols.

## __AWS SDK for Java v2__
  - ### Features
    - Updating to use Jackson 2.10.0 and Netty 4.1.42.Final

## __Amazon Chime__
  - ### Features
    - This release introduces Voice Connector PDX region and defaults previously created Voice Connectors to IAD. You can create Voice Connector Groups and add region specific Voice Connectors to direct telephony traffic across AWS regions in case of regional failures. With this release you can add phone numbers to Voice Connector Groups and can bulk move phone numbers between Voice Connectors, between Voice Connector and Voice Connector Groups and between Voice Connector Groups. Voice Connector now supports additional settings to enable SIP Log capture. This is in addition to the launch of Voice Connector Cloud Watch metrics in this release. This release also supports assigning outbound calling name (CNAM) to AWS account and individual phone numbers assigned to Voice Connectors. * Voice Connector now supports a setting to enable real time audio streaming delivered via Kinesis Audio streams. Please note that recording Amazon Chime Voice Connector calls with this feature maybe be subject to laws or regulations regarding the recording of telephone calls and other electronic communications. AWS Customer and their end users' have the responsibility to comply with all applicable laws regarding the recording, including properly notifying all participants in a recorded session or to a recorded communication that the session or communication is being recorded and obtain their consent.

## __Amazon Elastic Compute Cloud__
  - ### Features
    - This release updates CreateFpgaImage to support tagging FPGA images on creation

## __Amazon GameLift__
  - ### Features
    - Amazon GameLift offers expanded hardware options for game hosting: Custom game builds can use the Amazon Linux 2 operating system, and fleets for both custom builds and Realtime servers can now use C5, M5, and R5 instance types.

## __Amazon SageMaker Service__
  - ### Features
    - Adds support for the new family of Elastic Inference Accelerators (eia2) for SageMaker Hosting and Notebook Services

## __Netty NIO Http Client__
  - ### Bugfixes
    - Fix a race condition where the channel is closed right after all content is buffered, causing `server failed to complete the response` error by adding a flag when `LastHttpContentHandler` is received.

# __2.9.26__ __2019-10-23__
## __AWS Security Token Service__
  - ### Features
    - AWS Security Token Service (STS) now supports a regional configuration flag to make the client respect the region without the need for the endpoint parameter.

## __Amazon Connect Service__
  - ### Features
    - This release adds 4 new APIs ListQueues, ListPhoneNumbers, ListContactFlows, and ListHoursOfOperations, which can be used to programmatically list Queues, PhoneNumbers, ContactFlows, and HoursOfOperations configured for an Amazon Connect instance respectively. You can learn more about the new APIs here: https://docs.aws.amazon.com/connect/latest/APIReference/Welcome.html.

## __Amazon Polly__
  - ### Features
    - Amazon Polly adds new female voices: US Spanish - Lupe and Brazilian Portuguese - Camila; both voices are available in Standard and Neural engine.

# __2.9.25__ __2019-10-22__
## __AWS IoT Events__
  - ### Features
    - Add support for new serial evaluation method for events in a detector model.

## __AWS OpsWorks CM__
  - ### Features
    - AWS OpsWorks for Chef Automate (OWCA) now allows customers to use a custom domain and respective certificate, for their AWS OpsWorks For Chef Automate servers. Customers can now provide a CustomDomain, CustomCertificate and CustomPrivateKey in CreateServer API to configure their Chef Automate servers with a custom domain and certificate.

## __Netty NIO HTTP Client__
  - ### Bugfixes
    - Better handle `GOAWAY` messages from the remote endpoint.

# __2.9.24__ __2019-10-18__
## __Amazon CloudWatch__
  - ### Features
    - New Period parameter added to MetricDataQuery structure.

## __Netty NIO Http Client__
  - ### Bugfixes
    - Update `HealthCheckedChannelPool` to check `KEEP_ALIVE` when acquiring a channel from the pool to avoid soon-to-be inactive channels being picked up by a new request. This should reduce the frequency of `IOException: Server failed to complete response` errors. See [#1380](https://github.com/aws/aws-sdk-java-v2/issues/1380), [#1466](https://github.com/aws/aws-sdk-java-v2/issues/1466).

# __2.9.23__ __2019-10-17__
## __AWS Batch__
  - ### Features
    - Adding support for Compute Environment Allocation Strategies

## __Amazon Relational Database Service__
  - ### Features
    - Amazon RDS now supports Amazon RDS on VMware with the introduction of APIs related to Custom Availability Zones and Media installation.

# __2.9.22__ __2019-10-16__
## __AWS Marketplace Commerce Analytics__
  - ### Features
    - add 2 more values for the supporting sections - age of past due funds + uncollected funds breakdown

## __AWS RoboMaker__
  - ### Features
    - This release adds support for ROS2 Dashing as a beta feature

## __Managed Streaming for Kafka__
  - ### Features
    - AWS MSK has added support for adding brokers to a cluster.

# __2.9.21__ __2019-10-15__
## __Amazon Kinesis Video Streams Archived Media__
  - ### Features
    - Add ON_DISCONTINUITY mode to the GetHLSStreamingSessionURL API

# __2.9.20__ __2019-10-14__
## __Amazon Personalize__
  - ### Features
    - AWS Personalize: Adds ability to create a solution version using FULL or UPDATE training mode

## __Amazon WorkSpaces__
  - ### Features
    - Documentation updates for WorkSpaces

# __2.9.19__ __2019-10-11__
## __AWS Greengrass__
  - ### Features
    - Greengrass OTA service supports Raspbian/Armv6l platforms.

# __2.9.18__ __2019-10-10__
## __AWS IoT Analytics__
  - ### Features
    - Add `completionTime` to API call ListDatasetContents.

## __AWS SDK for Java v2__
  - ### Features
    - Implement arn parser functions in `arns` module.

## __Amazon Elastic Compute Cloud__
  - ### Features
    - New EC2 M5n, M5dn, R5n, R5dn instances with 100 Gbps network performance and Elastic Fabric Adapter (EFA) for ultra low latency; New A1.metal bare metal instance powered by AWS Graviton Processors

## __Amazon Lex Runtime Service__
  - ### Features
    - Amazon Lex now supports Session API checkpoints

## __Firewall Management Service__
  - ### Features
    - Firewall Manager now supports Amazon VPC security groups, making it easier to configure and manage security groups across multiple accounts from a single place.

# __2.9.17__ __2019-10-09__
## __AWS Elemental MediaConvert__
  - ### Features
    - AWS Elemental MediaConvert SDK has added support for Dolby Atmos encoding, up to 36 outputs, accelerated transcoding with frame capture and preferred acceleration feature.

## __AWS SDK for Java v2__
  - ### Features
    - Expose instance signature through EC2MetadataUtils

  - ### Bugfixes
    - Fix the implementations of `equals(Object)` and `hashCode()` for `DefaultSdkAutoConstructList` and `DefaultSdkAutoConstructMap` so that they follow the Java `equals` and `hashCode` contract. In addition, ensure that these implementations' `toString()` methods return nicely readable results. Fixes [#1445](https://github.com/aws/aws-sdk-java-v2/issues/1445)

## __Amazon ElastiCache__
  - ### Features
    - Amazon ElastiCache now allows you to apply available service updates on demand to your Memcached and Redis Cache Clusters. Features included: (1) Access to the list of applicable service updates and their priorities. (2) Service update monitoring and regular status updates. (3) Recommended apply-by-dates for scheduling the service updates. (4) Ability to stop and later re-apply updates. For more information, see https://docs.aws.amazon.com/AmazonElastiCache/latest/mem-ug/Self-Service-Updates.html and https://docs.aws.amazon.com/AmazonElastiCache/latest/red-ug/Self-Service-Updates.html

## __Managed Streaming for Kafka__
  - ### Features
    - Updated documentation for Amazon Managed Streaming for Kafka service.

# __2.9.16__ __2019-10-08__
## __AWS DataSync__
  - ### Features
    - Add Sync options to enable/disable TaskQueueing

## __AWS Organizations__
  - ### Features
    - Documentation updates for organizations

## __AWS SDK for Java v2__
  - ### Features
    - EC2MetadataUtils: add marketplaceProductCodes inside InstanceInfo's POJO

## __Amazon EventBridge__
  - ### Features
    - Documentation updates for Amazon EventBridge.

## __Amazon Kinesis Firehose__
  - ### Features
    - With this release, you can use Amazon Kinesis Firehose delivery streams to deliver streaming data to Amazon Elasticsearch Service version 7.x clusters. For technical documentation, look for CreateDeliveryStream operation in Amazon Kinesis Firehose API reference.

## __Amazon S3 Control__
  - ### Features
    - Adds support for the Amazon S3 Control service to the SDK.

# __2.9.15__ __2019-10-07__
## __AWS Direct Connect__
  - ### Features
    - This release adds a service provider field for physical connection creation and provides a list of available partner providers for each Direct Connect location.

## __AWS Glue__
  - ### Features
    - AWS Glue now provides ability to use custom certificates for JDBC Connections.

## __Amazon Import/Export Snowball__
  - ### Features
    - AWS Snowball Edge now allows you to perform an offline update to the software of your Snowball Edge device when your device is not connected to the internet. Previously, updating your Snowball Edge's software required that the device be connected to the internet or be sent back to AWS. Now, you can keep your Snowball Edge software up to date even if your device(s) cannot connect to the internet, or are required to run in an air-gapped environment. To complete offline updates, download the software update from a client machine with connection to the internet using the AWS Command Line Interface (CLI). Then, have the Snowball Edge device download and install the software update using the Snowball Edge device API. For more information about offline updates, visit the Snowball Edge documentation page.

## __Amazon Kinesis Firehose__
  - ### Features
    - Amazon Kinesis Data Firehose now allows delivering data to Elasticsearch clusters set up in a different AWS account than the Firehose AWS account. For technical documentation, look for ElasticsearchDestinationConfiguration in the Amazon Kinesis Firehose API reference.

## __Amazon Pinpoint__
  - ### Features
    - This release of the Amazon Pinpoint API introduces support for using and managing message templates.

## __Amazon Pinpoint Email Service__
  - ### Features
    - This release of the Amazon Pinpoint Email API introduces support for using and managing message templates.

# __2.9.14__ __2019-10-04__
## __AWS Elemental MediaPackage__
  - ### Features
    - New Harvest Job APIs to export segment-accurate content windows from MediaPackage Origin Endpoints to S3. See https://docs.aws.amazon.com/mediapackage/latest/ug/harvest-jobs.html for more info

## __Amazon CloudWatch__
  - ### Bugfixes
    - Add cloudwatch specific http configurations, specifically reducing `connectionMaxIdleTime`. Related to [#1380](https://github.com/aws/aws-sdk-java-v2/issues/1380)

## __Amazon Cognito Identity Provider__
  - ### Features
    - This release adds ClientMetadata input parameter to multiple Cognito User Pools operations, making this parameter available to the customer configured lambda triggers as applicable.

## __Amazon S3__
  - ### Bugfixes
    - Add s3 specific http configurations, specifically reducing `connectionMaxIdleTime`. Related to [#1122](https://github.com/aws/aws-sdk-java-v2/issues/1122)

## __Amazon S3 Control__
  - ### Features
    - Adds support for the Amazon S3 Control service to the SDK.

## __Amazon Simple Systems Manager (SSM)__
  - ### Features
    - Documentation updates for Systems Manager / StartSession.

# __2.9.13__ __2019-10-03__
## __AWS Device Farm__
  - ### Features
    - Documentation updates for devicefarm

## __Amazon Elastic Compute Cloud__
  - ### Features
    - This release allows customers to purchase regional EC2 RIs on a future date.

## __Amazon Elasticsearch Service__
  - ### Features
    - Amazon Elasticsearch Service now supports configuring additional options for domain endpoint, such as whether to require HTTPS for all traffic.

## __Application Auto Scaling__
  - ### Features
    - Documentation updates for Application Auto Scaling

# __2.9.12__ __2019-10-02__
## __Amazon Lightsail__
  - ### Features
    - This release adds support for the automatic snapshots add-on for instances and block storage disks.

# __2.9.11__ __2019-10-01__
## __Amazon DocumentDB with MongoDB compatibility__
  - ### Features
    - This release provides support for describe and modify CA certificates.

# __2.9.10__ __2019-09-30__
## __AWS WAF__
  - ### Features
    - Lowering the threshold for Rate Based rule from 2000 to 100.

## __Amazon Relational Database Service__
  - ### Features
    - This release adds support for creating a Read Replica with Active Directory domain information. This release updates RDS API to indicate whether an OrderableDBInstanceOption supports Kerberos Authentication.

## __AmazonMQ__
  - ### Features
    - Amazon MQ now includes the ability to scale your brokers by changing the host instance type. See the hostInstanceType property of UpdateBrokerInput (https://docs.aws.amazon.com/amazon-mq/latest/api-reference/brokers-broker-id.html#brokers-broker-id-model-updatebrokerinput), and pendingHostInstanceType property of DescribeBrokerOutput (https://docs.aws.amazon.com/amazon-mq/latest/api-reference/brokers-broker-id.html#brokers-broker-id-model-describebrokeroutput).

# __2.9.9__ __2019-09-27__
## __AWS Amplify__
  - ### Features
    - This release adds access logs APIs and artifact APIs for AWS Amplify Console.

## __AWS SDK for Java v2__
  - ### Bugfixes
    - Update the pool size for default async future completion executor service. See [#1251](https://github.com/aws/aws-sdk-java-v2/issues/1251), [#994](https://github.com/aws/aws-sdk-java-v2/issues/994)

## __Amazon EC2 Container Service__
  - ### Features
    - This release of Amazon Elastic Container Service (Amazon ECS) removes FirelensConfiguration from the DescribeTask output during the FireLens public preview.

# __2.9.8__ __2019-09-26__
## __AWS CodePipeline__
  - ### Features
    - Documentation updates for CodePipeline

## __Amazon Simple Systems Manager (SSM)__
  - ### Features
    - This release updates the AWS Systems Manager Parameter Store PutParameter and LabelParameterVersion APIs to return the "Tier" of parameter created/updated and the "parameter version" labeled respectively.

# __2.9.7__ __2019-09-25__
## __AWS Database Migration Service__
  - ### Features
    - This release adds a new DeleteConnection API to delete the connection between a replication instance and an endpoint. It also adds an optional S3 setting to specify the precision of any TIMESTAMP column values written to an S3 object file in .parquet format.

## __AWS Global Accelerator__
  - ### Features
    - API Update for AWS Global Accelerator to support for DNS aliasing.

## __Amazon SageMaker Service__
  - ### Features
    - Enable G4D and R5 instances in SageMaker Hosting Services

# __2.9.6__ __2019-09-24__
## __AWS Comprehend Medical__
  - ### Features
    - Use Amazon Comprehend Medical to analyze medical text stored in the specified Amazon S3 bucket. Use the console to create and manage batch analysis jobs, or use the batch APIs to detect both medical entities and protected health information (PHI). The batch APIs start, stop, list, and retrieve information about batch analysis jobs. This release also includes DetectEntitiesV2 operation which returns the Acuity and Direction entities as attributes instead of types.

## __AWS DataSync__
  - ### Features
    - Added S3StorageClass, OverwriteMode sync option, and ONLY_FILES_TRANSFERRED setting for the VerifyMode sync option.

## __Amazon Transcribe Service__
  - ### Features
    - With this update Amazon Transcribe enables you to provide an AWS KMS key to encrypt your transcription output.

# __2.9.5__ __2019-09-23__
## __AWS RDS DataService__
  - ### Features
    - RDS Data API now supports Amazon Aurora Serverless PostgreSQL databases.

## __Amazon Redshift__
  - ### Features
    - Adds API operation DescribeNodeConfigurationOptions and associated data structures.

# __2.9.4__ __2019-09-20__
## __AWS Greengrass__
  - ### Features
    - Greengrass OTA service now returns the updated software version in the PlatformSoftwareVersion parameter of a CreateSoftwareUpdateJob response

## __Amazon Elastic Compute Cloud__
  - ### Features
    - G4 instances are Amazon EC2 instances based on NVIDIA T4 GPUs and are designed to provide cost-effective machine learning inference for applications, like image classification, object detection, recommender systems, automated speech recognition, and language translation. G4 instances are also a cost-effective platform for building and running graphics-intensive applications, such as remote graphics workstations, video transcoding, photo-realistic design, and game streaming in the cloud. To get started with G4 instances visit https://aws.amazon.com/ec2/instance-types/g4.

## __Amazon Relational Database Service__
  - ### Features
    - Add a new LeaseID output field to DescribeReservedDBInstances, which shows the unique identifier for the lease associated with the reserved DB instance. AWS Support might request the lease ID for an issue related to a reserved DB instance.

## __Amazon WorkSpaces__
  - ### Features
    - Adds the WorkSpaces restore feature

# __2.9.3__ __2019-09-19__
## __AWS Glue__
  - ### Features
    - AWS Glue DevEndpoints now supports GlueVersion, enabling you to choose Apache Spark 2.4.3 (in addition to Apache Spark 2.2.1). In addition to supporting the latest version of Spark, you will also have the ability to choose between Python 2 and Python 3.

## __AWS MediaConnect__
  - ### Features
    - When you grant an entitlement, you can now specify the percentage of the entitlement data transfer that you want the subscriber to be responsible for.

## __Amazon EC2 Container Service__
  - ### Features
    - This release of Amazon Elastic Container Service (Amazon ECS) introduces support for container image manifest digests. This enables you to identify all tasks launched using a container image pulled from ECR in order to correlate what was built with where it is running.

# __2.9.2__ __2019-09-18__
## __AWS Resource Access Manager__
  - ### Features
    - AWS RAM provides a new ListPendingInvitationResources API action that lists the resources in a resource share that is shared with you but that the invitation is still pending for

## __AWS WAF Regional__
  - ### Features
    - Lowering the threshold for Rate Based rule from 2000 to 100.

## __Amazon API Gateway__
  - ### Features
    - Amazon API Gateway simplifies accessing PRIVATE APIs by allowing you to associate one or more Amazon Virtual Private Cloud (VPC) Endpoints to a private API. API Gateway will create and manage DNS alias records necessary for easily invoking the private APIs. With this feature, you can leverage private APIs in web applications hosted within your VPCs.

# __2.9.1__ __2019-09-17__
## __AWS Identity and Access Management__
  - ### Features
    - Documentation updates for iam

## __Amazon Athena__
  - ### Features
    - This release adds DataManifestLocation field indicating the location and file name of the data manifest file. Users can get a list of files that the Athena query wrote or intended to write from the manifest file.

## __Amazon Personalize__
  - ### Features
    - [Personalize] Adds trainingHours to solutionVersion properties.

# __2.9.0__ __2019-09-16__
## __AWS Elemental MediaConvert__
  - ### Features
    - AWS Elemental MediaConvert SDK has added support for multi-DRM SPEKE with CMAF outputs, MP3 ingest, and options for improved video quality.

## __AWS SDK for Java v2__
  - ### Features
    - Bump minor version to `2.9.0-SNAPSHOT` because of [#1413](https://github.com/aws/aws-sdk-java-v2/issues/1413).
    - Updating dependencies versions: jackson 2.9.8 -> 2.9.9, slf4j 1.7.35 -> 1.7.38, netty 4.1.39.Final -> 4.1.41.Final (contains the fix for the performance regression in 4.1.39)

## __Amazon Elastic Kubernetes Service__
  - ### Features
    - This release lets customers add tags to an Amazon EKS cluster. These tags can be used to control access to the EKS API for managing the cluster using IAM. The Amazon EKS TagResource API allows customers to associate tags with their cluster. Customers can list tags for a cluster using the ListTagsForResource API and remove tags from a cluster with the UntagResource API. Note: tags are specific to the EKS cluster resource, they do not propagate to other AWS resources used by the cluster.

# __2.8.7__ __2019-09-12__
## __AWS Elemental MediaLive__
  - ### Features
    - AWS Elemental MediaLive now supports High Efficiency Video Coding (HEVC) for standard-definition (SD), high-definition (HD), and ultra-high-definition (UHD) encoding with HDR support.Encoding with HEVC offers a number of advantages. While UHD video requires an advanced codec beyond H.264 (AVC), high frame rate (HFR) or High Dynamic Range (HDR) content in HD also benefit from HEVC's advancements. In addition, benefits can be achieved with HD and SD content even if HDR and HFR are not needed.

## __Amazon Elastic Compute Cloud__
  - ### Features
    - Fix for FleetActivityStatus and FleetStateCode enum

## __Amazon WorkMail Message Flow__
  - ### Features
    - This release allows customers to access email messages as they flow to and from Amazon WorkMail.

## __Elastic Load Balancing__
  - ### Features
    - Documentation updates for elasticloadbalancingv2: This release adds support for TLS SNI on Network Load Balancers

# __2.8.6__ __2019-09-11__
## __AWS Config__
  - ### Features
    - Adding input validation for the OrganizationConfigRuleName string.

## __AWS MediaConnect__
  - ### Features
    - This release adds support for the RIST protocol on sources and outputs.

## __AWS Step Functions__
  - ### Features
    - Fixing letter case in Map history event details to be small case

## __Amazon Elastic Compute Cloud__
  - ### Features
    - This release adds support for new data fields and log format in VPC flow logs.

## __Amazon Relational Database Service__
  - ### Features
    - This release allows customers to specify a custom parameter group when creating a Read Replica, for DB engines which support this feature.

## __Amazon Simple Email Service__
  - ### Features
    - Updated API documentation to correct broken links, and to update content based on customer feedback.

# __2.8.5__ __2019-09-10__
## __AWS SDK for Java v2__
  - ### Bugfixes
    - Fix marshalling for models with xml attribute. See [#1182](https://github.com/aws/aws-sdk-java-v2/issues/1182)

## __AWS Storage Gateway__
  - ### Features
    - The CloudWatchLogGroupARN parameter of the UpdateGatewayInformation API allows for configuring the gateway to use a CloudWatch log-group where Storage Gateway health events will be logged.

# __2.8.4__ __2019-09-09__
## __AWS App Mesh__
  - ### Features
    - This release adds support for http retry policies.

## __AWS Marketplace Commerce Analytics__
  - ### Features
    - Add FDP+FPS (monthly_revenue_field_demonstration_usage + monthly_revenue_flexible_payment_schedule) to Marketplace Commerce Analytics Service

## __AWS RoboMaker__
  - ### Features
    - Support for Connectivity to Simulation. When you need to interact with the applications in your simulation job, you can connect to your robot application or simulation application with port forwarding. When you configure port forwarding, traffic will be forwarded from the simulation job port to the application port. Port forwarding makes it easy to connect with tools such as ROS Bridge and other tools. This can be useful when you want to debug or run custom tools to interact with your applications.

## __Amazon AppStream__
  - ### Features
    - IamRoleArn support in CreateFleet, UpdateFleet, CreateImageBuilder APIs

## __Amazon Elastic Compute Cloud__
  - ### Features
    - This release expands Site-to-Site VPN tunnel options to allow customers to restrict security algorithms and configure timer settings for VPN connections. Customers can specify these new options while creating new VPN connections, or they can modify the tunnel options on existing connections using a new API.

## __Amazon QLDB__
  - ### Features
    - (New Service) Amazon QLDB is a fully managed ledger database that provides a transparent, immutable, and cryptographically verifiable transaction log owned by a central trusted authority. Amazon QLDB is a new class of serverless database that eliminates the need to engage in the complex development effort of building your own ledger-like applications and it automatically scales to support the demands of your application. Introduces Amazon QLDB API operations needed for managing Amazon QLDB ledgers. This includes the ability to manage Amazon QLDB ledgers, cryptographically verify documents, and export the journal in a ledger.

## __Amazon QLDB Session__
  - ### Features
    - (New Service) Amazon QLDB is a fully managed ledger database that provides a transparent, immutable, and cryptographically verifiable transaction log owned by a central trusted authority. Amazon QLDB is a new class of serverless database that eliminates the need to engage in the complex development effort of building your own ledger-like applications and it automatically scales to support the demands of your application. Introduces Amazon QLDB API operations needed for interacting with data in Amazon QLDB ledgers.

# __2.8.3__ __2019-09-06__
## __Amazon Kinesis Analytics__
  - ### Features
    - Documentation updates for kinesisanalytics

# __2.8.2__ __2019-09-05__
## __AWS Config__
  - ### Features
    - AWS Config now includes the option for marking RemediationConfigurations as automatic, removing the need to call the StartRemediationExecution API. Manual control over resource execution rate is also included, and RemediationConfigurations are now ARN addressable. Exceptions to exclude account resources from being remediated can be configured with the new PutRemediationExceptions, DescribeRemediationExceptions, and DeleteRemediationExceptions APIs.

# __2.8.1__ __2019-09-04__
## __AWS Step Functions__
  - ### Features
    - Added support for new history events

## __Amazon Elastic Kubernetes Service__
  - ### Features
    - Amazon EKS DescribeCluster API returns a new OIDC issuer field that can be used to create OIDC identity provider for IAM for Service Accounts feature.

## __Amazon Transcribe Service__
  - ### Features
    - MediaFormat is now optional for StartTranscriptionJob API.

# __2.8.0__ __2019-09-03__
## __AWS Resource Groups Tagging API__
  - ### Features
    - Documentation updates for resourcegroupstaggingapi

## __AWS SDK for Java v2__
  - ### Features
    - Bump minor version to 2.8.0-SNAPSHOT because of [#1391](https://github.com/aws/aws-sdk-java-v2/issues/1391).
    - Upgrade Netty version to 4.1.39.Final, netty reactive streams version to 2.0.3, netty open ssl version to 2.0.25.Final

## __Amazon EC2 Container Service__
  - ### Features
    - This release of Amazon Elastic Container Service (Amazon ECS) introduces support for attaching Amazon Elastic Inference accelerators to your containers. This enables you to run deep learning inference workloads with hardware acceleration in a more efficient way.

## __Amazon GameLift__
  - ### Features
    - You can now make use of PKI resources to provide more secure connections between your game clients and servers. To learn more, please refer to the public Amazon GameLift documentation.

# __2.7.36__ __2019-08-30__
## __Amazon EC2 Container Service__
  - ### Features
    - This release of Amazon Elastic Container Service (Amazon ECS) introduces support for modifying the cluster settings for existing clusters, which enables you to toggle whether Container Insights is enabled or not. Support is also introduced for custom log routing using the ECS FireLens integration.

## __AmazonApiGatewayManagementApi__
  - ### Features
    - You can use getConnection to return information about the connection (when it is connected, IP address, etc) and deleteConnection to disconnect the given connection

## __AmazonMQ__
  - ### Features
    - Adds support for updating security groups selection of an Amazon MQ broker.

# __2.7.35__ __2019-08-29__
## __AWS CodePipeline__
  - ### Features
    - Introducing pipeline execution trigger details in ListPipelineExecutions API.

## __AWS Lambda__
  - ### Features
    - Adds a "MaximumBatchingWindowInSeconds" parameter to event source mapping api's. Usable by Dynamodb and Kinesis event sources.

## __Amazon EC2 Container Service__
  - ### Features
    - This release of Amazon Elastic Container Service (Amazon ECS) introduces support for including Docker container IDs in the API response when describing and stopping tasks. This enables customers to easily map containers to the tasks they are associated with.

## __Amazon ElastiCache__
  - ### Features
    - Amazon ElastiCache for Redis now supports encryption at rest using customer managed customer master keys (CMKs) in AWS Key Management Service (KMS). Amazon ElastiCache now supports cluster names upto 40 characters for replicationGoups and upto 50 characters for cacheClusters.

## __Application Auto Scaling__
  - ### Features
    - With the current release, you can suspend and later resume any of the following scaling actions in Application Auto Scaling: scheduled scaling actions, dynamic scaling in actions, dynamic scaling out actions.

# __2.7.34__ __2019-08-28__
## __AWS Elemental MediaConvert__
  - ### Features
    - This release adds the ability to send a job to an on-demand queue while simulating the performance of a job sent to a reserved queue. Use this setting to estimate the number of reserved transcoding slots (RTS) you need for a reserved queue.

## __AWS Global Accelerator__
  - ### Features
    - API Update for AWS Global Accelerator Client IP Preservation

## __Amazon Simple Queue Service__
  - ### Features
    - Added support for message system attributes, which currently lets you send AWS X-Ray trace IDs through Amazon SQS.

# __2.7.33__ __2019-08-27__
## __AWS Organizations__
  - ### Features
    - Documentation updates for organizations

# __2.7.32__ __2019-08-26__
## __AWS SecurityHub__
  - ### Features
    - This release resolves an issue with the DescribeHub action, changes the MasterId and InvitationId parameters for AcceptInvitation to Required, and changes the AccountIds parameter for DeleteInvitations and DeclineInvitations to Required.

## __Amazon Simple Systems Manager (SSM)__
  - ### Features
    - This feature adds "default tier" to the AWS Systems Manager Parameter Store for parameter creation and update. AWS customers can now set the "default tier" to one of the following values: Standard (default), Advanced or Intelligent-Tiering. This allows customers to create advanced parameters or parameters in corresponding tiers with one setting rather than code change to specify parameter tiers.

# __2.7.31__ __2019-08-23__
## __AWS Elemental MediaPackage VOD__
  - ### Features
    - Adds optional Constant Initialization Vector (IV) to HLS Encryption for MediaPackage VOD.

## __Amazon Elastic Compute Cloud__
  - ### Features
    - This release of EC2 VM Import Export adds support for exporting Amazon Machine Image(AMI)s to a VM file

## __Amazon Transcribe Service__
  - ### Features
    - Amazon Transcribe - support transcriptions from audio sources in Russian (ru-RU) and Chinese (zh-CN).

# __2.7.30__ __2019-08-22__
## __AWS DataSync__
  - ### Features
    - This release adds support for SMB location type.

## __Amazon Relational Database Service__
  - ### Features
    - This release allows users to enable RDS Data API while creating Aurora Serverless databases.

# __2.7.29__ __2019-08-21__
## __Amazon DynamoDB__
  - ### Features
    - Public preview version of 'dynamodb-enhanced' that has a new DynamoDb mapper library that can be used with the v2 SDK. See README.md in the module for more detailed information about this module.

## __Amazon ElastiCache__
  - ### Features
    - ElastiCache extends support for Scale down for Redis Cluster-mode enabled and disabled replication groups

## __Amazon Forecast Query Service__
  - ### Features
    - Amazon Forecast is a fully managed machine learning service that makes it easy for customers to generate accurate forecasts using their historical time-series data

## __Amazon Forecast Service__
  - ### Features
    - Amazon Forecast is a fully managed machine learning service that makes it easy for customers to generate accurate forecasts using their historical time-series data

## __Amazon Personalize Runtime__
  - ### Features
    - Increased limits on number of items recommended and reranked: The maximum number of results returned from getRecommendations API has been increased to 200. The maximum number of items which can be reranked via getPersonalizedRanking API has been increased to 200.

## __Amazon Rekognition__
  - ### Features
    - Documentation updates for Amazon Rekognition.

## __Amazon SageMaker Service__
  - ### Features
    - Amazon SageMaker now supports Amazon EFS and Amazon FSx for Lustre file systems as data sources for training machine learning models. Amazon SageMaker now supports running training jobs on ml.p3dn.24xlarge instance type. This instance type is offered as a limited private preview for certain SageMaker customers. If you are interested in joining the private preview, please reach out to the SageMaker Product Management team via AWS Support."

## __Amazon Simple Queue Service__
  - ### Features
    - This release provides a way to add metadata tags to a queue when it is created. You can use tags to organize and identify your Amazon SQS queues for cost allocation.

## __Apache HTTP Client__
  - ### Features
    - Enable TLS client authentication support for the Apache HTTP Client by allowing customers to specify a `TlsKeyManagersProvider` on the builder. The `KeyManger`s provided will be used when the remote server wants to authenticate the client.

## __HTTP Client SPI__
  - ### Features
    - Add `TlsKeyManagersProvider` interface for supporting TLS client auth in HTTP client implementations.

## __Netty NIO HTTP Client__
  - ### Features
    - Add ability to to use HTTP proxies with the Netty async client.

# __2.7.28__ __2019-08-20__
## __AWS Transfer for SFTP__
  - ### Features
    - New field in response of TestIdentityProvider

## __Alexa For Business__
  - ### Features
    - Adding support for optional locale input in CreateProfile and UpdateProfile APIs

## __Amazon AppStream__
  - ### Features
    - Includes API updates to support streaming through VPC endpoints for image builders and stacks.

## __Amazon SageMaker Service__
  - ### Features
    - Amazon SageMaker introduces Managed Spot Training. Increases the maximum number of metric definitions to 40 for SageMaker Training and Hyperparameter Tuning Jobs. SageMaker Neo adds support for Acer aiSage and Qualcomm QCS605 and QCS603.

# __2.7.27__ __2019-08-19__
## __AWS App Mesh__
  - ### Features
    - Fix for HttpMethod enum

## __AWS Cost and Usage Report Service__
  - ### Features
    - New IAM permission required for editing AWS Cost and Usage Reports - Starting today, you can allow or deny IAM users permission to edit Cost & Usage Reports through the API and the Billing and Cost Management console. To allow users to edit Cost & Usage Reports, ensure that they have 'cur: ModifyReportDefinition' permission. Refer to the technical documentation (https://docs.aws.amazon.com/aws-cost-management/latest/APIReference/API_cur_ModifyReportDefinition.html) for additional details.

# __2.7.26__ __2019-08-16__
## __AWS RoboMaker__
  - ### Features
    - Two feature release: 1. AWS RoboMaker introduces log-based simulation. Log-based simulation allows you to play back pre-recorded log data such as sensor streams for testing robotic functions like localization, mapping, and object detection. Use the AWS RoboMaker SDK to test your robotic applications. 2. AWS RoboMaker allow customer to setup a robot deployment timeout when CreateDeploymentJob.

## __Amazon EC2 Container Service__
  - ### Features
    - This release of Amazon Elastic Container Service (Amazon ECS) introduces support for controlling the usage of swap space on a per-container basis for Linux containers.

## __Amazon Elastic MapReduce__
  - ### Features
    - Amazon EMR has introduced an account level configuration called Block Public Access that allows you to block clusters with ports open to traffic from public IP sources (i.e. 0.0.0.0/0 for IPv4 and ::/0 for IPv6) from launching. Individual ports or port ranges can be added as exceptions to allow public access.

# __2.7.25__ __2019-08-15__
## __AWS App Mesh__
  - ### Features
    - This release adds support for http header based routing and route prioritization.

## __AWS CodeCommit__
  - ### Features
    - This release adds an API, BatchGetCommits, that allows retrieval of metadata for multiple commits in an AWS CodeCommit repository.

## __AWS Glue__
  - ### Features
    - GetJobBookmarks API is withdrawn.

## __AWS Storage Gateway__
  - ### Features
    - CreateSnapshotFromVolumeRecoveryPoint API supports new parameter: Tags (to be attached to the created resource)

## __Amazon Athena__
  - ### Features
    - This release adds support for querying S3 Requester Pays buckets. Users can enable this feature through their Workgroup settings.

## __Amazon Elastic Compute Cloud__
  - ### Features
    - This release adds an option to use private certificates from AWS Certificate Manager (ACM) to authenticate a Site-to-Site VPN connection's tunnel endpoints and customer gateway device.

# __2.7.24__ __2019-08-14__
## __Amazon Elastic Compute Cloud__
  - ### Features
    - This release adds a new API called SendDiagnosticInterrupt, which allows you to send diagnostic interrupts to your EC2 instance.

# __2.7.23__ __2019-08-13__
## __AWS AppSync__
  - ### Features
    - Adds a configuration option for AppSync GraphQL APIs

# __2.7.22__ __2019-08-12__
## __Amazon CloudWatch__
  - ### Features
    - Documentation updates for monitoring

## __Amazon Rekognition__
  - ### Features
    - Adding new Emotion, Fear

## __Application Auto Scaling__
  - ### Features
    - Documentation updates for Application Auto Scaling

## __Auto Scaling__
  - ### Features
    - Amazon EC2 Auto Scaling now supports a new Spot allocation strategy "capacity-optimized" that fulfills your request using Spot Instance pools that are optimally chosen based on the available Spot capacity.

# __2.7.21__ __2019-08-09__
## __AWS Elemental MediaConvert__
  - ### Features
    - AWS Elemental MediaConvert has added support for multi-DRM SPEKE with CMAF outputs, MP3 ingest, and options for improved video quality.

## __AWS IoT__
  - ### Features
    - This release adds Quality of Service (QoS) support for AWS IoT rules engine republish action.

## __AWS SDK for Java v2__
  - ### Bugfixes
    - Fixed the issue where ByteArrayAsyncRequestBody can send duplicate requests when another request comes in at the same time the subscription completes.
    - For APIs that support input event streams, set the `Content-Type` to `application/vnd.amazon.eventstream` on the request.

## __Amazon GuardDuty__
  - ### Features
    - New "evidence" field in the finding model to provide evidence information explaining why the finding has been triggered. Currently only threat-intelligence findings have this field. Some documentation updates.

## __Amazon Lex Runtime Service__
  - ### Features
    - Manage Amazon Lex session state using APIs on the client

## __Amazon Redshift__
  - ### Features
    - Add expectedNextSnapshotScheduleTime and expectedNextSnapshotScheduleTimeStatus to redshift cluster object.

# __2.7.20__ __2019-08-08__
## __AWS CodeBuild__
  - ### Features
    - CodeBuild adds CloudFormation support for SourceCredential

## __AWS Glue__
  - ### Features
    - You can now use AWS Glue to find matching records across dataset even without identifiers to join on by using the new FindMatches ML Transform. Find related products, places, suppliers, customers, and more by teaching a custom machine learning transformation that you can use to identify matching matching records as part of your analysis, data cleaning, or master data management project by adding the FindMatches transformation to your Glue ETL Jobs. If your problem is more along the lines of deduplication, you can use the FindMatches in much the same way to identify customers who have signed up more than ones, products that have accidentally been added to your product catalog more than once, and so forth. Using the FindMatches MLTransform, you can teach a Transform your definition of a duplicate through examples, and it will use machine learning to identify other potential duplicates in your dataset. As with data integration, you can then use your new Transform in your deduplication projects by adding the FindMatches transformation to your Glue ETL Jobs. This release also contains additional APIs that support AWS Lake Formation.

## __AWS Lake Formation__
  - ### Features
    - Lake Formation: (New Service) AWS Lake Formation is a fully managed service that makes it easier for customers to build, secure and manage data lakes. AWS Lake Formation simplifies and automates many of the complex manual steps usually required to create data lakes including collecting, cleaning and cataloging data and securely making that data available for analytics and machine learning.

## __AWS OpsWorks CM__
  - ### Features
    - This release adds support for Chef Automate 2 specific engine attributes.

# __2.7.19__ __2019-08-07__
## __Amazon CloudWatch Application Insights__
  - ### Features
    - CloudWatch Application Insights for .NET and SQL Server now provides integration with AWS Systems Manager OpsCenter. This integration allows you to view and resolve problems and operational issues detected for selected applications.

# __2.7.18__ __2019-08-06__
## __AWS Batch__
  - ### Features
    - Documentation updates for AWS Batch

# __2.7.17__ __2019-08-05__
## __AWS DataSync__
  - ### Features
    - Support VPC endpoints.

## __AWS IoT__
  - ### Features
    - In this release, AWS IoT Device Defender introduces audit mitigation actions that can be applied to audit findings to help mitigate security issues.

## __Amazon Elastic Compute Cloud__
  - ### Features
    - Amazon EC2 now supports a new Spot allocation strategy "Capacity-optimized" that fulfills your request using Spot Instance pools that are optimally chosen based on the available Spot capacity.

# __2.7.16__ __2019-08-02__
## __AWS SDK for Java v2__
  - ### Bugfixes
    - Fix the issue where the `content-length` set on the request is not honored for streaming operations.

## __AWS Security Token Service__
  - ### Features
    - Documentation updates for sts

# __2.7.15__ __2019-07-30__
## __AWS Elemental MediaConvert__
  - ### Features
    - MediaConvert adds support for specifying priority (-50 to 50) on jobs submitted to on demand or reserved queues

## __AWS SDK for Java v2__
  - ### Bugfixes
    - Fixed the issue where `AsyncResponseHandler#prepare` was not invoked before `#onHeaders`. See [#1343](https://github.com/aws/aws-sdk-java-v2/issues/1343).

## __Amazon Polly__
  - ### Features
    - Amazon Polly adds support for Neural text-to-speech engine.

## __Amazon Route 53__
  - ### Features
    - Amazon Route 53 now supports the Middle East (Bahrain) Region (me-south-1) for latency records, geoproximity records, and private DNS for Amazon VPCs in that region.

# __2.7.14__ __2019-07-29__
## __AWS CodeCommit__
  - ### Features
    - This release supports better exception handling for merges.

## __Netty NIO Http Client__
  - ### Bugfixes
    - Update `HandlerRemovingChannelPool` to only remove per request handlers if the channel is open or registered to avoid the race condition when the DefaultChannelPipeline is trying to removing the handler at the same time, causing `NoSuchElementException`.

# __2.7.13__ __2019-07-26__
## __AWS Batch__
  - ### Features
    - AWS Batch now supports SDK auto-pagination and Job-level docker devices.

## __AWS Cost Explorer Service__
  - ### Features
    - Adds support for resource optimization recommendations.

## __AWS Glue__
  - ### Features
    - This release provides GetJobBookmark and GetJobBookmarks APIs. These APIs enable users to look at specific versions or all versions of the JobBookmark for a specific job. This release also enables resetting the job bookmark to a specific run via an enhancement of the ResetJobBookmark API.

## __AWS Greengrass__
  - ### Features
    - Greengrass OTA service supports openwrt/aarch64 and openwrt/armv7l platforms.

## __AWS MediaConnect__
  - ### Features
    - This release adds support for the Zixi pull protocol on outputs.

## __Amazon CloudWatch Logs__
  - ### Features
    - Allow for specifying multiple log groups in an Insights query, and deprecate storedByte field for LogStreams and interleaved field for FilterLogEventsRequest.

## __Amazon Elastic Compute Cloud__
  - ### Features
    - You can now create EC2 Capacity Reservations using Availability Zone ID or Availability Zone name. You can view usage of Amazon EC2 Capacity Reservations per AWS account.

# __2.7.12__ __2019-07-25__
## __AWS Elemental MediaConvert__
  - ### Features
    - AWS Elemental MediaConvert has added several features including support for: audio normalization using ITU BS.1770-3, 1770-4 algorithms, extension of job progress indicators, input cropping rectangle & output position rectangle filters per input, and dual SCC caption mapping to additional codecs and containers.

## __AWS Elemental MediaLive__
  - ### Features
    - AWS Elemental MediaLive is adding Input Clipping, Immediate Mode Input Switching, and Dynamic Inputs.

## __Amazon EC2 Container Registry__
  - ### Features
    - This release adds support for immutable image tags.

# __2.7.11__ __2019-07-24__
## __AWS Glue__
  - ### Features
    - This release provides GlueVersion option for Job APIs and WorkerType option for DevEndpoint APIs. Job APIs enable users to pick specific GlueVersion for a specific job and pin the job to a specific runtime environment. DevEndpoint APIs enable users to pick different WorkerType for memory intensive workload.

## __AWS Security Token Service__
  - ### Features
    - New STS GetAccessKeyInfo API operation that returns the account identifier for the specified access key ID.

## __Amazon Elastic Compute Cloud__
  - ### Features
    - This release introduces support for split tunnel with AWS Client VPN, and also adds support for opt-in Regions in DescribeRegions API. In addition, customers can now also tag Launch Templates on creation.

## __Amazon Pinpoint__
  - ### Features
    - This release adds support for programmatic access to many of the same campaign metrics that are displayed on the Amazon Pinpoint console. You can now use the Amazon Pinpoint API to monitor and assess performance data for campaigns, and integrate metrics data with other reporting tools. We update the metrics data continuously, resulting in a data latency timeframe that is limited to approximately two hours.

# __2.7.10__ __2019-07-23__
## __AWS Secrets Manager__
  - ### Features
    - This release increases the maximum allowed size of SecretString or SecretBinary from 7KB to 10KB in the CreateSecret, UpdateSecret, PutSecretValue and GetSecretValue APIs. This release also increases the maximum allowed size of ResourcePolicy from 4KB to 20KB in the GetResourcePolicy and PutResourcePolicy APIs.

## __Amazon Simple Systems Manager (SSM)__
  - ### Features
    - You can now use Maintenance Windows to select a resource group as the target. By selecting a resource group as the target of a Maintenance Window, customers can perform routine tasks across different resources such as Amazon Elastic Compute Cloud (AmazonEC2) instances, Amazon Elastic Block Store (Amazon EBS) volumes, and Amazon Simple Storage Service(Amazon S3) buckets within the same recurring time window.

# __2.7.9__ __2019-07-22__
## __AWS SDK for Java v2__
  - ### Bugfixes
    - Fix model builder enum fluent setters to check null before calling `toString` to avoid NPE.

## __AWS Shield__
  - ### Features
    - Adding new VectorType (HTTP_Reflection) and related top contributor types to describe WordPress Pingback DDoS attacks.

## __AmazonMQ__
  - ### Features
    - Adds support for AWS Key Management Service (KMS) to offer server-side encryption. You can now select your own customer managed CMK, or use an AWS managed CMK in your KMS account.

# __2.7.8__ __2019-07-19__
## __AWS IoT Events__
  - ### Features
    - Adds support for IoT Events, Lambda, SQS and Kinesis Firehose actions.

## __Amazon Simple Queue Service__
  - ### Features
    - This release updates the information about the availability of FIFO queues and includes miscellaneous fixes.

# __2.7.7__ __2019-07-18__
## __AWS CodeDeploy__
  - ### Features
    - Documentation updates for codedeploy

## __Amazon Comprehend__
  - ### Features
    - Amazon Comprehend now supports multiple entities for custom entity recognition

## __Amazon EC2 Container Service__
  - ### Features
    - This release of Amazon Elastic Container Service (Amazon ECS) introduces support for cluster settings. Cluster settings specify whether CloudWatch Container Insights is enabled or disabled for the cluster.

## __Amazon ElastiCache__
  - ### Features
    - Updates for Elasticache

# __2.7.6__ __2019-07-17__
## __AWS Config__
  - ### Features
    - This release adds more granularity to the status of an OrganizationConfigRule by adding a new status. It also adds an exception when organization access is denied.

## __AWS Database Migration Service__
  - ### Features
    - S3 endpoint settings update: 1) Option to append operation column to full-load files. 2) Option to add a commit timestamp column to full-load and cdc files. Updated DescribeAccountAttributes to include UniqueAccountIdentifier.

## __AWS SDK for Java v2__
  - ### Bugfixes
    - Notify error by invoking `AsyncResponseTransformer#exceptionOccurred` for streaming operations for services using xml protocol such as S3 when the request fails and is not retriable.

## __Auto Scaling__
  - ### Features
    - Documentation updates for autoscaling

# __2.7.5__ __2019-07-12__
## __AWS Identity and Access Management__
  - ### Features
    - Removed exception that was indicated but never thrown for IAM GetAccessKeyLastUsed API

## __AWS RoboMaker__
  - ### Features
    - Added Melodic as a supported Robot Software Suite Version

## __AWS SDK for Java v2__
  - ### Features
    - Introduce a new method `equalsBySdkFields` to compare only non-inherited fields for model classes.

  - ### Bugfixes
    - Fix `AwsSessionCredentials#equals` to not compare super because the super is an interface.
    - Fix the bug where `equals` and `hashCode` methods in the AWS service request and response classes were not calling super.

## __Amazon Elasticsearch Service__
  - ### Features
    - Amazon Elasticsearch Service now supports M5, C5, and R5 instance types.

## __AmazonApiGatewayV2__
  - ### Features
    - Bug fix (Add tags field to Update Stage , Api and DomainName Responses )

# __2.7.4__ __2019-07-11__
## __Amazon CloudWatch Events__
  - ### Features
    - Adds APIs for partner event sources, partner event buses, and custom event buses. These new features are managed in the EventBridge service.

## __Amazon EventBridge__
  - ### Features
    - Amazon EventBridge is a serverless event bus service that makes it easy to connect your applications with data from a variety of sources, including AWS services, partner applications, and your own applications.

## __Netty NIO HTTP Client__
  - ### Bugfixes
    - Fix the issue where the SDK can invoke `channel#read` twice per request and buffer content aggressively before the subscriber is able to consume the data. This should fix [#1122](https://github.com/aws/aws-sdk-java-v2/issues/1122).

# __2.7.3__ __2019-07-10__
## __AWS SDK for Java v2__
  - ### Features
    - Automatically retry on CRC32 checksum validation failures when the service returns a CRC32 checksum that differs from the one the SDK calculated. Previously this would just throw an exception.

## __AWS Service Catalog__
  - ### Features
    - This release adds support for Parameters in ExecuteProvisionedProductServiceAction and adds functionality to get the default parameter values for a Self-Service Action execution against a Provisioned Product via DescribeServiceActionExecutionParameters

## __Amazon Glacier__
  - ### Features
    - Documentation updates for glacier

## __Amazon QuickSight__
  - ### Features
    - Amazon QuickSight now supports embedding dashboards for all non-federated QuickSight users. This includes IAM users, AD users and users from the QuickSight user pool. The get-dashboard-embed-url API accepts QUICKSIGHT as identity type with a user ARN to authenticate the embeddable dashboard viewer as a non-federated user.

# __2.7.2__ __2019-07-09__
## __AWS Amplify__
  - ### Features
    - This release adds webhook APIs and manual deployment APIs for AWS Amplify Console.

## __AWS Config__
  - ### Features
    - AWS Config now supports a new set of APIs to manage AWS Config rules across your organization in AWS Organizations. Using this capability, you can centrally create, update, and delete AWS Config rules across all accounts in your organization. This capability is particularly useful if you have a need to deploy a common set of AWS Config rules across all accounts. You can also specify accounts where AWS Config rules should not be created. In addition, you can use these APIs from the master account in AWS Organizations to enforce governance by ensuring that the underlying AWS Config rules are not modifiable by your organization member accounts.These APIs work for both managed and custom AWS Config rules. For more information, see Enabling AWS Config Rules Across all Accounts in Your Organization in the AWS Config Developer Guide.The new APIs are available in all commercial AWS Regions where AWS Config and AWS Organizations are supported. For the full list of supported Regions, see AWS Regions and Endpoints in the AWS General Reference. To learn more about AWS Config, visit the AWS Config webpage. To learn more about AWS Organizations, visit the AWS Organizations webpage.

## __AWS WAF__
  - ### Features
    - Updated SDK APIs to add tags to WAF Resources: WebACL, Rule, Rulegroup and RateBasedRule. Tags can also be added during creation of these resources.

## __AWS WAF Regional__
  - ### Features
    - Updated SDK APIs to add tags to WAF Resources: WebACL, Rule, Rulegroup and RateBasedRule. Tags can also be added during creation of these resources.

## __Amazon CloudWatch__
  - ### Features
    - This release adds three new APIs (PutAnomalyDetector, DeleteAnomalyDetector, and DescribeAnomalyDetectors) to support the new feature, CloudWatch Anomaly Detection. In addition, PutMetricAlarm and DescribeAlarms APIs are updated to support management of Anomaly Detection based alarms.

## __Amazon Elastic File System__
  - ### Features
    - EFS customers can now enable Lifecycle Management for all file systems. You can also now select from one of four Lifecycle Management policies (14, 30, 60 and 90 days), to automatically move files that have not been accessed for the period of time defined by the policy, from the EFS Standard storage class to the EFS Infrequent Access (IA) storage class. EFS IA provides price/performance that is cost-optimized for files that are not accessed every day.

## __Amazon GameLift__
  - ### Features
    - GameLift FlexMatch now supports matchmaking of up to 200 players per game session, and FlexMatch can now automatically backfill your game sessions whenever there is an open slot.

## __Amazon Kinesis Video Streams__
  - ### Features
    - Add "GET_DASH_STREAMING_SESSION_URL" as an API name to the GetDataEndpoint API.

## __Amazon Kinesis Video Streams Archived Media__
  - ### Features
    - Adds support for the GetDASHStreamingSessionURL API. Also adds support for the Live Replay playback mode of the GetHLSStreamingSessionURL API.

## __Netty NIO HTTP Client__
  - ### Features
    - Improved error messaging when a connection is closed. Fixes [#1260](https://github.com/aws/aws-sdk-java-v2/issues/1260).

# __2.7.1__ __2019-07-08__
## __AWS Cost Explorer Service__
  - ### Features
    - This release introduces a new operation called GetUsageForecast, which allows you to programmatically access AWS Cost Explorer's forecasting engine on usage data (running hours, data transfer, etc).

# __2.7.0__ __2019-07-03__
## __AWS SDK for Java v2__
  - ### Features
    - Update Apache http client version to `4.5.9`.

## __Amazon Elastic Compute Cloud__
  - ### Features
    - AssignPrivateIpAddresses response includes two new fields: AssignedPrivateIpAddresses, NetworkInterfaceId

## __Amazon Relational Database Service__
  - ### Features
    - This release supports Cross-Account Cloning for Amazon Aurora clusters.

## __Amazon Simple Storage Service__
  - ### Features
    - Add S3 x-amz-server-side-encryption-context support.

## __Amazon Simple Workflow Service__
  - ### Features
    - This release adds APIs that allow adding and removing tags to a SWF domain, and viewing tags for a domain. It also enables adding tags when creating a domain.

## __Apache Http Client__
  - ### Bugfixes
    - Disable apache normalization to handle breaking change introduced in apache httpclient `4.5.7`. See [aws/aws-sdk-java[#1919](https://github.com/aws/aws-sdk-java-v2/issues/1919)](https://github.com/aws/aws-sdk-java/issues/1919) for more information.

# __2.6.5__ __2019-07-02__
## __AWS Elemental MediaStore__
  - ### Features
    - This release adds support for tagging, untagging, and listing tags for AWS Elemental MediaStore containers.

## __AWS SDK for Java v2__
  - ### Bugfixes
    - Fix a bug in `FileAsyncResponseTransformer` that causes the future from `prepare()` to not be completed if `onError` is called on its `Subscriber` wile consuming the response stream. Fixes [#1279](https://github.com/aws/aws-sdk-java-v2/issues/1279)

## __Amazon AppStream__
  - ### Features
    - Adding ImageBuilderName in Fleet API and Documentation updates for AppStream.

# __2.6.4__ __2019-07-01__
## __AWS Organizations__
  - ### Features
    - Specifying the tag key and tag value is required for tagging requests.

## __Amazon DocumentDB with MongoDB compatibility__
  - ### Features
    - This release provides support for cluster delete protection and the ability to stop and start clusters.

## __Amazon Elastic Compute Cloud__
  - ### Features
    - This release adds support for specifying a maximum hourly price for all On-Demand and Spot instances in both Spot Fleet and EC2 Fleet.

## __Amazon Relational Database Service__
  - ### Features
    - This release adds support for RDS DB Cluster major version upgrade

# __2.6.3__ __2019-06-28__
## __Alexa For Business__
  - ### Features
    - This release allows developers and customers to add SIP addresses and international phone numbers to contacts.

## __Amazon Elastic Compute Cloud__
  - ### Features
    - You can now launch 8xlarge and 16xlarge instance sizes on the general purpose M5 and memory optimized R5 instance types.

## __Amazon Redshift__
  - ### Features
    - ClusterAvailabilityStatus: The availability status of the cluster for queries. Possible values are the following: Available, Unavailable, Maintenance, Modifying, Failed.

## __Amazon S3__
  - ### Bugfixes
    - Update `ChecksumCalculatingStreamProvider` to comply with `ContentStreamProvider` contract.

## __Amazon WorkSpaces__
  - ### Features
    - Minor API fixes for WorkSpaces.

# __2.6.2__ __2019-06-27__
## __AWS Direct Connect__
  - ### Features
    - Tags will now be included in the API responses of all supported resources (Virtual interfaces, Connections, Interconnects and LAGs). You can also add tags while creating these resources.

## __AWS EC2 Instance Connect__
  - ### Features
    - Amazon EC2 Instance Connect is a simple and secure way to connect to your instances using Secure Shell (SSH). With EC2 Instance Connect, you can control SSH access to your instances using AWS Identity and Access Management (IAM) policies as well as audit connection requests with AWS CloudTrail events. In addition, you can leverage your existing SSH keys or further enhance your security posture by generating one-time use SSH keys each time an authorized user connects.

## __Amazon Pinpoint__
  - ### Features
    - This release includes editorial updates for the Amazon Pinpoint API documentation.

## __Amazon WorkSpaces__
  - ### Features
    - Added support for the WorkSpaces restore feature and copying WorkSpaces Images across AWS Regions.

# __2.6.1__ __2019-06-26__
## __AWS SDK for Java v2__
  - ### Bugfixes
    - Fixed issue where specifying a custom presigning time causes a runtime exception.

## __Amazon DynamoDB__
  - ### Features
    - Documentation updates for dynamodb

# __2.6.0__ __2019-06-26__
## __AWS CodeCommit__
  - ### Features
    - This release supports better exception handling for merges.

## __Amazon S3__
  - ### Bugfixes
    - Modify the types of Part#size and ObjectVersion#size from Integer to Long. This is a breaking change for customers who are using the size() method.

## __AmazonApiGatewayV2__
  - ### Features
    - You can now perform tag operations on ApiGatewayV2 Resources (typically associated with WebSocket APIs)

## __Netty NIO Http Client__
  - ### Bugfixes
    - Completes the response normally when subscription is cancelled from the subscriber and not invoke `SdkAsyncHttpResponseHandler#onError` from the publisher.

# __2.5.71__ __2019-06-25__
## __AWS SDK for Java v2__
  - ### Bugfixes
    - Only allows a single execution interceptor with the same class name to be included in loaded execution interceptors.

## __Amazon Elastic Compute Cloud__
  - ### Features
    - Starting today, you can use Traffic Mirroring to copy network traffic from an elastic network interface of Amazon EC2 instances and then send it to out-of-band security and monitoring appliances for content inspection, threat monitoring, and troubleshooting. These appliances can be deployed as individual instances, or as a fleet of instances behind a Network Load Balancer with a User Datagram Protocol (UDP) listener. Traffic Mirroring supports filters and packet truncation, so that you only extract the traffic of interest to monitor by using monitoring tools of your choice.

## __Amazon Elastic Kubernetes Service__
  - ### Features
    - Changing Amazon EKS full service name to Amazon Elastic Kubernetes Service.

## __Amazon S3__
  - ### Bugfixes
    - Fixes [#1196](https://github.com/aws/aws-sdk-java-v2/issues/1196) by changing S3 FilterRule enums to correctly model each enum as capitalized

# __2.5.70__ __2019-06-24__
## __AWS Resource Groups Tagging API__
  - ### Features
    - Updated service APIs and documentation.

## __AWS SecurityHub__
  - ### Features
    - This release includes a new Tags parameter for the EnableSecurityHub operation, and the following new operations: DescribeHub, CreateActionTarget, DeleteActionTarget, DescribeActionTargets, UpdateActionTarget, TagResource, UntagResource, and ListTagsforResource. It removes the operation ListProductSubscribers, and makes Title and Description required attributes of AwsSecurityFinding.

## __Amazon API Gateway__
  - ### Features
    - Customers can pick different security policies (TLS version + cipher suite) for custom domains in API Gateway

## __Amazon CloudWatch Application Insights__
  - ### Features
    - CloudWatch Application Insights detects errors and exceptions from logs, including .NET custom application logs, SQL Server logs, IIS logs, and more, and uses a combination of built-in rules and machine learning, such as dynamic baselining, to identify common problems. You can then easily drill into specific issues with CloudWatch Automatic Dashboards that are dynamically generated. These dashboards contain the most recent alarms, a summary of relevant metrics, and log snippets to help you identify root cause.

## __Amazon FSx__
  - ### Features
    - Starting today, you can join your Amazon FSx for Windows File Server file systems to your organization's self-managed Microsoft Active Directory while creating the file system. You can also perform in-place updates of file systems to keep your Active Directory configuration up to date.

## __Amazon Simple Systems Manager (SSM)__
  - ### Features
    - AWS Systems Manager now supports deleting a specific version of a SSM Document.

## __AmazonApiGatewayV2__
  - ### Features
    - Customers can get information about security policies set on custom domain resources in API Gateway

## __Elastic Load Balancing__
  - ### Features
    - This release adds support for UDP on Network Load Balancers

## __Service Quotas__
  - ### Features
    - Service Quotas enables you to view and manage your quotas for AWS services from a central location.

# __2.5.69__ __2019-06-21__
## __AWS Device Farm__
  - ### Features
    - This release includes updated documentation about the default timeout value for test runs and remote access sessions. This release also includes miscellaneous bug fixes for the documentation.

## __AWS Elemental MediaPackage__
  - ### Features
    - Added two new origin endpoint fields for configuring which SCTE-35 messages are treated as advertisements.

## __AWS Identity and Access Management__
  - ### Features
    - We are making it easier for you to manage your permission guardrails i.e. service control policies by enabling you to retrieve the last timestamp when an AWS service was accessed within an account or AWS Organizations entity.

## __Amazon Kinesis Video Streams Media__
  - ### Features
    - Documentation updates for Amazon Kinesis Video Streams.

# __2.5.68__ __2019-06-20__
## __AWS Certificate Manager Private Certificate Authority__
  - ### Features
    - ACM Private CA is launching Root CAs and hierarchy management, a new feature that expands the scope of ACM Private CA from supporting only subordinate issuing CAs, to now include a full CA hierarchy that includes root CAs - the cryptographic root of trust for an organization.

## __AWS Glue__
  - ### Features
    - Starting today, you can now use workflows in AWS Glue to author directed acyclic graphs (DAGs) of Glue triggers, crawlers and jobs. Workflows enable orchestration of your ETL workloads by building dependencies between Glue entities (triggers, crawlers and jobs). You can visually track status of the different nodes in the workflows on the console making it easier to monitor progress and troubleshoot issues. Also, you can share parameters across entities in the workflow.

## __AWS Health APIs and Notifications__
  - ### Features
    - API improvements for the AWS Health service.

## __AWS IoT Events Data__
  - ### Features
    - "The colon character ':' is now permitted in Detector Model 'key' parameter values.

## __AWS OpsWorks__
  - ### Features
    - Documentation updates for OpsWorks Stacks.

## __Amazon Relational Database Service__
  - ### Features
    - This release adds support for RDS storage autoscaling

# __2.5.67__ __2019-06-19__
## __Amazon Elastic Container Service for Kubernetes__
  - ### Features
    - Changing Amazon EKS full service name to Amazon Elastic Kubernetes Service.

# __2.5.66__ __2019-06-18__
## __AWS Resource Groups Tagging API__
  - ### Features
    - You can use tag policies to help standardize on tags across your organization's resources.

## __Amazon Elastic Compute Cloud__
  - ### Features
    - You can now launch new 12xlarge, 24xlarge, and metal instance sizes on the Amazon EC2 compute optimized C5 instance types featuring 2nd Gen Intel Xeon Scalable Processors.

# __2.5.65__ __2019-06-17__
## __AWS RoboMaker__
  - ### Features
    - Add the ServiceUnavailableException (503) into CreateSimulationJob API.

## __AWS Service Catalog__
  - ### Features
    - Restrict concurrent calls by a single customer account for CreatePortfolioShare and DeletePortfolioShare when sharing/unsharing to an Organization.

## __Amazon Neptune__
  - ### Features
    - This release adds a feature to configure Amazon Neptune to publish audit logs to Amazon CloudWatch Logs.

# __2.5.64__ __2019-06-14__
## __Amazon AppStream__
  - ### Features
    - Added 2 new values(WINDOWS_SERVER_2016, WINDOWS_SERVER_2019) for PlatformType enum.

## __Amazon CloudFront__
  - ### Features
    - A new datatype in the CloudFront API, AliasICPRecordal, provides the ICP recordal status for CNAMEs associated with distributions. AWS services in China customers must file for an Internet Content Provider (ICP) recordal if they want to serve content publicly on an alternate domain name, also known as a CNAME, that they have added to CloudFront. The status value is returned in the CloudFront response; you cannot configure it yourself. The status is set to APPROVED for all CNAMEs (aliases) in regions outside of China.

## __Amazon Elastic Compute Cloud__
  - ### Features
    - Correction to enumerations in EC2 client.

## __Amazon Personalize__
  - ### Features
    - Documentation updates for Amazon Personalize.

# __2.5.63__ __2019-06-13__
## __AWS App Mesh__
  - ### Features
    - This release adds support for AWS Cloud Map as a service discovery method for virtual nodes.

## __Amazon ElastiCache__
  - ### Features
    - This release is to add support for reader endpoint for cluster-mode disabled Amazon ElastiCache for Redis clusters.

## __Amazon Elastic Compute Cloud__
  - ### Features
    - G4 instances are Amazon EC2 instances based on NVIDIA T4 GPUs and are designed to provide cost-effective machine learning inference for applications, like image classification, object detection, recommender systems, automated speech recognition, and language translation. G4 instances are also a cost-effective platform for building and running graphics-intensive applications, such as remote graphics workstations, video transcoding, photo-realistic design, and game streaming in the cloud. To get started with G4 instances visit https://aws.amazon.com/ec2/instance-types/g4.

## __Amazon GuardDuty__
  - ### Features
    - Support for tagging functionality in Create and Get operations for Detector, IP Set, Threat Intel Set, and Finding Filter resources and 3 new tagging APIs: ListTagsForResource, TagResource, and UntagResource.

# __2.5.62__ __2019-06-12__
## __AWS SDK for Java v2__
  - ### Bugfixes
    - Fix a bug in the code generator causing event headers to be incorrectly marshalled and unmarshalled to and from the payload.

## __AWS Service Catalog__
  - ### Features
    - This release adds a new field named Guidance to update provisioning artifact, this field can be set by the administrator to provide guidance to end users about which provisioning artifacts to use.

# __2.5.61__ __2019-06-11__
## __Amazon SageMaker Service__
  - ### Features
    - The default TaskTimeLimitInSeconds of labeling job is increased to 8 hours. Batch Transform introduces a new DataProcessing field which supports input and output filtering and data joining. Training job increases the max allowed input channels from 8 to 20.

# __2.5.60__ __2019-06-10__
## __AWS CodeBuild__
  - ### Features
    - AWS CodeBuild adds support for source version on project level.

## __AWS CodeCommit__
  - ### Features
    - This release adds two merge strategies for merging pull requests: squash and three-way. It also adds functionality for resolving merge conflicts, testing merge outcomes, and for merging branches using one of the three supported merge strategies.

## __AWS SDK for Java v2__
  - ### Bugfixes
    - Fix NPE for streaming APIs in async client if there is a failure before AsyncResponseTransformer#prepare is called for first time. See https://github.com/aws/aws-sdk-java-v2/issues/1268

## __Amazon Personalize__
  - ### Features
    - Amazon Personalize is a machine learning service that makes it easy for developers to create individualized recommendations for customers using their applications.

## __Amazon Personalize Events__
  - ### Features
    - Introducing Amazon Personalize - a machine learning service that makes it easy for developers to create individualized recommendations for customers using their applications.

## __Amazon Personalize Runtime__
  - ### Features
    - Amazon Personalize is a machine learning service that makes it easy for developers to create individualized recommendations for customers using their applications.

# __2.5.59__ __2019-06-07__
## __AWS SDK for Java v2__
  - ### Bugfixes
    - Allow customers to disable read and write timeout by setting `Duration.ZERO` to `readTimeout` and `writeTimeout`. See [#1281](https://github.com/aws/aws-sdk-java-v2/issues/1281)

## __Amazon Elastic Compute Cloud__
  - ### Features
    - Adds DNS entries and NLB ARNs to describe-vpc-endpoint-connections API response. Adds owner ID to describe-vpc-endpoints and create-vpc-endpoint API responses.

# __2.5.58__ __2019-06-06__
## __AWS MediaConnect__
  - ### Features
    - This release adds support for encrypting entitlements using Secure Packager and Encoder Key Exchange (SPEKE).

## __AWS Organizations__
  - ### Features
    - You can tag and untag accounts in your organization and view tags on an account in your organization.

## __Amazon CloudWatch Logs__
  - ### Features
    - Documentation updates for logs

## __Amazon DynamoDB__
  - ### Features
    - Documentation updates for dynamodb

## __Amazon EC2 Container Service__
  - ### Features
    - This release of Amazon Elastic Container Service (Amazon ECS) introduces support for launching container instances using supported Amazon EC2 instance types that have increased elastic network interface density. Using these instance types and opting in to the awsvpcTrunking account setting provides increased elastic network interface (ENI) density on newly launched container instances which allows you to place more tasks on each container instance.

## __Amazon GuardDuty__
  - ### Features
    - Improve FindingCriteria Condition field names, support long-typed conditions and deprecate old Condition field names.

## __Amazon Simple Email Service__
  - ### Features
    - You can now specify whether the Amazon Simple Email Service must deliver email over a connection that is encrypted using Transport Layer Security (TLS).

## __Amazon Simple Systems Manager (SSM)__
  - ### Features
    - OpsCenter is a new Systems Manager capability that allows you to view, diagnose, and remediate, operational issues, aka OpsItems, related to various AWS resources by bringing together contextually relevant investigation information. New APIs to create, update, describe, and get OpsItems as well as OpsItems summary API.

# __2.5.57__ __2019-06-05__
## __AWS Glue__
  - ### Features
    - Support specifying python version for Python shell jobs. A new parameter PythonVersion is added to the JobCommand data type.

# __2.5.56__ __2019-06-04__
## __AWS Identity and Access Management__
  - ### Features
    - This release adds validation for policy path field. This field is now restricted to be max 512 characters.

## __AWS Storage Gateway__
  - ### Features
    - AWS Storage Gateway now supports AWS PrivateLink, enabling you to administer and use gateways without needing to use public IP addresses or a NAT/Internet Gateway, while avoiding traffic from going over the internet.

## __Amazon ElastiCache__
  - ### Features
    - Amazon ElastiCache now allows you to apply available service updates on demand. Features included: (1) Access to the list of applicable service updates and their priorities. (2) Service update monitoring and regular status updates. (3) Recommended apply-by-dates for scheduling the service updates, which is critical if your cluster is in ElastiCache-supported compliance programs. (4) Ability to stop and later re-apply updates. For more information, see https://docs.aws.amazon.com/AmazonElastiCache/latest/red-ug/Self-Service-Updates.html

## __Amazon Elastic Compute Cloud__
  - ### Features
    - This release adds support for Host Recovery feature which automatically restarts instances on to a new replacement host if failures are detected on Dedicated Host.

## __Amazon Simple Storage Service__
  - ### Features
    - Documentation updates for s3

# __2.5.55__ __2019-06-03__
## __Amazon Elastic Compute Cloud__
  - ### Features
    - Amazon EC2 I3en instances are the new storage-optimized instances offering up to 60 TB NVMe SSD instance storage and up to 100 Gbps of network bandwidth.

## __Amazon Relational Database Service__
  - ### Features
    - Amazon RDS Data API is generally available. Removing beta notes in the documentation.

# __2.5.54__ __2019-05-30__
## __AWS CodeCommit__
  - ### Features
    - This release adds APIs that allow adding and removing tags to a repository, and viewing tags for a repository. It also enables adding tags when creating a repository.

## __AWS IoT Analytics__
  - ### Features
    - IoT Analytics adds the option to use your own S3 bucket to store channel and data store resources. Previously, only service-managed storage was used.

## __AWS IoT Events__
  - ### Features
    - The AWS IoT Events service allows customers to monitor their IoT devices and sensors to detect failures or changes in operation and to trigger actions when these events occur

## __AWS IoT Events Data__
  - ### Features
    - The AWS IoT Events service allows customers to monitor their IoT devices and sensors to detect failures or changes in operation and to trigger actions when these events occur

## __AWS RDS DataService__
  - ### Features
    - The RDS Data API is generally available for the MySQL-compatible edition of Amazon Aurora Serverless in the US East (N. Virginia and Ohio), US West (Oregon), EU (Ireland), and Asia Pacific (Tokyo) regions. This service enables you to easily access Aurora Serverless clusters with web services-based applications including AWS Lambda and AWS AppSync. The new APIs included in this SDK release are ExecuteStatement, BatchExecuteStatement, BeginTransaction, CommitTransaction, and RollbackTransaction. The ExecuteSql API is deprecated; instead use ExecuteStatement which provides additional functionality including transaction support.

## __AWS SDK for Java v2__
  - ### Bugfixes
    - Improved exception messages in credential providers to exclude detailed parse errors that may contain sensitive information.

## __AWS Service Catalog__
  - ### Features
    - Service Catalog ListStackInstancesForProvisionedProduct API enables customers to get details of a provisioned product with type "CFN_STACKSET". By passing the provisioned product id, the API will list account, region and status of each stack instances that are associated with this provisioned product.

## __Amazon Pinpoint Email Service__
  - ### Features
    - You can now specify whether the Amazon Pinpoint Email service must deliver email over a connection that is encrypted using Transport Layer Security (TLS).

## __Amazon Relational Database Service__
  - ### Features
    - This release adds support for Activity Streams for database clusters.

## __Managed Streaming for Kafka__
  - ### Features
    - Updated APIs for Amazon MSK to enable new features such as encryption in transit, client authentication, and scaling storage.

# __2.5.53__ __2019-05-29__
## __AWS IoT Things Graph__
  - ### Features
    - Initial release.

## __AWS SecurityHub__
  - ### Features
    - This update adds the ListProductSubscribers API, DescribeProducts API, removes CONTAINS as a comparison value for the StringFilter, and only allows use of EQUALS instead of CONTAINS in MapFilter.

## __Amazon Data Lifecycle Manager__
  - ### Features
    - Customers can now simultaneously take snapshots of multiple EBS volumes attached to an EC2 instance. With this new capability, snapshots guarantee crash-consistency across multiple volumes by preserving the order of IO operations. This new feature is fully integrated with Amazon Data Lifecycle Manager (DLM) allowing customers to automatically manage snapshots by creating lifecycle policies.

## __Amazon Elastic Compute Cloud__
  - ### Features
    - Customers can now simultaneously take snapshots of multiple EBS volumes attached to an EC2 instance. With this new capability, snapshots guarantee crash-consistency across multiple volumes by preserving the order of IO operations. This new feature is fully integrated with Amazon Data Lifecycle Manager (DLM) allowing customers to automatically manage snapshots by creating lifecycle policies.

## __Amazon Relational Database Service__
  - ### Features
    - Documentation updates for rds

## __Amazon S3__
  - ### Bugfixes
    - Allows S3 to be used with object keys that have a leading slash "/myKey"

## __Amazon Simple Systems Manager (SSM)__
  - ### Features
    - Systems Manager - Documentation updates

# __2.5.52__ __2019-05-28__
## __AWS Ground Station__
  - ### Features
    - AWS Ground Station is a fully managed service that enables you to control satellite communications, downlink and process satellite data, and scale your satellite operations efficiently and cost-effectively without having to build or manage your own ground station infrastructure.

## __AWS RoboMaker__
  - ### Features
    - Added support for an additional robot software suite (Gazebo 9) and for cancelling deployment jobs.

## __AWS Security Token Service__
  - ### Features
    - Documentation updates for iam

## __AWS Storage Gateway__
  - ### Features
    - Introduce AssignTapePool operation to allow customers to migrate tapes between pools.

## __AWS WAF__
  - ### Features
    - Documentation updates for waf

## __Amazon Chime__
  - ### Features
    - This release adds the ability to search and order toll free phone numbers for Voice Connectors.

## __Amazon Pinpoint Email Service__
  - ### Features
    - This release adds support for programmatic access to Deliverability dashboard subscriptions and the deliverability data provided by the Deliverability dashboard for domains and IP addresses. The data includes placement metrics for campaigns that use subscribed domains to send email.

## __Amazon Relational Database Service__
  - ### Features
    - Add a new output field Status to DBEngineVersion which shows the status of the engine version (either available or deprecated). Add a new parameter IncludeAll to DescribeDBEngineVersions to make it possible to return both available and deprecated engine versions. These changes enable a user to create a Read Replica of an DB instance on a deprecated engine version.

## __Amazon Transcribe Service__
  - ### Features
    - Amazon Transcribe - support transcriptions from audio sources in Modern Standard Arabic (ar-SA).

# __2.5.51__ __2019-05-24__
## __AWS CodeDeploy__
  - ### Features
    - AWS CodeDeploy now supports tagging for the application and deployment group resources.

## __AWS Elemental MediaStore Data Plane__
  - ### Features
    - MediaStore - This release adds support for chunked transfer of objects, which reduces latency by making an object available for downloading while it is still being uploaded.

## __AWS OpsWorks for Chef Automate__
  - ### Features
    - Documentation updates for OpsWorks for Chef Automate; attribute values updated for Chef Automate 2.0 release.

# __2.5.50__ __2019-05-23__
## __AWS SDK for Java v2__
  - ### Bugfixes
    - Updated aws-java-sdk and bom modules to include ALL service modules.

## __AWS WAF Regional__
  - ### Features
    - Documentation updates for waf-regional

## __Amazon Elastic Compute Cloud__
  - ### Features
    - New APIs to enable EBS encryption by default feature. Once EBS encryption by default is enabled in a region within the account, all new EBS volumes and snapshot copies are always encrypted

# __2.5.49__ __2019-05-22__
## __AWS Budgets__
  - ### Features
    - Added new datatype PlannedBudgetLimits to Budget model, and updated examples for AWS Budgets API for UpdateBudget, CreateBudget, DescribeBudget, and DescribeBudgets

## __AWS Device Farm__
  - ### Features
    - This release introduces support for tagging, tag-based access control, and resource-based access control.

## __AWS Service Catalog__
  - ### Features
    - Service Catalog UpdateProvisionedProductProperties API enables customers to manage provisioned product ownership. Administrators can now update the user associated to a provisioned product to another user within the same account allowing the new user to describe, update, terminate and execute service actions in that Service Catalog resource. New owner will also be able to list and describe all past records executed for that provisioned product.

## __Amazon API Gateway__
  - ### Features
    - This release adds support for tagging of Amazon API Gateway resources.

## __Amazon Elastic Compute Cloud__
  - ### Features
    - This release adds idempotency support for associate, create route and authorization APIs for AWS Client VPN Endpoints.

## __Amazon Elastic File System__
  - ### Features
    - AWS EFS documentation updated to reflect the minimum required value for ProvisionedThroughputInMibps is 1 from the previously documented 0. The service has always required a minimum value of 1, therefor service behavior is not changed.

## __Amazon Relational Database Service__
  - ### Features
    - Documentation updates for rds

## __Amazon WorkLink__
  - ### Features
    - Amazon WorkLink is a fully managed, cloud-based service that enables secure, one-click access to internal websites and web apps from mobile phones. This release introduces new APIs to associate and manage website authorization providers with Amazon WorkLink fleets.

# __2.5.48__ __2019-05-21__
## __AWS DataSync__
  - ### Features
    - Documentation update and refine pagination token on Datasync List API's

## __Alexa For Business__
  - ### Features
    - This release contains API changes to allow customers to create and manage Network Profiles for their Shared devices

# __2.5.47__ __2019-05-20__
## __AWS Elemental MediaPackage VOD__
  - ### Features
    - AWS Elemental MediaPackage now supports Video-on-Demand (VOD) workflows. These new features allow you to easily deliver a vast library of source video Assets stored in your own S3 buckets using a small set of simple to set up Packaging Configurations and Packaging Groups.

## __AWSMarketplace Metering__
  - ### Features
    - Documentation updates for meteringmarketplace

## __Managed Streaming for Kafka__
  - ### Features
    - Updated APIs for the Managed Streaming for Kafka service that let customers create clusters with custom Kafka configuration.

# __2.5.46__ __2019-05-17__
## __Amazon AppStream__
  - ### Features
    - Includes APIs for managing subscriptions to AppStream 2.0 usage reports and configuring idle disconnect timeouts on AppStream 2.0 fleets.

# __2.5.45__ __2019-05-16__
## __AWS Elemental MediaLive__
  - ### Features
    - Added channel state waiters to MediaLive.

## __Amazon Simple Storage Service__
  - ### Features
    - This release updates the Amazon S3 PUT Bucket replication API to include a new optional field named token, which allows you to add a replication configuration to an S3 bucket that has Object Lock enabled.

# __2.5.44__ __2019-05-15__
## __AWS CodePipeline__
  - ### Features
    - This feature includes new APIs to add, edit, remove and view tags for pipeline, custom action type and webhook resources. You can also add tags while creating these resources.

## __AWS Elemental MediaPackage__
  - ### Features
    - Adds optional configuration for DASH SegmentTemplateFormat to refer to segments by Number with Duration, rather than Number or Time with SegmentTimeline.

## __AWS SDK for Java v2__
  - ### Bugfixes
    - Fix a bug in `EventStreamAsyncResponseTransformer` where the reference to the current stream `Subscriber` is not reset in `prepare`, causing an `IllegalStateException` to be thrown when attemping to subscribe to the event stream upon a retry.

## __Amazon Elastic Compute Cloud__
  - ### Features
    - Adding tagging support for VPC Endpoints and VPC Endpoint Services.

## __Amazon Relational Database Service__
  - ### Features
    - In the RDS API and CLI documentation, corrections to the descriptions for Boolean parameters to avoid references to TRUE and FALSE. The RDS CLI does not allow TRUE and FALSE values values for Boolean parameters.

## __Amazon Transcribe Service__
  - ### Features
    - Amazon Transcribe - support transcriptions from audio sources in Indian English (en-IN) and Hindi (hi-IN).

# __2.5.43__ __2019-05-14__
## __AWS Storage Gateway__
  - ### Features
    - Add Tags parameter to CreateSnapshot and UpdateSnapshotSchedule APIs, used for creating tags on create for one off snapshots and scheduled snapshots.

## __Amazon Chime__
  - ### Features
    - Amazon Chime private bots GA release.

## __Amazon Comprehend__
  - ### Features
    - With this release AWS Comprehend now supports Virtual Private Cloud for Asynchronous Batch Processing jobs

## __Amazon Elastic Compute Cloud__
  - ### Features
    - Pagination support for ec2.DescribeSubnets, ec2.DescribeDhcpOptions

# __2.5.42__ __2019-05-13__
## __AWS DataSync__
  - ### Features
    - AWS DataSync now enables exclude and include filters to control what files and directories will be copied as part of a task execution.

## __AWS IoT Analytics__
  - ### Features
    - ContentDeliveryRule to support sending dataset to S3 and glue

## __AWS Lambda__
  - ### Features
    - AWS Lambda now supports Node.js v10

# __2.5.41__ __2019-05-10__
## __AWS Glue__
  - ### Features
    - AWS Glue now supports specifying existing catalog tables for a crawler to examine as a data source. A new parameter CatalogTargets is added to the CrawlerTargets data type.

## __AWS SDK for Java v2__
  - ### Bugfixes
    - Fix a bug where events in an event stream were being signed with the request date, and not with the current system time.

## __AWS Security Token Service__
  - ### Features
    - AWS Security Token Service (STS) now supports passing IAM Managed Policy ARNs as session policies when you programmatically create temporary sessions for a role or federated user. The Managed Policy ARNs can be passed via the PolicyArns parameter, which is now available in the AssumeRole, AssumeRoleWithWebIdentity, AssumeRoleWithSAML, and GetFederationToken APIs. The session policies referenced by the PolicyArn parameter will only further restrict the existing permissions of an IAM User or Role for individual sessions.

# __2.5.40__ __2019-05-08__
## __AWS IoT 1-Click Projects Service__
  - ### Features
    - Added automatic pagination support for ListProjects and ListPlacements APIs.

## __AWS Service Catalog__
  - ### Features
    - Adds "Parameters" field in UpdateConstraint API, which will allow Admin user to update "Parameters" in created Constraints.

## __Amazon Elastic Container Service for Kubernetes__
  - ### Features
    - Documentation update for Amazon EKS to clarify allowed parameters in update-cluster-config.

## __Amazon Kinesis Analytics__
  - ### Features
    - Kinesis Data Analytics APIs now support tagging on applications.

## __Amazon SageMaker Service__
  - ### Features
    - Workteams now supports notification configurations. Neo now supports Jetson Nano as a target device and NumberOfHumanWorkersPerDataObject is now included in the ListLabelingJobsForWorkteam response.

# __2.5.39__ __2019-05-07__
## __AWS AppSync__
  - ### Features
    - AWS AppSync now supports the ability to add additional authentication providers to your AWS AppSync GraphQL API as well as the ability to retrieve directives configured against fields or object type definitions during schema introspection.

## __AWS Storage Gateway__
  - ### Features
    - Add optional field AdminUserList to CreateSMBFileShare and UpdateSMBFileShare APIs.

## __Alexa For Business__
  - ### Features
    - This release adds an API allowing authorized users to delete a shared device's history of voice recordings and associated response data.

## __Amazon Simple Systems Manager (SSM)__
  - ### Features
    - Patch Manager adds support for Microsoft Application Patching.

# __2.5.38__ __2019-05-06__
## __AWS CodePipeline__
  - ### Features
    - Documentation updates for codepipeline

## __AWS Config__
  - ### Features
    - AWS Config now supports tagging on PutConfigRule, PutConfigurationAggregator and PutAggregationAuthorization APIs.

## __AWS Identity and Access Management__
  - ### Features
    - Documentation updates for iam

## __AWS Security Token Service__
  - ### Features
    - Documentation updates for sts

# __2.5.37__ __2019-05-03__
## __AWS Elemental MediaConvert__
  - ### Features
    - DASH output groups using DRM encryption can now enable a playback device compatibility mode to correct problems with playback on older devices.

## __AWS Elemental MediaLive__
  - ### Features
    - You can now switch the channel mode of your channels from standard to single pipeline and from single pipeline to standard. In order to switch a channel from single pipeline to standard all inputs attached to the channel must support two encoder pipelines.

## __Amazon Cognito Identity Provider__
  - ### Features
    - This release of Amazon Cognito User Pools introduces the new AdminSetUserPassword API that allows administrators of a user pool to change a user's password. The new password can be temporary or permanent.

## __Amazon WorkMail__
  - ### Features
    - Amazon WorkMail is releasing two new actions: 'GetMailboxDetails' and 'UpdateMailboxQuota'. They add insight into how much space is used by a given mailbox (size) and what its limit is (quota). A mailbox quota can be updated, but lowering the value will not influence WorkMail per user charges. For a closer look at the actions please visit https://docs.aws.amazon.com/workmail/latest/APIReference/API_Operations.html

# __2.5.36__ __2019-05-02__
## __AWS Key Management Service__
  - ### Features
    - AWS Key Management Service (KMS) can return an INTERNAL_ERROR connection error code if it cannot connect a custom key store to its AWS CloudHSM cluster. INTERNAL_ERROR is one of several connection error codes that help you to diagnose and fix a problem with your custom key store.

## __Alexa For Business__
  - ### Features
    - This release allows developers and customers to send text and audio announcements to rooms.

## __Netty NIO HTTP Client__
  - ### Bugfixes
    - Fix a bug in the Netty client where the read timeout isn't applied correctly for some requests.

# __2.5.35__ __2019-05-01__
## __AWS X-Ray__
  - ### Features
    - AWS X-Ray now includes Analytics, an interactive approach to analyzing user request paths (i.e., traces). Analytics will allow you to easily understand how your application and its underlying services are performing. With X-Ray Analytics, you can quickly detect application issues, pinpoint the root cause of the issue, determine the severity of the issues, and identify which end users were impacted. With AWS X-Ray Analytics you can explore, analyze, and visualize traces, allowing you to find increases in response time to user requests or increases in error rates. Metadata around peak periods, including frequency and actual times of occurrence, can be investigated by applying filters with a few clicks. You can then drill down on specific errors, faults, and response time root causes and view the associated traces.

## __Amazon EC2 Container Service__
  - ### Features
    - This release of Amazon Elastic Container Service (Amazon ECS) introduces additional task definition parameters that enable you to define secret options for Docker log configuration, a per-container list contains secrets stored in AWS Systems Manager Parameter Store or AWS Secrets Manager.

## __Amazon Elastic Compute Cloud__
  - ### Features
    - This release adds an API for the modification of a VPN Connection, enabling migration from a Virtual Private Gateway (VGW) to a Transit Gateway (TGW), while preserving the VPN endpoint IP addresses on the AWS side as well as the tunnel options.

# __2.5.34__ __2019-04-30__
## __AWS CodePipeline__
  - ### Features
    - This release contains an update to the PipelineContext object that includes the Pipeline ARN, and the Pipeline Execution Id. The ActionContext object is also updated to include the Action Execution Id.

## __AWS Direct Connect__
  - ### Features
    - This release adds support for AWS Direct Connect customers to use AWS Transit Gateway with AWS Direct Connect gateway to route traffic between on-premise networks and their VPCs.

## __AWS Service Catalog__
  - ### Features
    - Admin users can now associate/disassociate aws budgets with a portfolio or product in Service Catalog. End users can see the association by listing it or as part of the describe portfolio/product output. A new optional boolean parameter, "DisableTemplateValidation", is added to ProvisioningArtifactProperties data type. The purpose of the parameter is to enable or disable the CloudFormation template validtion when creating a product or a provisioning artifact.

## __Amazon Managed Blockchain__
  - ### Features
    - (New Service) Amazon Managed Blockchain is a fully managed service that makes it easy to create and manage scalable blockchain networks using popular open source frameworks.

## __Amazon Neptune__
  - ### Features
    - Adds a feature to allow customers to specify a custom parameter group when restoring a database cluster.

# __2.5.33__ __2019-04-29__
## __AWS Transfer for SFTP__
  - ### Features
    - This release adds support for per-server host-key management. You can now specify the SSH RSA private key used by your SFTP server.

## __Amazon Elastic Compute Cloud__
  - ### Features
    - Adds support for Elastic Fabric Adapter (EFA) ENIs.

# __2.5.32__ __2019-04-26__
## __AWS Identity and Access Management__
  - ### Features
    - AWS Security Token Service (STS) enables you to request session tokens from the global STS endpoint that work in all AWS Regions. You can configure the global STS endpoint to vend session tokens that are compatible with all AWS Regions using the new IAM SetSecurityTokenServicePreferences API.

## __AWS SDK for Java v2__
  - ### Bugfixes
    - Fix bug in ChecksumValidatingSubscriber which results in NPE if checksum validation fails.

## __Amazon Simple Notification Service__
  - ### Features
    - With this release AWS SNS adds tagging support for Topics.

# __2.5.31__ __2019-04-25__
## __AWS Batch__
  - ### Features
    - Documentation updates for AWS Batch.

## __AWS Lambda__
  - ### Features
    - AWS Lambda now supports the GetLayerVersionByArn API.

## __Amazon DynamoDB__
  - ### Features
    - This update allows you to tag Amazon DynamoDB tables when you create them. Tags are labels you can attach to AWS resources to make them easier to manage, search, and filter.

## __Amazon GameLift__
  - ### Features
    - This release introduces the new Realtime Servers feature, giving game developers a lightweight yet flexible solution that eliminates the need to build a fully custom game server. The AWS SDK updates provide support for scripts, which are used to configure and customize Realtime Servers.

## __Amazon Inspector__
  - ### Features
    - AWS Inspector - Improve the ListFindings API response time and decreases the maximum number of agentIDs from 500 to 99.

## __Amazon WorkSpaces__
  - ### Features
    - Documentation updates for workspaces

## __Netty NIO Async Http Client__
  - ### Bugfixes
    - Add workaround to await channel pools to be closed before shutting down EventLoopGroup to avoid the race condition between `channelPool.close` and `eventLoopGroup.shutdown`. See [#1109](https://github.com/aws/aws-sdk-java-v2/issues/1109).

# __2.5.30__ __2019-04-24__
## __AWS CloudFormation__
  - ### Features
    - Documentation updates for cloudformation

## __AWS MediaConnect__
  - ### Features
    - Adds support for ListEntitlements pagination.

## __AWS MediaTailor__
  - ### Features
    - AWS Elemental MediaTailor SDK now includes a new parameter to support origin servers that produce single-period DASH manifests.

## __AWS SDK for Java v2__
  - ### Features
    - Make `BytesWrapper`, parent of `SdkBytes` and `ResponseBytes`, public. Fixes [#1208](https://github.com/aws/aws-sdk-java-v2/issues/1208).
    - Support for `credential_source` property in profiles.

  - ### Bugfixes
    - Fixed a bug in asynchronous clients, where a service closing a connection between when a channel is acquired and handlers are attached could lead to response futures never being completed. Fixes [#1207](https://github.com/aws/aws-sdk-java-v2/issues/1207).

## __AWS Storage Gateway__
  - ### Features
    - AWS Storage Gateway now supports Access Control Lists (ACLs) on File Gateway SMB shares, enabling you to apply fine grained access controls for Active Directory users and groups.

## __Alexa For Business__
  - ### Features
    - This release adds support for the Alexa for Business gateway and gateway group APIs.

## __Amazon Elastic Compute Cloud__
  - ### Features
    - You can now launch the new Amazon EC2 general purpose burstable instance types T3a that feature AMD EPYC processors.

## __Amazon Relational Database Service__
  - ### Features
    - A new parameter "feature-name" is added to the add-role and remove-role db cluster APIs. The value for the parameter is optional for Aurora MySQL compatible database clusters, but mandatory for Aurora PostgresQL. You can find the valid list of values using describe db engine versions API.

## __Amazon Route 53__
  - ### Features
    - Amazon Route 53 now supports the Asia Pacific (Hong Kong) Region (ap-east-1) for latency records, geoproximity records, and private DNS for Amazon VPCs in that region.

## __Amazon Simple Systems Manager (SSM)__
  - ### Features
    - This release updates AWS Systems Manager APIs to allow customers to configure parameters to use either the standard-parameter tier (the default tier) or the advanced-parameter tier. It allows customers to create parameters with larger values and attach parameter policies to an Advanced Parameter.

## __Amazon Textract__
  - ### Features
    - This release adds support for checkbox also known as SELECTION_ELEMENT in Amazon Textract.

# __2.5.29__ __2019-04-19__
## __AWS Resource Groups__
  - ### Features
    - The AWS Resource Groups service increased the query size limit to 4096 bytes.

## __Amazon Transcribe Service__
  - ### Features
    - Amazon Transcribe - support transcriptions from audio sources in Spanish Spanish (es-ES).

## __Amazon WorkSpaces__
  - ### Features
    - Added a new reserved field.

# __2.5.28__ __2019-04-18__
## __AWS Application Discovery Service__
  - ### Features
    - The Application Discovery Service's DescribeImportTasks and BatchDeleteImportData APIs now return additional statuses for error reporting.

## __AWS Organizations__
  - ### Features
    - AWS Organizations is now available in the AWS GovCloud (US) Regions, and we added a new API action for creating accounts in those Regions. For more information, see CreateGovCloudAccount in the AWS Organizations API Reference.

## __Amazon Cognito Identity Provider__
  - ### Features
    - Document updates for Amazon Cognito Identity Provider.

## __Amazon Relational Database Service__
  - ### Features
    - This release adds the TimeoutAction parameter to the ScalingConfiguration of an Aurora Serverless DB cluster. You can now configure the behavior when an auto-scaling capacity change can't find a scaling point.

## __Amazon S3__
  - ### Bugfixes
    - Reduced the frequency of 'server failed to send complete response' exceptions when using S3AsyncClient.

## __Amazon WorkLink__
  - ### Features
    - Amazon WorkLink is a fully managed, cloud-based service that enables secure, one-click access to internal websites and web apps from mobile phones. This release introduces new APIs to link and manage internal websites and web apps with Amazon WorkLink fleets.

## __Amazon WorkSpaces__
  - ### Features
    - Documentation updates for workspaces

## __Managed Streaming for Kafka__
  - ### Features
    - Amazon Kafka - Added tagging APIs

# __2.5.27__ __2019-04-17__
## __Amazon Elastic Compute Cloud__
  - ### Features
    - This release adds support for requester-managed Interface VPC Endpoints (powered by AWS PrivateLink). The feature prevents VPC endpoint owners from accidentally deleting or otherwise mismanaging the VPC endpoints of some AWS VPC endpoint services.

## __Amazon Polly__
  - ### Features
    - Amazon Polly adds Arabic language support with new female voice - "Zeina"

# __2.5.26__ __2019-04-16__
## __AWS Organizations__
  - ### Features
    - Documentation updates for organizations

## __AWS SDK for Java v2__
  - ### Features
    - Enable support for credential_process in an AWS credential profile

## __AWS Storage Gateway__
  - ### Features
    - This change allows you to select either a weekly or monthly maintenance window for your volume or tape gateway. It also allows you to tag your tape and volume resources on creation by adding a Tag value on calls to the respective api endpoints.

## __Amazon CloudWatch__
  - ### Features
    - Documentation updates for monitoring

## __Amazon Cognito Identity Provider__
  - ### Features
    - This release adds support for the new email configuration in Amazon Cognito User Pools. You can now specify whether Amazon Cognito emails your users by using its built-in email functionality or your Amazon SES email configuration.

## __Amazon Redshift__
  - ### Features
    - DescribeResize can now return percent of data transferred from source cluster to target cluster for a classic resize.

## __AmazonMQ__
  - ### Features
    - This release adds the ability to retrieve information about broker engines and broker instance options. See Broker Engine Types and Broker Instance Options in the Amazon MQ REST API Reference.

## __Netty NIO Http Client__
  - ### Bugfixes
    - Update `UnusedChannelExceptionHandler` to check the cause of the exception so that it does emit warn logs if the cause is netty io exception. See [#1171](https://github.com/aws/aws-sdk-java-v2/issues/1171)

# __2.5.25__ __2019-04-05__
## __AWS Elemental MediaConvert__
  - ### Features
    - Rectify incorrect modelling of DisassociateCertificate method

## __AWS Elemental MediaLive__
  - ### Features
    - Today AWS Elemental MediaLive (https://aws.amazon.com/medialive/) adds the option to create "Single Pipeline" channels, which offers a lower-cost option compared to Standard channels. MediaLive Single Pipeline channels have a single encoding pipeline rather than the redundant dual Availability Zone (AZ) pipelines that MediaLive provides with a "Standard" channel.

## __AWS Glue__
  - ### Features
    - AWS Glue now supports workerType choices in the CreateJob, UpdateJob, and StartJobRun APIs, to be used for memory-intensive jobs.

## __AWS IoT 1-Click Devices Service__
  - ### Features
    - Documentation updates for 1-Click: improved descriptions of resource tagging APIs.

## __AWS SDK for Java v2__
  - ### Bugfixes
    - Lazily initialize `ApiCallTimeoutException` and `ApiCallAttemptTimeoutException`. This change would improve performance of async api calls.

## __AWS Transcribe Streaming__
  - ### Features
    - Amazon Transcribe now supports GB English, CA French and FR French which expands upon the existing language support for US English and US Spanish.

## __Amazon Comprehend__
  - ### Features
    - With this release AWS Comprehend provides confusion matrix for custom document classifier.

# __2.5.24__ __2019-04-04__
## __AWS Identity and Access Management__
  - ### Features
    - Documentation updates for iam

## __Amazon Elastic Container Service for Kubernetes__
  - ### Features
    - Added support to enable or disable publishing Kubernetes cluster logs in AWS CloudWatch

# __2.5.23__ __2019-04-03__
## __AWS Batch__
  - ### Features
    - Support for GPU resource requirement in RegisterJobDefinition and SubmitJob

## __Amazon Comprehend__
  - ### Features
    - With this release AWS Comprehend adds tagging support for document-classifiers and entity-recognizers.

## __Netty NIO HTTP Client__
  - ### Bugfixes
    - Fix a bug where SNI was not enabled in Netty NIO Async Client for TLS and caused the requests to fail of handshake_failure in some services. See [#1171](https://github.com/aws/aws-sdk-java-v2/issues/1171)

# __2.5.22__ __2019-04-02__
## __AWS Certificate Manager__
  - ### Features
    - Documentation updates for acm

## __AWS SecurityHub__
  - ### Features
    - This update includes 3 additional error codes: AccessDeniedException, InvalidAccessException, and ResourceConflictException. This update also removes the error code ResourceNotFoundException from the GetFindings, GetInvitationsCount, ListInvitations, and ListMembers operations.

## __Amazon Elastic Compute Cloud__
  - ### Features
    - Add paginators.

# __2.5.21__ __2019-04-01__
## __Amazon Elastic MapReduce__
  - ### Features
    - Amazon EMR adds the ability to modify instance group configurations on a running cluster through the new "configurations" field in the ModifyInstanceGroups API.

## __Amazon Simple Systems Manager (SSM)__
  - ### Features
    - March 2019 documentation updates for Systems Manager.

# __2.5.20__ __2019-03-29__
## __AWS Greengrass__
  - ### Features
    - Greengrass APIs now support tagging operations on resources

## __Amazon API Gateway__
  - ### Bugfixes
    - Fix the SDK cloberring existed 'Accept' headers on marshalled requests.

## __Amazon CloudWatch__
  - ### Features
    - Added 3 new APIs, and one additional parameter to PutMetricAlarm API, to support tagging of CloudWatch Alarms.

## __Amazon Comprehend__
  - ### Features
    - With this release AWS Comprehend supports encryption of output results of analysis jobs and volume data on the storage volume attached to the compute instance that processes the analysis job.

# __2.5.19__ __2019-03-28__
## __AWS Elemental MediaLive__
  - ### Features
    - This release adds a new output locking mode synchronized to the Unix epoch.

## __AWS Service Catalog__
  - ### Features
    - Adds "Tags" field in UpdateProvisionedProduct API. The product should have a new RESOURCE_UPDATE Constraint with TagUpdateOnProvisionedProduct field set to ALLOWED for it to work. See API docs for CreateConstraint for more information

## __Amazon Pinpoint Email Service__
  - ### Features
    - This release adds support for using the Amazon Pinpoint Email API to tag the following types of Amazon Pinpoint resources: configuration sets; dedicated IP pools; deliverability dashboard reports; and, email identities. A tag is a label that you optionally define and associate with these types of resources. Tags can help you categorize and manage these resources in different ways, such as by purpose, owner, environment, or other criteria. A resource can have as many as 50 tags. For more information, see the Amazon Pinpoint Email API Reference.

## __Amazon WorkSpaces__
  - ### Features
    - Amazon WorkSpaces adds tagging support for WorkSpaces Images, WorkSpaces directories, WorkSpaces bundles and IP Access control groups.

# __2.5.18__ __2019-03-27__
## __AWS App Mesh__
  - ### Features
    - This release includes AWS Tagging integration for App Mesh, VirtualNode access logging, TCP routing, and Mesh-wide external traffic egress control. See https://docs.aws.amazon.com/app-mesh/latest/APIReference/Welcome.html for more details.

## __AWS Storage Gateway__
  - ### Features
    - This change allows you to select a pool for archiving virtual tapes. Pools are associated with S3 storage classes. You can now choose to archive virtual tapes in either S3 Glacier or S3 Glacier Deep Archive storage class. CreateTapes API now takes a new PoolId parameter which can either be GLACIER or DEEP_ARCHIVE. Tapes created with this parameter will be archived in the corresponding storage class.

## __AWS Transfer for SFTP__
  - ### Features
    - This release adds PrivateLink support to your AWS SFTP server endpoint, enabling the customer to access their SFTP server within a VPC, without having to traverse the internet. Customers can now can create a server and specify an option whether they want the endpoint to be hosted as public or in their VPC, and with the in VPC option, SFTP clients and users can access the server only from the customer's VPC or from their on-premises environments using DX or VPN. This release also relaxes the SFTP user name requirements to allow underscores and hyphens.

## __Amazon EC2 Container Service__
  - ### Features
    - This release of Amazon Elastic Container Service (Amazon ECS) introduces support for external deployment controllers for ECS services with the launch of task set management APIs. Task sets are a new primitive for controlled management of application deployments within a single ECS service.

## __Amazon Elastic Compute Cloud__
  - ### Features
    - You can now launch the new Amazon EC2 R5ad and M5ad instances that feature local NVMe attached SSD instance storage (up to 3600 GB). M5ad and R5ad feature AMD EPYC processors that offer a 10% cost savings over the M5d and R5d EC2 instances.

## __Amazon Simple Storage Service__
  - ### Features
    - S3 Glacier Deep Archive provides secure, durable object storage class for long term data archival. This SDK release provides API support for this new storage class.

## __Apache Http Client__
  - ### Features
    - Add the ability to set a custom Apache HttpRoutePlanner and CredentialProvider

## __Elastic Load Balancing__
  - ### Features
    - This release adds support for routing based on HTTP headers, methods, query string or query parameters and source IP addresses in Application Load Balancer.

# __2.5.17__ __2019-03-26__
## __AWS Glue__
  - ### Features
    - This new feature will now allow customers to add a customized csv classifier with classifier API. They can specify a custom delimiter, quote symbol and control other behavior they'd like crawlers to have while recognizing csv files

## __Amazon WorkMail__
  - ### Features
    - Documentation updates for Amazon WorkMail.

# __2.5.16__ __2019-03-25__
## __AWS Direct Connect__
  - ### Features
    - Direct Connect gateway enables you to establish connectivity between your on-premise networks and Amazon Virtual Private Clouds (VPCs) in any commercial AWS Region (except in China) using AWS Direct Connect connections at any AWS Direct Connect location. This release enables multi-account support for Direct Connect gateway, with multi-account support for Direct Connect gateway, you can associate up to ten VPCs from any AWS account with a Direct Connect gateway. The AWS accounts owning VPCs and the Direct Connect gateway must belong to the same AWS payer account ID. This release also enables Direct Connect Gateway owners to allocate allowed prefixes from each associated VPCs.

## __AWS Elemental MediaConvert__
  - ### Features
    - This release adds support for detailed job progress status and S3 server-side output encryption. In addition, the anti-alias filter will now be automatically applied to all outputs

## __AWS IoT 1-Click Devices Service__
  - ### Features
    - This release adds tagging support for AWS IoT 1-Click Device resources. Use these APIs to add, remove, or list tags on Devices, and leverage the tags for various authorization and billing scenarios. This release also adds the ARN property for DescribeDevice response object.

## __AWS IoT Analytics__
  - ### Features
    - This change allows you to specify the number of versions of IoT Analytics data set content to be retained. Previously, the number of versions was managed implicitly via the setting of the data set's retention period.

## __AWS RoboMaker__
  - ### Features
    - Added additional progress metadata fields for robot deployments

## __Amazon Transcribe Service__
  - ### Features
    - Amazon Transcribe - With this release Amazon Transcribe enhances the custom vocabulary feature to improve accuracy by providing customization on pronunciations and output formatting.

## __Firewall Management Service__
  - ### Features
    - AWS Firewall Manager now allows customer to centrally enable AWS Shield Advanced DDoS protection for their entire AWS infrastructure, across accounts and applications.

## __URL Connection Http Client__
  - ### Bugfixes
    - Bypass ssl validations when `TRUST_ALL_CERTIFICATES` is set to true.

# __2.5.15__ __2019-03-22__
## __AWS IoT 1-Click Projects Service__
  - ### Features
    - This release adds tagging support for AWS IoT 1-Click Project resources. Use these APIs to add, remove, or list tags on Projects, and leverage the tags for various authorization and billing scenarios. This release also adds the ARN property to projects for DescribeProject and ListProject responses.

## __Amazon CloudSearch Domain__
  - ### Bugfixes
    - Use application/x-www-form-urlencoded as Content-Type for search API

## __Amazon Transcribe Service__
  - ### Features
    - Amazon Transcribe - support transcriptions from audio sources in German (de-DE) and Korean (ko-KR).

## __Netty NIO Http Client__
  - ### Features
    - Add sslProvider configuration in `NettyNioAsyncHttpClient.Builder`.

# __2.5.14__ __2019-03-21__
## __AWS IoT__
  - ### Features
    - This release adds the GetStatistics API for the AWS IoT Fleet Indexing Service, which allows customers to query for statistics about registered devices that match a search query. This release only supports the count statistics. For more information about this API, see https://docs.aws.amazon.com/iot/latest/apireference/API_GetStatistics.html

## __AWS SDK for Java v2__
  - ### Features
    - Automatically retry on `RequestThrottledException` error codes.

  - ### Bugfixes
    - Fix bug where the stream returned from a `ContentStreamProvider` is not closed after request execution. See [#1138](https://github.com/aws/aws-sdk-java-v2/issues/1138)

## __Amazon CloudWatch Events__
  - ### Features
    - Added 3 new APIs, and one additional parameter to the PutRule API, to support tagging of CloudWatch Events rules.

## __Amazon Cognito Identity Provider__
  - ### Features
    - This release adds tags and tag-based access control support to Amazon Cognito User Pools.

## __Amazon Lightsail__
  - ### Features
    - This release adds the DeleteKnownHostKeys API, which enables Lightsail's browser-based SSH or RDP clients to connect to the instance after a host key mismatch.

## __Amazon S3__
  - ### Bugfixes
    - Fix bug in `ChecksumCalculatingInputStream` where methods not overridden, such as `close()`, are not called on the wrapped stream. See [#1138](https://github.com/aws/aws-sdk-java-v2/issues/1138).

## __Auto Scaling__
  - ### Features
    - Documentation updates for Amazon EC2 Auto Scaling

# __2.5.13__ __2019-03-20__
## __AWS CodePipeline__
  - ### Features
    - Add support for viewing details of each action execution belonging to past and latest pipeline executions that have occurred in customer's pipeline. The details include start/updated times, action execution results, input/output artifacts information, etc. Customers also have the option to add pipelineExecutionId in the input to filter the results down to a single pipeline execution.

## __AWSMarketplace Metering__
  - ### Features
    - This release increases AWS Marketplace Metering Service maximum usage quantity to 2147483647 and makes parameters usage quantity and dryrun optional.

## __Amazon Cognito Identity__
  - ### Features
    - This release adds tags and tag-based access control support to Amazon Cognito Identity Pools (Federated Identities).

## __Netty NIO HTTP Client__
  - ### Bugfixes
    - Fix a bug that could pollute non SDK threads with `ThreadLocal`'s when allocating memory. See [#1133](https://github.com/aws/aws-sdk-java-v2/issues/1133)

## __Netty NIO Http Client__
  - ### Bugfixes
    - Fix failed test NettyNioAsyncHttpClientSpiVerificationTest when running with JDK11. See [#1038](https://github.com/aws/aws-sdk-java-v2/issues/1038)

# __2.5.12__ __2019-03-19__
## __AWS Config__
  - ### Features
    - AWS Config adds a new API called SelectResourceConfig to run advanced queries based on resource configuration properties.

## __AWS SDK for Java v2__
  - ### Features
    - Adds the Java vendor the user agent as well as using the updated user agent for all HTTP calls

## __Amazon Elastic Container Service for Kubernetes__
  - ### Features
    - Added support to control private/public access to the Kubernetes API-server endpoint

## __Amazon S3__
  - ### Features
    - Add support for getUrl operation. The API can be used to generate a URL that represents an object in Amazon S3. The url can only be used to download the object content if the object has public read permissions. Original issue: https://github.com/aws/aws-sdk-java-v2/issues/860

  - ### Bugfixes
    - Only set content type of S3 `CreateMultipartUploadRequest` if `Content-Type` header is not present and honor the overridden content type.

# __2.5.11__ __2019-03-18__
## __AWS Database Migration Service__
  - ### Features
    - S3 Endpoint Settings added support for 1) Migrating to Amazon S3 as a target in Parquet format 2) Encrypting S3 objects after migration with custom KMS Server-Side encryption. Redshift Endpoint Settings added support for encrypting intermediate S3 objects during migration with custom KMS Server-Side encryption.

## __AWS SDK for Java v2__
  - ### Bugfixes
    - Fix HeaderUnmarshaller to compare header ignoring cases.

## __Amazon Chime__
  - ### Features
    - This release adds support for the Amazon Chime Business Calling and Voice Connector features.

## __Amazon Elastic Compute Cloud__
  - ### Features
    - DescribeFpgaImages API now returns a new DataRetentionSupport attribute to indicate if the AFI meets the requirements to support DRAM data retention. DataRetentionSupport is a read-only attribute.

# __2.5.10__ __2019-03-14__
## __AWS Certificate Manager__
  - ### Features
    - AWS Certificate Manager has added a new API action, RenewCertificate. RenewCertificate causes ACM to force the renewal of any private certificate which has been exported.

## __AWS Certificate Manager Private Certificate Authority__
  - ### Features
    - AWS Certificate Manager (ACM) Private CA allows customers to manage permissions on their CAs. Customers can grant or deny AWS Certificate Manager permission to renew exported private certificates.

## __AWS Config__
  - ### Features
    - AWS Config - add ability to tag, untag and list tags for ConfigRule, ConfigurationAggregator and AggregationAuthorization resource types. Tags can be used for various scenarios including tag based authorization.

## __AWS IoT__
  - ### Features
    - In this release, AWS IoT introduces support for tagging OTA Update and Stream resources. For more information about tagging, see the AWS IoT Developer Guide.

## __Amazon CloudWatch__
  - ### Features
    - New Messages parameter for the output of GetMetricData, to support new metric search functionality.

## __Amazon Elastic Compute Cloud__
  - ### Features
    - This release adds tagging support for Dedicated Host Reservations.

## __Amazon SageMaker Service__
  - ### Features
    - Amazon SageMaker Automatic Model Tuning now supports random search and hyperparameter scaling.

## __Netty NIO HTTP Client__
  - ### Bugfixes
    - Backport `FixedChannelPool` fix from https://github.com/netty/netty/pull/7927, which ensures that the operation doesn't become blocked from closing the wrapped pool.
    - Fix a possible `NullPointerException` if `HttpOrHttp2ChannelPool` is closed while the protocol is still being determined. The operation is now done synchronously with other operations on the pool to prevent a data race.

# __2.5.9__ __2019-03-13__
## __AWS Config__
  - ### Features
    - Config released Remediation APIs allowing Remediation of Config Rules

## __Amazon CloudWatch Logs__
  - ### Features
    - Documentation updates for logs

## __Netty Nio HTTP Client__
  - ### Bugfixes
    - Update `SslCompletionEventHandler` to close channel for `SslCloseCompletionEvent` only if the channel is not currently in use. This would fix the race condition in the async clients causing incorrect IOException to be thrown when the service returns error response and closes the connection. See [#1076](https://github.com/aws/aws-sdk-java-v2/issues/1076)

# __2.5.8__ __2019-03-12__
## __AWSServerlessApplicationRepository__
  - ### Features
    - The AWS Serverless Application Repository now supports associating a ZIP source code archive with versions of an application.

## __Netty Nio Http Client__
  - ### Bugfixes
    - Fix a bug where the channel fails to be released if there is an exception thrown.

# __2.5.7__ __2019-03-11__
## __AWS Cost Explorer Service__
  - ### Features
    - The only change in this release is to make TimePeriod a required parameter in GetCostAndUsageRequest.

## __AWS Elastic Beanstalk__
  - ### Features
    - Elastic Beanstalk added support for tagging, and tag-based access control, of all Elastic Beanstalk resources.

## __AWS Glue__
  - ### Features
    - CreateDevEndpoint and UpdateDevEndpoint now support Arguments to configure the DevEndpoint.

## __AWS IoT__
  - ### Features
    - Documentation updates for iot

## __Amazon QuickSight__
  - ### Features
    - Amazon QuickSight user and group operation results now include group principal IDs and user principal IDs. This release also adds "DeleteUserByPrincipalId", which deletes users given their principal ID. The update also improves role session name validation.

## __Amazon Rekognition__
  - ### Features
    - Documentation updates for Amazon Rekognition

## __Amazon S3__
  - ### Bugfixes
    - Set `Content-Type` to `binary/octet-stream` for `S3#createMultipartRequest`. See [#1092](https://github.com/aws/aws-sdk-java-v2/issues/1092)

## __Apache Http Client__
  - ### Bugfixes
    - Updated to not set a default `Content-Type` if the header does not exist. Per [RFC7231](https://tools.ietf.org/html/rfc7231#page-11), we should let the recipient to decide if not known.

# __2.5.6__ __2019-03-08__
## __AWS CodeBuild__
  - ### Features
    - CodeBuild also now supports Git Submodules. CodeBuild now supports opting out of Encryption for S3 Build Logs. By default these logs are encrypted.

## __Amazon SageMaker Service__
  - ### Features
    - SageMaker notebook instances now support enabling or disabling root access for notebook users. SageMaker Neo now supports rk3399 and rk3288 as compilation target devices.

## __Amazon Simple Storage Service__
  - ### Features
    - Documentation updates for s3

# __2.5.5__ __2019-03-07__
## __AWS App Mesh__
  - ### Features
    - This release includes a new version of the AWS App Mesh APIs. You can read more about the new APIs here: https://docs.aws.amazon.com/app-mesh/latest/APIReference/Welcome.html.

## __AWS Elemental MediaLive__
  - ### Features
    - This release adds a MediaPackage output group, simplifying configuration of outputs to AWS Elemental MediaPackage.

## __AWS Greengrass__
  - ### Features
    - Greengrass group UID and GID settings can now be configured to use a provided default via FunctionDefaultConfig. If configured, all Lambda processes in your deployed Greengrass group will by default start with the provided UID and/or GID, rather than by default starting with UID "ggc_user" and GID "ggc_group" as they would if not configured. Individual Lambdas can also be configured to override the defaults if desired via each object in the Functions list of your FunctionDefinitionVersion.

## __AWS SDK For Java v2__
  - ### Bugfixes
    - Fix bug in the generated async clients where cancelling the `CompletableFuture` returned from an async operation does not result in cancelling the underlying HTTP request execution. In some cases, this can lead to unnecesarily keeping resources from being freed until the request execution finishes.

## __Amazon EC2 Container Service__
  - ### Features
    - This release of Amazon Elastic Container Service (Amazon ECS) introduces additional task definition parameters that enable you to define dependencies for container startup and shutdown, a per-container start and stop timeout value, as well as an AWS App Mesh proxy configuration which eases the integration between Amazon ECS and AWS App Mesh.

## __Amazon GameLift__
  - ### Features
    - Amazon GameLift-hosted instances can now securely access resources on other AWS services using IAM roles. See more details at https://aws.amazon.com/releasenotes/amazon-gamelift/.

## __Amazon Relational Database Service__
  - ### Features
    - You can configure your Aurora database cluster to automatically copy tags on the cluster to any automated or manual database cluster snapshots that are created from the cluster. This allows you to easily set metadata on your snapshots to match the parent cluster, including access policies. You may enable or disable this functionality while creating a new cluster, or by modifying an existing database cluster.

## __Auto Scaling__
  - ### Features
    - Documentation updates for autoscaling

## __Netty NIO HTTP Client__
  - ### Bugfixes
    - Fix a bug where, if the future returned from the `NettyRequestExecutor#execute` is cancelled, the client continues to wait for the `Channel` acquire to complete, which leads to keeping potentially many resources around unnecessarily.

# __2.5.4__ __2019-03-06__
## __AWS Direct Connect__
  - ### Features
    - Exposed a new available port speeds field in the DescribeLocation api call.

## __AWS SDK for Java v2__
  - ### Bugfixes
    - Fix the generated ServiceMetadata classes for services that have PARTITION_OVERRIDDEN_ENDPOINTS

## __Amazon Elastic Compute Cloud__
  - ### Features
    - This release adds pagination support for ec2.DescribeVpcs, ec2.DescribeInternetGateways and ec2.DescribeNetworkAcls APIs

## __Amazon Elastic File System__
  - ### Features
    - Documentation updates for elasticfilesystem adding new examples for EFS Lifecycle Management feature.

# __2.5.3__ __2019-03-05__
## __AWS CodeDeploy__
  - ### Features
    - Documentation updates for codedeploy

## __AWS Elemental MediaLive__
  - ### Features
    - This release adds support for pausing and unpausing one or both pipelines at scheduled times.

## __AWS SDK for Java v2__
  - ### Bugfixes
    - Add missing non-service modules to bom. See [#1063](https://github.com/aws/aws-sdk-java-v2/issues/1063)

## __AWS Storage Gateway__
  - ### Features
    - ActivateGateway, CreateNFSFileShare and CreateSMBFileShare APIs support a new parameter: Tags (to be attached to the created resource). Output for DescribeNFSFileShare, DescribeSMBFileShare and DescribeGatewayInformation APIs now also list the Tags associated with the resource. Minimum length of a KMSKey is now 7 characters.

## __Amazon Textract__
  - ### Features
    - This release is intended ONLY for customers that are officially part of the Amazon Textract Preview program. If you are not officially part of the Amazon Textract program THIS WILL NOT WORK. Our two main regions for Amazon Textract Preview are N. Virginia and Dublin. Also some members have been added to Oregon and Ohio. If you are outside of any of these AWS regions, Amazon Textract Preview definitely will not work. If you would like to be part of the Amazon Textract program, you can officially request sign up here - https://pages.awscloud.com/textract-preview.html. To set expectations appropriately, we are aiming to admit new preview participants once a week until General Availability.

# __2.5.2__ __2019-03-04__
## __AWS Elemental MediaPackage__
  - ### Features
    - This release adds support for user-defined tagging of MediaPackage resources. Users may now call operations to list, add and remove tags from channels and origin-endpoints. Users can also specify tags to be attached to these resources during their creation. Describe and list operations on these resources will now additionally return any tags associated with them.

## __Amazon Simple Systems Manager (SSM)__
  - ### Features
    - This release updates AWS Systems Manager APIs to support service settings for AWS customers. A service setting is a key-value pair that defines how a user interacts with or uses an AWS service, and is typically created and consumed by the AWS service team. AWS customers can read a service setting via GetServiceSetting API and update the setting via UpdateServiceSetting API or ResetServiceSetting API, which are introduced in this release. For example, if an AWS service charges money to the account based on a feature or service usage, then the AWS service team might create a setting with the default value of "false". This means the user can't use this feature unless they update the setting to "true" and intentionally opt in for a paid feature.

# __2.5.1__ __2019-03-01__
## __AWS Auto Scaling Plans__
  - ### Features
    - Documentation updates for autoscaling-plans

## __Amazon Elastic Compute Cloud__
  - ### Features
    - This release adds support for modifying instance event start time which allows users to reschedule EC2 events.

# __2.5.0__ __2019-02-28__
## __AWS SDK for Java v2__
  - ### Bugfixes
    - Fix a bug in the code generator where the enum getter for a structure member is not being generated in some cases. Additionally, fix a bug that generated the wrong code for enum getters where the enum is not at the top level container but is nested, such as `List<List<EnumType>>`. This breaks the interface for affected services so the minor version is increased.
    - Fixed a bug where the request would fail of NoSuchElementException. This bug would affect `TranscribeStreaming#startStreamTranscription` request

## __Alexa For Business__
  - ### Features
    - This release adds the PutInvitationConfiguration API to configure the user invitation email template with custom attributes, and the GetInvitationConfiguration API to retrieve the configured values.

## __Amazon Simple Systems Manager (SSM)__
  - ### Features
    - AWS Systems Manager State Manager now supports associations using documents shared by other AWS accounts.

## __AmazonApiGatewayV2__
  - ### Features
    - Marking certain properties as explicitly required and fixing an issue with the GetApiMappings operation for ApiMapping resources.

## __Application Auto Scaling__
  - ### Features
    - Documentation updates for application-autoscaling

## __Netty Nio HTTP Client__
  - ### Bugfixes
    - Added try-catch blocks to prevent uncompleted future when exception is thrown.

# __2.4.17__ __2019-02-27__
## __AWS WAF__
  - ### Features
    - Documentation updates for waf

## __AWS WAF Regional__
  - ### Features
    - Documentation updates for waf-regional

## __core__
  - ### Bugfixes
    - Netty 4.1.33.Final

# __2.4.16__ __2019-02-26__
## __AWS Application Discovery Service__
  - ### Features
    - Documentation updates for discovery

## __AWS Cost and Usage Report Service__
  - ### Features
    - Adding support for Athena and new report preferences to the Cost and Usage Report API.

## __AWS Elemental MediaConvert__
  - ### Features
    - AWS Elemental MediaConvert SDK has added several features including support for: auto-rotation or user-specified rotation of 0, 90, 180, or 270 degrees; multiple output groups with DRM; ESAM XML documents to specify ad insertion points; Offline Apple HLS FairPlay content protection.

## __AWS OpsWorks for Chef Automate__
  - ### Features
    - Documentation updates for opsworkscm

## __AWS Organizations__
  - ### Features
    - Documentation updates for AWS Organizations

## __AWS Resource Groups__
  - ### Features
    - Documentation updates for Resource Groups API; updating description of Tag API.

## __Amazon Pinpoint__
  - ### Features
    - This release adds support for the Amazon Resource Groups Tagging API to Amazon Pinpoint, which means that you can now add and manage tags for Amazon Pinpoint projects (apps), campaigns, and segments. A tag is a label that you optionally define and associate with Amazon Pinpoint resource. Tags can help you categorize and manage these types of resources in different ways, such as by purpose, owner, environment, or other criteria. For example, you can use tags to apply policies or automation, or to identify resources that are subject to certain compliance requirements. A project, campaign, or segment can have as many as 50 tags. For more information about using and managing tags in Amazon Pinpoint, see the Amazon Pinpoint Developer Guide at https://docs.aws.amazon.com/pinpoint/latest/developerguide/welcome.html. For more information about the Amazon Resource Group Tagging API, see the Amazon Resource Group Tagging API Reference at https://docs.aws.amazon.com/resourcegroupstagging/latest/APIReference/Welcome.html.

## __Amazon S3__
  - ### Bugfixes
    - Fix the issue where NoSuchBucketException was not unmarshalled for `s3#getBucketPolicy` when the bucket doesn't exist. See [#1088](https://github.com/aws/aws-sdk-java-v2/issues/1088)

# __2.4.15__ __2019-02-25__
## __AWS CodeCommit__
  - ### Removals
    - Removing invalid "fips" region

## __AWS Cost Explorer Service__
  - ### Features
    - Added metrics to normalized units.

## __AWS Elasticache__
  - ### Removals
    - Removing invalid "fips" region

## __AWS Elemental MediaStore__
  - ### Features
    - This release adds support for access logging, which provides detailed records for the requests that are made to objects in a container.

## __AWS SDK for Java v2__
  - ### Removals
    - Removes invalid AWS regions that don't match the partition regex

## __Amazon DynamoDB__
  - ### Removals
    - Removing invalid "local" region

## __Amazon MTurk__
  - ### Removals
    - Removing invalid "sandbox" region

## __Amazon S3__
  - ### Removals
    - Removing invalid dualstack regions and s3-external-1

## __Auto Scaling__
  - ### Features
    - Added support for passing an empty SpotMaxPrice parameter to remove a value previously set when updating an Amazon EC2 Auto Scaling group.

## __Elastic Load Balancing__
  - ### Features
    - This release enables you to use the existing client secret when modifying a rule with an action of type authenticate-oidc.

# __2.4.14__ __2019-02-22__
## __AWS Cloud9__
  - ### Features
    - Adding EnvironmentLifecycle to the Environment data type.

## __AWS Glue__
  - ### Features
    - AWS Glue adds support for assigning AWS resource tags to jobs, triggers, development endpoints, and crawlers. Each tag consists of a key and an optional value, both of which you define. With this capacity, customers can use tags in AWS Glue to easily organize and identify your resources, create cost allocation reports, and control access to resources.

## __AWS Step Functions__
  - ### Features
    - This release adds support for tag-on-create. You can now add tags when you create AWS Step Functions activity and state machine resources. For more information about tagging, see AWS Tagging Strategies.

## __Amazon Athena__
  - ### Features
    - This release adds tagging support for Workgroups to Amazon Athena. Use these APIs to add, remove, or list tags on Workgroups, and leverage the tags for various authorization and billing scenarios.

# __2.4.13__ __2019-02-21__
## __AWS CodeBuild__
  - ### Features
    - Add support for CodeBuild local caching feature

## __AWS Organizations__
  - ### Features
    - Documentation updates for organizations

## __AWS Transfer for SFTP__
  - ### Features
    - Bug fix: increased the max length allowed for request parameter NextToken when paginating List operations

## __Amazon CloudWatch__
  - ### Features
    - Documentation updates for monitoring

## __Amazon Kinesis Video Streams__
  - ### Features
    - Documentation updates for Kinesis Video Streams

## __Amazon Kinesis Video Streams Archived Media__
  - ### Features
    - In this release, HLS playback of KVS streams can be configured to output MPEG TS fragments using the ContainerFormat parameter. HLS playback of KVS streams can also be configured to include the EXT-X-PROGRAM-DATE-TIME field using the DisplayFragmentTimestamp parameter.

## __Amazon Kinesis Video Streams Media__
  - ### Features
    - Documentation updates for Kinesis Video Streams

## __Amazon WorkDocs__
  - ### Features
    - Documentation updates for workdocs

# __2.4.12__ __2019-02-20__
## __AWS CodeCommit__
  - ### Features
    - This release adds an API for adding / updating / deleting / copying / moving / setting file modes for one or more files directly to an AWS CodeCommit repository without requiring a Git client.

## __AWS Direct Connect__
  - ### Features
    - Documentation updates for AWS Direct Connect

## __AWS Elemental MediaLive__
  - ### Features
    - This release adds support for VPC inputs, allowing you to push content from your Amazon VPC directly to MediaLive.

## __AWS SDK for Java v2__
  - ### Bugfixes
    - Fixed an issue where the SDK could be over-retrying on signature errors.
    - Fixed an issue where the SDK could fail to adjust the local clock under skewed-clock conditions.

# __2.4.11__ __2019-02-19__
## __AWS Directory Service__
  - ### Features
    - This release adds support for tags during directory creation (CreateDirectory, CreateMicrosoftAd, ConnectDirectory).

## __AWS IoT__
  - ### Features
    - AWS IoT - AWS IoT Device Defender adds support for configuring behaviors in a security profile with statistical thresholds. Device Defender also adds support for configuring multiple data-point evaluations before a violation is either created or cleared.

## __Amazon Elastic File System__
  - ### Features
    - Amazon EFS now supports adding tags to file system resources as part of the CreateFileSystem API . Using this capability, customers can now more easily enforce tag-based authorization for EFS file system resources.

## __Amazon Simple Systems Manager (SSM)__
  - ### Features
    - AWS Systems Manager now supports adding tags when creating Activations, Patch Baselines, Documents, Parameters, and Maintenance Windows

# __2.4.10__ __2019-02-18__
## __AWS SDK for Java v2__
  - ### Features
    - Updated service endpoint metadata.

## __AWS Secrets Manager__
  - ### Features
    - This release increases the maximum allowed size of SecretString or SecretBinary from 4KB to 7KB in the CreateSecret, UpdateSecret, PutSecretValue and GetSecretValue APIs.

## __Amazon Athena__
  - ### Features
    - This release adds support for Workgroups to Amazon Athena. Use Workgroups to isolate users, teams, applications or workloads in the same account, control costs by setting up query limits and creating Amazon SNS alarms, and publish query-related metrics to Amazon CloudWatch.

# __2.4.9__ __2019-02-15__
## __AWS IoT__
  - ### Features
    - In this release, IoT Device Defender introduces support for tagging Scheduled Audit resources.

## __AWS SDK for Java v2__
  - ### Bugfixes
    - Attach `extendedRequestId` to `AwsResponseMetadata` if available for event streaming operations so that customers can retrieve it from response metadata

## __Amazon Chime__
  - ### Features
    - Documentation updates for Amazon Chime

## __Application Auto Scaling__
  - ### Features
    - Documentation updates for Application Auto Scaling

# __2.4.8__ __2019-02-14__
## __Amazon Elastic Compute Cloud__
  - ### Features
    - This release adds tagging and ARN support for AWS Client VPN Endpoints.You can now run bare metal workloads on EC2 M5 and M5d instances. m5.metal and m5d.metal instances are powered by custom Intel Xeon Scalable Processors with a sustained all core frequency of up to 3.1 GHz. m5.metal and m5d.metal offer 96 vCPUs and 384 GiB of memory. With m5d.metal, you also have access to 3.6 TB of NVMe SSD-backed instance storage. m5.metal and m5d.metal instances deliver 25 Gbps of aggregate network bandwidth using Elastic Network Adapter (ENA)-based Enhanced Networking, as well as 14 Gbps of bandwidth to EBS.You can now run bare metal workloads on EC2 z1d instances. z1d.metal instances are powered by custom Intel Xeon Scalable Processors with a sustained all core frequency of up to 4.0 GHz. z1d.metal offers 48 vCPUs, 384 GiB of memory, and 1.8 TB of NVMe SSD-backed instance storage. z1d.metal instances deliver 25 Gbps of aggregate network bandwidth using Elastic Network Adapter (ENA)-based Enhanced Networking, as well as 14 Gbps of bandwidth to EBS.

## __Amazon Kinesis Video Streams__
  - ### Features
    - Adds support for Tag-On-Create for Kinesis Video Streams. A list of tags associated with the stream can be created at the same time as the stream creation.

# __2.4.7__ __2019-02-13__
## __AWS MediaTailor__
  - ### Features
    - This release adds support for tagging AWS Elemental MediaTailor resources.

## __Amazon Elastic File System__
  - ### Features
    - Customers can now use the EFS Infrequent Access (IA) storage class to more cost-effectively store larger amounts of data in their file systems. EFS IA is cost-optimized storage for files that are not accessed every day. You can create a new file system and enable Lifecycle Management to automatically move files that have not been accessed for 30 days from the Standard storage class to the IA storage class.

## __Amazon Rekognition__
  - ### Features
    - GetContentModeration now returns the version of the moderation detection model used to detect unsafe content.

# __2.4.6__ __2019-02-12__
## __AWS Lambda__
  - ### Features
    - Documentation updates for AWS Lambda

## __AWS Transcribe Streaming__
  - ### Features
    - Amazon Transcribe now supports US Spanish, which expands upon the existing language support for US English.

## __Netty Nio HTTP Client__
  - ### Bugfixes
    - Awaits `EventLoopGroup#shutdownGracefully` to complete when closing Netty client.

# __2.4.5__ __2019-02-11__
## __AWS CodeBuild__
  - ### Features
    - Add customized webhook filter support

## __AWS Elemental MediaPackage__
  - ### Features
    - Adds optional configuration for DASH to compact the manifest by combining duplicate SegmentTemplate tags. Adds optional configuration for DASH SegmentTemplate format to refer to segments by "Number" (default) or by "Time".

## __Amazon AppStream__
  - ### Features
    - This update enables customers to find the start time, max expiration time, and connection status associated with AppStream streaming session.

## __Amazon CloudWatch Logs__
  - ### Bugfixes
    - Fix infinite pagination bug in CloudWatchLogsClient.getLogEventsPaginator API. See https://github.com/aws/aws-sdk-java-v2/issues/1045

# __2.4.4__ __2019-02-08__
## __AWS Application Discovery Service__
  - ### Features
    - Documentation updates for the AWS Application Discovery Service.

## __AWS S3__
  - ### Bugfixes
    - Use request header to determine if checksum validation should be enabled for `s3#putObject`

## __AWS SDK for Java v2__
  - ### Features
    - Never initialie the default region provider chain if the region is always specified in the client builder.
    - Never initialize the default credentials provider chain if credentials are always specified in the client builder.

  - ### Bugfixes
    - Defer all errors raised when creating `ProfileCredentialsProvider` to the `resolveCredentials()` call.

## __Amazon Data Lifecycle Manager__
  - ### Features
    - This release is to correct the timestamp format to ISO8601 for the DateCreated and DateModified files in the GetLifecyclePolicy response object.

## __Amazon EC2 Container Service__
  - ### Features
    - Amazon ECS introduces the PutAccountSettingDefault API, an API that allows a user to set the default ARN/ID format opt-in status for all the roles and users in the account. Previously, setting the account's default opt-in status required the use of the root user with the PutAccountSetting API.

# __2.4.3__ __2019-02-07__
## __AWS Elemental MediaLive__
  - ### Features
    - This release adds tagging of channels, inputs, and input security groups.

## __AWS RoboMaker__
  - ### Features
    - Added support for tagging and tag-based access control for AWS RoboMaker resources. Also, DescribeSimulationJob now includes a new failureReason field to help debug simulation job failures

## __Amazon Elasticsearch Service__
  - ### Features
    - Feature: Support for three Availability Zone deployments

## __Amazon GameLift__
  - ### Features
    - This release delivers a new API action for deleting unused matchmaking rule sets. More details are available at https://aws.amazon.com/releasenotes/?tag=releasenotes%23keywords%23amazon-gamelift.

# __2.4.2__ __2019-02-06__
## __Amazon Elastic Compute Cloud__
  - ### Features
    - Add Linux with SQL Server Standard, Linux with SQL Server Web, and Linux with SQL Server Enterprise to the list of allowed instance platforms for On-Demand Capacity Reservations.

## __Amazon FSx__
  - ### Features
    - New optional ExportPath parameter added to the CreateFileSystemLustreConfiguration object for user-defined export paths. Used with the CreateFileSystem action when creating an Amazon FSx for Lustre file system.

# __2.4.1__ __2019-02-05__
## __AWS SDK for Java v2__
  - ### Bugfixes
    - Fix an issue where an exception could be raised when configuring the idle connection reaper in the apache HTTP client [#1059](https://github.com/aws/aws-sdk-java-v2/issues/1059).

## __AWS Service Catalog__
  - ### Features
    - Service Catalog Documentation Update for ProvisionedProductDetail

## __AWS Shield__
  - ### Features
    - The DescribeProtection request now accepts resource ARN as valid parameter.

## __Amazon Elastic Compute Cloud__
  - ### Features
    - ec2.DescribeVpcPeeringConnections pagination support

# __2.4.0__ __2019-02-04__
## __AWS CodeCommit__
  - ### Features
    - This release supports a more graceful handling of the error case when a repository is not associated with a pull request ID in a merge request in AWS CodeCommit.

## __AWS SDK for Java v2__
  - ### Features
    - Add support for `connectionTimeToLive`, `connectionMaxIdleTime` and `useIdleConnectionReaper` to the netty HTTP client.
    - Enable `useIdleConnectionReaper` by default for Netty and Apache.
    - Updated service endpoint metadata.

  - ### Bugfixes
    - Added a new handler ([#1041](https://github.com/aws/aws-sdk-java-v2/issues/1041)) to close channels which have triggered an SslCloseCompletionEvent and are no longer usable per [#452](https://github.com/aws/aws-sdk-java-v2/issues/452).
    - Fix the deadlock issue in `EventStreamAsyncResponseTransformer` for event streaming operations triggered in an edge case where customer subscriber signals `Subscription#request` the same time as `SdkPublisher` signals `Subscriber#onComplete`
    - Reduced netty client logging noise, by logging at a DEBUG level (instead of WARN) when encountering IO errors on channels not currently in use and not logging the whole stack trace.
    - Removed broken client methods: `BackupClient#getSupportedResourceTypes()` and `PinpointSmsVoiceClient.listConfigurationSets()`.

## __Amazon EC2 Container Service__
  - ### Features
    - This release of Amazon Elastic Container Service (Amazon ECS) introduces support for GPU workloads by enabling you to create clusters with GPU-enabled container instances.

## __Amazon WorkSpaces__
  - ### Features
    - This release sets ClientProperties as a required parameter.

## __Application Auto Scaling__
  - ### Features
    - Documentation updates for application-autoscaling

## __Netty NIO HTTP Client__
  - ### Features
    - Allows customers to enable wire logging with the Netty client at debug level.

# __2.3.9__ __2019-01-25__
## __AWS CodeCommit__
  - ### Features
    - The PutFile API will now throw new exception FilePathConflictsWithSubmodulePathException when a submodule exists at the input file path; PutFile API will also throw FolderContentSizeLimitExceededException when the total size of any folder on the path exceeds the limit as a result of the operation.

## __AWS Device Farm__
  - ### Features
    - Introduces a new rule in Device Pools - "Availability". Customers can now ensure they pick devices that are available (i.e., not being used by other customers).

## __AWS Elemental MediaLive__
  - ### Features
    - This release adds support for Frame Capture output groups and for I-frame only manifests (playlists) in HLS output groups.

## __AWS MediaConnect__
  - ### Features
    - This release adds support for tagging, untagging, and listing tags for existing AWS Elemental MediaConnect resources.

# __2.3.8__ __2019-01-24__
## __AWS CodeBuild__
  - ### Features
    - This release adds support for cross-account ECR images and private registry authentication.

## __Amazon CloudWatch Logs__
  - ### Features
    - Documentation updates for CloudWatch Logs

## __Amazon EC2 Container Registry__
  - ### Features
    - Amazon ECR updated the default endpoint URL to support AWS Private Link.

## __Amazon Pinpoint SMS and Voice Service__
  - ### Features
    - Added the ListConfigurationSets operation, which returns a list of the configuration sets that are associated with your account.

## __Amazon Relational Database Service__
  - ### Features
    - The Amazon RDS API allows you to add or remove Identity and Access Management (IAM) role associated with a specific feature name with an RDS database instance. This helps with capabilities such as invoking Lambda functions from within a trigger in the database, load data from Amazon S3 and so on

## __Elastic Load Balancing__
  - ### Features
    - Elastic Load Balancing now supports TLS termination on Network Load Balancers. With this launch, you can offload the decryption/encryption of TLS traffic from your application servers to the Network Load Balancer. This enables you to run your backend servers optimally and keep your workloads secure. Additionally, Network Load Balancers preserve the source IP of the clients to the back-end applications, while terminating TLS on the load balancer. When TLS is enabled on an NLB, Access Logs can be enabled for the load balancer, and log entries will be emitted for all TLS connections.

# __2.3.7__ __2019-01-23__
## __AWS Certificate Manager Private Certificate Authority__
  - ### Features
    - Added TagOnCreate parameter to the CreateCertificateAuthority operation, updated the Tag regex pattern to align with AWS tagging APIs, and added RevokeCertificate limit.

## __AWS SDK for Java v2__
  - ### Features
    - Redact potentially-sensitive data from the `toString` of service request and response objects.

  - ### Bugfixes
    - Fixed the time marshalling issue when CBOR is disabled. See [#1023](https://github.com/aws/aws-sdk-java-v2/issues/1023)

## __Amazon WorkLink__
  - ### Features
    - This is the initial SDK release for Amazon WorkLink. Amazon WorkLink is a fully managed, cloud-based service that enables secure, one-click access to internal websites and web apps from mobile phones. With Amazon WorkLink, employees can access internal websites as seamlessly as they access any other website. IT administrators can manage users, devices, and domains by enforcing their own security and access policies via the AWS Console or the AWS SDK.

## __AmazonApiGatewayManagementApi__
  - ### Features
    - Fixes a typo in the 'max' constraint.

## __Netty NIO HTTP Client__
  - ### Bugfixes
    - Add `OneTimeReadTimeoutHanlder` to requests with `expect: 100-continue` header to avoid unexpected `ReadTimeoutException`. See [#954](https://github.com/aws/aws-sdk-java-v2/issues/954)

# __2.3.6__ __2019-01-21__
## __AWS Application Discovery Service__
  - ### Features
    - The Application Discovery Service's import APIs allow you to import information about your on-premises servers and applications into ADS so that you can track the status of your migrations through the Migration Hub console.

## __AWS Database Migration Service__
  - ### Features
    - Update for DMS TestConnectionSucceeds waiter

## __Amazon AppStream__
  - ### Features
    - This API update includes support for tagging Stack, Fleet, and ImageBuilder resources at creation time.

## __Amazon Simple Systems Manager (SSM)__
  - ### Features
    - AWS Systems Manager State Manager now supports configuration management of all AWS resources through integration with Automation.

## __Firewall Management Service__
  - ### Features
    - This release provides support for cleaning up web ACLs during Firewall Management policy deletion. You can now enable the DeleteAllPolicyResources flag and it will delete all system-generated web ACLs.

# __2.3.5__ __2019-01-18__
## __AWS Glue__
  - ### Features
    - AllocatedCapacity field is being deprecated and replaced with MaxCapacity field

## __Amazon Elastic Compute Cloud__
  - ### Features
    - Adjust EC2's available instance types.

# __2.3.4__ __2019-01-17__
## __AWS Lambda__
  - ### Features
    - Documentation updates for AWS Lambda

## __Amazon Lightsail__
  - ### Features
    - This release adds functionality to the CreateDiskSnapshot API that allows users to snapshot instance root volumes. It also adds various documentation updates.

## __Amazon Pinpoint__
  - ### Features
    - This release updates the PutEvents operation. AppPackageName, AppTitle, AppVersionCode, SdkName fields will now be accepted as a part of the event when submitting events.

## __Amazon Rekognition__
  - ### Features
    - GetLabelDetection now returns bounding box information for common objects and a hierarchical taxonomy of detected labels. The version of the model used for video label detection is also returned. DetectModerationLabels now returns the version of the model used for detecting unsafe content.

# __2.3.3__ __2019-01-16__
## __AWS Backup__
  - ### Features
    - AWS Backup is a unified backup service designed to protect AWS services and their associated data. AWS Backup simplifies the creation, migration, restoration, and deletion of backups, while also providing reporting and auditing

## __AWS Cost Explorer Service__
  - ### Features
    - Removed Tags from the list of GroupBy dimensions available for GetReservationCoverage.

## __Amazon DynamoDB__
  - ### Features
    - Amazon DynamoDB now integrates with AWS Backup, a centralized backup service that makes it easy for customers to configure and audit the AWS resources they want to backup, automate backup scheduling, set retention policies, and monitor all recent backup and restore activity. AWS Backup provides a fully managed, policy-based backup solution, simplifying your backup management, and helping you meet your business and regulatory backup compliance requirements. For more information, see the Amazon DynamoDB Developer Guide.

## __URLConnection HTTP Client__
  - ### Bugfixes
    - Fix NullPointer of AbortableInputStream delegate if there is no body within UrlConnectionHttpClient

# __2.3.2__ __2019-01-14__
## __AWS Elemental MediaConvert__
  - ### Features
    - IMF decode from a Composition Playlist for IMF specializations App [#2](https://github.com/aws/aws-sdk-java-v2/issues/2) and App [#2](https://github.com/aws/aws-sdk-java-v2/issues/2)e; up to 99 input clippings; caption channel selection for MXF; and updated rate control for CBR jobs. Added support for acceleration in preview

## __AWS SDK for Java v2__
  - ### Bugfixes
    - Fixed the bug where query parameters are incorrectly moved to body in async clients. See [#958](https://github.com/aws/aws-sdk-java-v2/issues/958)

## __AWS Storage Gateway__
  - ### Features
    - JoinDomain API supports two more parameters: organizational unit(OU) and domain controllers. Two new APIs are introduced: DetachVolume and AttachVolume.

# __2.3.1__ __2019-01-11__
## __AWS RDS DataService__
  - ### Features
    - Documentation updates for RDS Data API.

## __AWS SDK for Java v2__
  - ### Features
    - Updated to the latest service models.

## __Amazon Elastic MapReduce__
  - ### Features
    - Documentation updates for Amazon EMR

# __2.3.0__ __2019-01-09__
## __AWS SDK for Java v2__
  - ### Features
    - Updated to the latest service models.

  - ### Bugfixes
    - ChecksumValidatingPublisher deals with any packetization of the incoming data. See https://github.com/aws/aws-sdk-java-v2/issues/965
    - Fix an issue where dates were being unmarshalled incorrectly for the CBOR protocol used by Amazon Kinesis.
    - Make default `asyncFutureCompletionExeuctor` a true multi-threads executor. See [#968](https://github.com/aws/aws-sdk-java-v2/issues/968)

## __AWS STS__
  - ### Bugfixes
    - Changed the region resolution logic for `role_arn`-based profiles: 1. Check for a `region` property in the same profile as the `role_arn` definition. 2. Check the default region chain. 3. Fall back to the global endpoint and `us-east-1` signing. Fixes [#988](https://github.com/aws/aws-sdk-java-v2/issues/988).

## __Amazon S3__
  - ### Bugfixes
    - Fix `SyncChecksumValidationInterceptor` and `AsyncChecksumValidationInterceptor` to use `long` instead of `int` for contentLength`. See [#963](https://github.com/aws/aws-sdk-java-v2/issues/963)

## __Netty NIO HTTP Client__
  - ### Bugfixes
    - Preserve interrupted flag if `Http2MultiplexedChannelPool#close()` interrupted.

## __URLConnection HTTP Client__
  - ### Bugfixes
    - Disable following redirects automatically since doing so causes SDK response handling to fail

## __core__
  - ### Features
    - Jackson 2.9.7 -> 2.9.8

# __2.2.0__ __2018-12-14__
## __AWS SDK for Java v2__
  - ### Features
    - Adds the operation name of the calling API to the ExecutionContext class. This exposes a way to get the API name from within an ExecutionInterceptor.
    - Updated to the latest service models.

## __Amazon S3__
  - ### Bugfixes
    - Modify type of S3Object#size member from integer to long. This is a breaking change for customers who are using the size() method currently
    - S3 putObject API using UrlConnectionHttpClient goes into infinite loop. See https://github.com/aws/aws-sdk-java-v2/pull/942 for more details.

## __Netty NIO HTTP Client__
  - ### Bugfixes
    - Fix a bug where it's possible for an HTTP2 channel pool to be closed while some channels are still being released causing them to be left open and leaked.

## __URLConnection HTTP Client__
  - ### Features
    - Adding a hook to enable custom creation of the initial `HttpURLConnection`. This enables customers to control how a connection is established for a given `URL` including handling any required proxy configuration etc.

# __2.1.4__ __2018-12-07__
## __AWS CodeDeploy__
  - ### Features
    - Supporting AWS CodeDeploy

## __AWS SDK for Java v2__
  - ### Features
    - Add `modifyException` API to `ExecutionInterceptor`.
    - Add application/gzip mime type
    - Update spot bugs version to 3.1.9
    - Updated to the latest service models.

  - ### Bugfixes
    - Fix infinite stream of results bug in auto paginator APIs when the next token is an empty string
    - Fixes nullpointerexception when server responds with null values in map.
    - Use the class loader that loaded the SDK to load the HTTP implementations. See [#56](https://github.com/aws/aws-sdk-java-v2/issues/56)

## __Amazon S3__
  - ### Bugfixes
    - Turns off trailing checksums when using SSE-C or SSE-KMS
    - Update S3 headObject/headBucket operations to throw NoSuchKey/NoSuchException when S3 is returning 404. See [#123](https://github.com/aws/aws-sdk-java-v2/issues/123), [#544](https://github.com/aws/aws-sdk-java-v2/issues/544)

## __Netty NIO Async HTTP Client__
  - ### Bugfixes
    - Close created `ChannelPool`s in `close()` method.
    - Fix the issue where streaming requests with `Expect: 100-continue` header sometimes are hanging because 100Continue response message is not being read automatically. See [#459](https://github.com/aws/aws-sdk-java-v2/issues/459)

## __core__
  - ### Features
    - Netty 4.1.32.Final

# __2.1.3__ __2018-11-29__
## __AWS SDK for Java v2__
  - ### Features
    - Updated to the latest service models.

# __2.1.2__ __2018-11-28__
## __AWS SDK for Java v2__
  - ### Features
    - Updated to the latest service models.

## __core__
  - ### Features
    - Jackson 2.9.6 -> 2.9.7

# __2.1.1__ __2018-11-27__
## __AWS Organizations__
  - ### Bugfixes
    - Add `organizations` to `aws-sdk-java` module.

## __AWS SDK for Java V2__
  - ### Bugfixes
    - Fixes Issue [#864](https://github.com/aws/aws-sdk-java-v2/issues/864) by checking for embedded JSON objects while unmarshalling bytes.

## __AWS SDK for Java v2__
  - ### Features
    - Updated to the latest service models.
    - Updated to the latest service models.

  - ### Bugfixes
    - Fix async pagination javadocs to use the correct method name `SdkPublisher#subscribe`.
    - Fixed an issue where close() and abort() weren't being honored for streaming responses in all cases.
    - Preserve computedChecksum in `ChecksumValidatingInputStream` so that it doesn't throw error if it validates more than once. See [#873](https://github.com/aws/aws-sdk-java-v2/issues/873)

# __2.1.0__ __2018-11-19__
## __AWS SDK for Java v2__
  - ### Features
    - AWS SDK for Java v2 is generally available now. To get started, please see this [blog post](https://aws.amazon.com/blogs/developer/aws-sdk-for-java-2-x-released/).
    - Update Netty version to Netty 4.1.31.Final

  - ### Bugfixes
    - Temporarily removed OSGi support because the Netty HTTP client does not yet support it. See [#726](https://github.com/aws/aws-sdk-java-v2/issues/726)

## __Netty NIO Async HTTP Client__
  - ### Bugfixes
    - Not invoke fireExceptionCaught if the channel is not active. see [#452](https://github.com/aws/aws-sdk-java-v2/issues/452)

# __2.0.0-preview-13__ __2018-11-13__
## __AWS SDK for Java v2__
  - ### Features
    - Add `Automatic-Module-Name` manifest entry.
    - Add `AwsResponseMetadata` support to allow users to retrieve metadata information such as `requestId`, `extendedRequestId` from the response. see [#670](https://github.com/aws/aws-sdk-java-v2/issues/670)
    - Add apiCallTimeout and apiCallAttemptTimeout feature for synchronous calls.
    - Guava 23.0 -> 26.0
    - upgrade maven-bundle-plugin -> 4.0.0

  - ### Bugfixes
    - Attach `SdkHttpResponse` to the responses of event streaming operations.

## __AWS Security Token Service__
  - ### Features
    - Added supplier functionality to StsAssumeRoleWithSamlCredentialProvider.  This allows for the saml assertion to be refreshed before getting new credentials from STS.

## __AWS Step Function__
  - ### Removals
    - Remove AWS Step Function high level library for now. We will add them in the future.

## __Amazon S3__
  - ### Features
    - Add support for automatically decoding URL-encoded parts of the ListObjects and ListObjectsV2 responses. See https://docs.aws.amazon.com/AmazonS3/latest/API/v2-RESTBucketGET.html and https://docs.aws.amazon.com/AmazonS3/latest/API/RESTBucketGET.html.

  - ### Bugfixes
    - Update S3 `EndpointAddressInterceptor` to honor request protocol.

## __Apache HTTP Client__
  - ### Features
    - Add support for idle connection reaping.

## __core__
  - ### Features
    - Apache HttpClient 4.5.5 -> 4.5.6
    - Netty 4.1.28 -> 4.1.30

# __2.0.0-preview-12__ __2018-09-18__
## __AWS SDK for Java v2__
  - ### Features
    - Add mfa_serial to ProfileProperty
    - Allow clients to add Socket Channel Option
    - Implement apiCallAttemptTimeout and apiCallTimeout feature for asynchrounous calls. Customers can specify timeout via `ClientOverrideConfiguaration.Builder#apiCallTimeout(Duration)` or `RequestOverrideConfiguration.Builder#apiCallAttemptTimeout(Duration)`. Note: this feature is only implemented for asynchrounous api calls.
    - Improve logging for debuggability. see `SdkStandardLogger`.
    - Refactored all services to make module names match the service id from the service model
    - Removed sdk-core dependency from the profiles module. This allows reading from profile files without pulling in the rest of the SDK.
    - Replacing legacy `HttpResponse` with `SdkHttpFullResponse`.
    - Update service models to be current as of 2018-09-07.

  - ### Bugfixes
    - Fix Response Fetcher hasNextPage to check if the output token is non null or non empty if it is a collection or map type. Related to [#677](https://github.com/aws/aws-sdk-java-v2/issues/677)
    - RetryPolicy bug fix: adding throttlingBackoffStrategy to `RetryPolicy.Builder`. see [#646](https://github.com/aws/aws-sdk-java-v2/issues/646)

## __AWS STS__
  - ### Features
    - Add the ability to provide a Supplier<AssumeRoleRequest> to StsAssumeRoleCredentialsProvider

## __Aamazon S3__
  - ### Bugfixes
    - Fix NPE for S3 GET request using http protocol. see [#612](https://github.com/aws/aws-sdk-java-v2/issues/612)

## __Amazon SimpleDB__
  - ### Removals
    - Amazon SimpleDB module is removed from the SDK 2.0. To use SimpleDB, use SDK 1.11.x. Note that you can run SDK 1.11 and 2.0 in the same application.

## __runtime__
  - ### Bugfixes
    - Netty 4.1.26.Final -> 4.1.28.Final

# __2.0.0-preview-11__ __2018-07-30__
## __AWS SDK for Java v2__
  - ### Features
    - Accept `SdkBytes` and `byte[]` instead of `ByteBuffer` in generated setters.
    - Add support to disable EC2 instance metadata service usage via environment variable and system property. [#430](https://github.com/aws/aws-sdk-java-v2/issues/430)
    - Caching `XPathFactory` to improve performance of exception handling for services using XML protocol
    - Exceptions use builders and are immutable.
    - Incorporate the [Reactive Streams Technology Compatibility Kit](https://github.com/reactive-streams/reactive-streams-jvm/tree/master/tck) and ensure current implementations are compliant. [#519](https://github.com/aws/aws-sdk-java-v2/issues/519)
    - Modules (annotations, auth, sdk-core, aws-core, profiles, regions) are refactored under the core module.
    - Refactor signer interfaces to be independent from Amazon/AWS specific classes. Signer interfaces expose a sign method that takes in the request to sign and ExecutionAttributes instance. Parameters needed for signing are to be passed through ExecutionAttributes. SDK signer implementations have overloaded sign methods that can take either generic ExecutionAttributes or modeled params classes as convenience for customers.
    - Region class clean up including the following: - Flattened GovCloud - Renamed `Region.value()` to `Region.id()` - Dropped `get` prefix in the method names. eg: `getRegions()` -> `regions()`
    - Renamed all non-service enums to be singular, not plural.
    - Renaming `SdkBuilder.apply()` -> `SdkBuilder.applyMutation()` and renaming `ResponseTransformer.apply()` to `ResponseTransformer.transform()`.
    - Return `SdkBytes` instead of `ByteBuffer` from generated getters.
    - Update all service models to follow V2 naming convention. eg: `WAFException` -> `WafException`
    - Update service name in clients, requests and exceptions to match 2.0 naming conventions (eg. DynamoDBClient -> DynamoDbClient)
    - Updated `AwsCredentials` to interface implemented by `AwsBasicCredentials` and `AwsSessionCredentials`. Renamed `AwsCredentialsProvider.getCredentials()` to `AwsCredentialsProvider.resolveCredentials()`.
    - Use auto constructed containers for list and map members. [#497](https://github.com/aws/aws-sdk-java-v2/pull/497), [#529](https://github.com/aws/aws-sdk-java-v2/pull/529), [#600](https://github.com/aws/aws-sdk-java-v2/pull/600)
    - Various AsyncClient Refactors:\n - Drop async prefix in `SdkAyncClientBuilder`: `SdkAsyncClientBuilder.asyncHttpClientBuilder() -> SdkAsyncClientBuilder.httpClientBuilder()`\n - Create `SdkEventLoopGroup` to allow users to provide `EventLoopGroup` and `ChannelFactory`.
    - upgrade Netty 4.1.22.Final to Netty 4.1.26.Final

  - ### Deprecations
    - Deprecating `QueryStringSigner` in favor of `Aws4Signer`.

  - ### Removals
    - Make paginators resume method private.(We will re-add the feature in the future)
    - Removing gzipEnabled client configuration.

## __AWS WAF Regional__
  - ### Features
    - AWS Waf Regional clients are now in `software.amazon.awssdk.services.waf.regional` package.

## __Amazon DynamoDB__
  - ### Features
    - Add default DynamoDB specific retry policy.
    - Update DynamoDB default max retry count to 8. Related to [#431](https://github.com/aws/aws-sdk-java-v2/issues/431)

## __Amazon DynamoDB Streams__
  - ### Features
    - Dynamodb Streams clients are now in `software.amazon.awssdk.services.dynamodb.streams` package.

## __Amazon S3__
  - ### Features
    - Move `AWSS3V4Signer` to auth module.

## __Netty NIO Async HTTP Client__
  - ### Bugfixes
    - Fix the Netty async client to stop publishing to the request stream once `Content-Length` is reached.

# __2.0.0-preview-10__ __2018-05-25__
## __AWS SDK for Java v2__
  - ### Features
    - Add [SdkHttpResponse](https://github.com/aws/aws-sdk-java-v2/blob/master/http-client-spi/src/main/java/software/amazon/awssdk/http/SdkHttpResponse.java) to [SdkResponse](https://github.com/aws/aws-sdk-java-v2/blob/master/core/src/main/java/software/amazon/awssdk/core/SdkResponse.java) so that customers can retrieve Http data such as headers, status code from the response object.
    - Add a standard User-Agent when making requests to the metadata service.  User-Agent pattern: aws-sdk-java/<version>
    - Added Consumer<Builder>-style methods for all client overloads.
    - Added Consumer<Builder>-style methods for vararg parameters.
    - AsyncResponseTransformer byte array and string methods now match the sync model.
    - Include root causes in the exception message from AWSCredentialsProviderChain to ease troubleshooting.
    - Moved AWS specific retry policies to aws-core module, created AwsServiceException and moved isThrottlingException and isClockSkewException methods to SdkServiceException.
    - Renamed "Bytes" overload for streaming operations to "AsBytes", and "String" overload for enums to "AsString"
    - Renamed AsyncRequestProvider to AsyncRequestBody to better match sync's RequestBody
    - Renamed AsyncResponseHandler to AsyncResponseTransformer and StreamingResponseHandler to ResponseTransformer.
    - Renamed `AdvancedServiceConfiguration` to `ServiceConfiguration`
    - Renamed `RequestOverrideConfig` to `RequestOverrideConfiguration` to match `ClientOverrideConfiguration` naming.
    - Simplified configuration of HTTP clients.
    - Split core module to regions, profiles, auth, aws-core and core modules.[#27](https://github.com/aws/aws-sdk-java-v2/issues/27)
    - Updating default retry policy to include newly added conditions.

  - ### Removals
    - Remove httpRequestTimeout and totalExecutionTimeout features

## __AWS Secrets Manager__
  - ### Features
    - Add AWS Secrets Manager to v2.

## __Amazon S3__
  - ### Features
    - Renamed `S3AdvancedConfiguration` to `S3Configuration`

# __2.0.0-preview-9__ __2018-03-20__
## __AWS Lambda__
  - ### Features
    - Added latest model for new service features.

## __AWS SDK for Java v2__
  - ### Bugfixes
    - Fix default user agent to comply with [RFC 7231](https://tools.ietf.org/html/rfc7231#section-5.5.3). Related to [#80](https://github.com/aws/aws-sdk-java-v2/issues/80)
    - Maven artifact software.amazon.awssdk:bom no longer includes non-SDK dependencies.

# __2.0.0-preview-8__ __2018-02-02__
## __AWS SDK for Java v2__
  - ### Features
    - Added Consumer<Builder> methods to multiple locations where they were previously missing.
    - Added `SdkClient` base interface that all service clients implement.
    - Added and standardized `toString` implementations of public data classes.
    - Adding the following services from re:invent 2017:
       - Alexa For Business
       - AWS Migration Hub
       - AWS Cost Explorer
       - AWS Cloud9
       - AWS CloudHSM V2
       - Amazon Comprehend
       - AWS Glue
       - Amazon GuardDuty
       - Amazon Kinesis Video Streams
       - AWS Elemental MediaConvert
       - AWS Elemental MediaLive
       - AWS Elemental MediaPackage
       - AWS Elemental MediaStore
       - AWS Mobile
       - AmazonMQ
       - AWS Price List
       - AWS Resource Groups
       - Amazon SageMaker
       - AWS Serverless Application Repository
       - Amazon Route 53 Auto Naming
       - Amazon Translate
       - Amazon WorkMail
    - Setting `Content-Type` header for streaming requests. Related to [#357](https://github.com/aws/aws-sdk-java-v2/issues/357)
    - upgrade Netty 4.1.17.Final to 4.1.19.Final

  - ### Bugfixes
    - Fixed issue where error message in S3 exceptions could be "null" if the exception did not have a modeled type.

## __Amazon CloudWatch__
  - ### Features
    - Added pagination configuration to CloudWatch

## __Netty NIO Async HTTP Client__
  - ### Bugfixes
    - Fix race condition in the async client causing instability when making multiple concurent requests. Fixes [#202](https://github.com/aws/aws-sdk-java-v2/issues/202)

# __2.0.0-preview-7__ __2017-12-15__
## __AWS SDK for Java v2__
  - ### Features
    - Added `Bytes` methods to all streaming operations. These methods will load the service response into memory and return a `ResponseBytes` object that eases conversion into other types, like strings. eg. `String object = s3.getObjectBytes(request).asUtf8String()`. [#324](https://github.com/aws/aws-sdk-java-v2/pull/324)
    - Added `ProfileCredentialsProvider.create("profile-name")` helper to `ProfileCredentialsProvider` to account for common use-case where only profile name is provided. [#347](https://github.com/aws/aws-sdk-java-v2/pull/347)
    - Adds convenience type overloads to allow easier to use types on modeled objects. [#336](https://github.com/aws/aws-sdk-java-v2/pull/336)
    - Automatically retry streaming downloads to a file if they fail or are interrupted. [#324](https://github.com/aws/aws-sdk-java-v2/pull/324)
    - Implementation of a generic HTTP credential provider used to get credentials from an container metadata service. Replica of v1 [implementation](https://github.com/aws/aws-sdk-java/blob/master/aws-java-sdk-core/src/main/java/com/amazonaws/auth/ContainerCredentialsProvider.java#L108) [#328](https://github.com/aws/aws-sdk-java-v2/pull/328)
    - Refactors the exceptions used by the SDK. [#301](https://github.com/aws/aws-sdk-java-v2/pull/301)
    - Remove the legacy `AmazonWebServiceRequest`, `AmazonWebServiceResult`, and `AmazonWebServiceResponse` classes. They are replaced with `AwsRequest` and `AwsResponse`. [#289](https://github.com/aws/aws-sdk-java-v2/issues/289)
    - Updated profile-based region and credential loading to more closely mirror the behavior in the AWS CLI. Notably, profile names in `~/.aws/config` must be prefixed with "profile " (except for the default profile) and profile names in `~/.aws/credentials` must not be prefixed with "profile ". [#296](https://github.com/aws/aws-sdk-java-v2/pull/296)
    - Upgrade maven-compiler-plugin from 3.6.0 to 3.7.0
    - Upgraded dependencies
       * Wiremock (com.github.tomakehurst:wiremock) 1.55 -> 2.12.0
       * Json Path (com.jayway.jsonpath:json-path) 2.2.0 -> 2.4.0
    - upgrade to Jackson 2.9.3

  - ### Removals
    - Remove easymock as a dependency, mockito should be used for all mocking going forward. [#348](https://github.com/aws/aws-sdk-java-v2/pull/348)
    - Removed the following unused dependencies [#349](https://github.com/aws/aws-sdk-java-v2/issues/349):
       * org.eclipse:text
       * info.cukes:cucumber-java
       * info.cukes:cucumber-junit
       * info.cukes:cucumber-guice
       * com.google.inject:guice
       * org.bouncycastle:bcprov-jdk15on
       * com.google.guava:guava
       * io.burt:jmespath-jackson
       * javax.annotation:javax.annotation-api

## __Amazon S3__
  - ### Bugfixes
    - Fixing exception unmarshalling for S3. [#297](https://github.com/aws/aws-sdk-java-v2/issues/297)

## __Netty NIO Async HTTP Client__
  - ### Bugfixes
    - Fixes Issue [#340](https://github.com/aws/aws-sdk-java-v2/issues/340) where connection acquisition time was calculated incorrectly in the Netty client.

# __2.0.0-preview-6__ __2017-12-06__
## __AWS AppSync__
  - ### Features
    - Adding AWS AppSync based on customer request. [#318](https://github.com/aws/aws-sdk-java-v2/pull/318)

## __AWS Lambda__
  - ### Removals
    - Removed high-level utilities. [#247](https://github.com/aws/aws-sdk-java-v2/pull/247)

## __AWS SDK for Java v2__
  - ### Features
    - Add paginators-1.json file for some services [#298](https://github.com/aws/aws-sdk-java-v2/pull/298)
    - Added a primitive `Waiter` class for simplifying poll-until-condition-is-met behavior. [#300](https://github.com/aws/aws-sdk-java-v2/pull/300)
    - Adding Consumer<Builder> to overrideConfiguration on ClientBuilder [#291](https://github.com/aws/aws-sdk-java-v2/pull/291)
    - Adding helper to Either that allows construction from two possibly null values [#292](https://github.com/aws/aws-sdk-java-v2/pull/292)
    - Adding knownValues static to enum generation [#218](https://github.com/aws/aws-sdk-java-v2/pull/218)
    - Adding validation to Region class [#261](https://github.com/aws/aws-sdk-java-v2/pull/261)
    - Converted all wiremock tests to run as part of the build. [#260](https://github.com/aws/aws-sdk-java-v2/pull/260)
    - Enhanced pagination for synchronous clients[#207](https://github.com/aws/aws-sdk-java-v2/pull/207)
    - Implementing Consumer<Builder> fluent setter pattern on client operations [#280](https://github.com/aws/aws-sdk-java-v2/pull/280)
    - Implementing Consumer<Builder> fluent setters pattern on model builders. [#278](https://github.com/aws/aws-sdk-java-v2/pull/278)
    - Making it easier to supply async http configuration. [#274](https://github.com/aws/aws-sdk-java-v2/pull/274)
    - Refactoring retry logic out to separate class [#177](https://github.com/aws/aws-sdk-java-v2/pull/177)
    - Removing unnecessary javax.mail dependency [#312](https://github.com/aws/aws-sdk-java-v2/pull/312)
    - Replacing constructors with static factory methods [#284](https://github.com/aws/aws-sdk-java-v2/pull/284)
    - Retry policy refactor [#190](https://github.com/aws/aws-sdk-java-v2/pull/190)
    - Update latest models for existing services [#299](https://github.com/aws/aws-sdk-java-v2/pull/299)
    - Upgrade dependencies to support future migration to Java 9. [#271](https://github.com/aws/aws-sdk-java-v2/pull/271)
    - Upgraded dependencies:
      * javapoet 1.8.0 -> 1.9.0 [#311](https://github.com/aws/aws-sdk-java-v2/pull/311)
      * Apache HttpClient 4.5.2 -> 4.5.4 [#308](https://{github.com/aws/aws-sdk-java-v2/pull/308)
      * Jackson 2.9.1 -> 2.9.2 [#310](https://github.com/aws/aws-sdk-java-v2/pull/310)
      * Netty 4.1.13 -> 4.1.17 [#309](https://github.com/{aws/aws-sdk-java-v2/pull/309)
    - Use java.util.Objects to implement equals, hashCode [#294](https://github.com/aws/aws-sdk-java-v2/pull/294)

  - ### Bugfixes
    - Attempting to fix class-loader exception raised on gitter. [#216](https://github.com/aws/aws-sdk-java-v2/pull/216)
    - Call doClose in HttpClientDependencies#close method [#268](https://github.com/aws/aws-sdk-java-v2/pull/268)
    - Fixing bundle exports [#281](https://github.com/aws/aws-sdk-java-v2/pull/281)

  - ### Removals
    - Delete old jmespath AST script [#266](https://github.com/aws/aws-sdk-java-v2/pull/266)
    - Remove current waiter implementation. [#258](https://github.com/aws/aws-sdk-java-v2/pull/258)
    - Removed policy builder. [#259](https://github.com/aws/aws-sdk-java-v2/pull/259)
    - Removed progress listeners until they can be updated to V2 standards. [#285](https://github.com/aws/aws-sdk-java-v2/pull/285)

## __Amazon CloudFront__
  - ### Removals
    - Removed high-level cloudfront utilities. [#242](https://github.com/aws/aws-sdk-java-v2/pull/242)

## __Amazon DynamoDB__
  - ### Features
    - Adding some helpers for being able to create DyanmoDB AttributeValues. [#276](https://github.com/aws/aws-sdk-java-v2/pull/276)

  - ### Bugfixes
    - Fixed TableUtils that broke with enum change. [#235](https://github.com/aws/aws-sdk-java-v2/pull/235)

## __Amazon EC2__
  - ### Removals
    - Removed high-level utilities. [#244](https://github.com/aws/aws-sdk-java-v2/pull/244)

## __Amazon EMR__
  - ### Removals
    - Removed high-level utilities. [#245](https://github.com/aws/aws-sdk-java-v2/pull/245)

## __Amazon Glacier__
  - ### Removals
    - Removed high-level utilities. [#246](https://github.com/aws/aws-sdk-java-v2/pull/246)

## __Amazon Polly__
  - ### Removals
    - Removed polly presigners until they can be updated for V2. [#287](https://github.com/aws/aws-sdk-java-v2/pull/287)

## __Amazon S3__
  - ### Features
    - Adding utility that creates temporary bucket name using user-name  [#234](https://github.com/aws/aws-sdk-java-v2/pull/234)

## __Amazon SES__
  - ### Removals
    - Removed high-level utilities. [#248](https://github.com/aws/aws-sdk-java-v2/pull/248)

## __Amazon SNS__
  - ### Removals
    - Removed high-level utilities. [#255](https://github.com/aws/aws-sdk-java-v2/pull/255)

## __Amazon SQS__
  - ### Bugfixes
    - Porting SQS test to make use of async and hopefully resolve the bug [#240](https://github.com/aws/aws-sdk-java-v2/pull/240)

  - ### Removals
    - Removed high-level utilities and the interceptor that rewrites the endpoint based on the SQS queue. [#238](https://github.com/aws/aws-sdk-java-v2/pull/238)

## __Amazon SimpleDB__
  - ### Removals
    - Removed high-level utilities and unused response metadata handler. [#249](https://github.com/aws/aws-sdk-java-v2/pull/249)

## __Netty NIO Async HTTP Client__
  - ### Features
    - Adding socket resolver helper that will load the appropriate SocketChannel [#293](https://github.com/aws/aws-sdk-java-v2/pull/293)

  - ### Bugfixes
    - Netty spurious timeout error fix [#283](https://github.com/aws/aws-sdk-java-v2/pull/283)
    - Temporarily disable epoll [#254](https://github.com/aws/aws-sdk-java-v2/pull/254)

# __2.0.0-preview-5__ __2017-10-17__
## __AWS SDK for Java v2__
  - ### Features
    - Asynchronous request handler for strings `AsyncRequestProvider.fromString("hello world!!!")` [PR #183](https://github.com/aws/aws-sdk-java-v2/pull/183)
    - General HTTP core clean-up [PR #178](https://github.com/aws/aws-sdk-java-v2/pull/178)
    - Get value from request POJO using member model names `String bucketName = s3PutObjectResponse.getValueForField("Bucket", String.class);` [PR #144](https://github.com/aws/aws-sdk-java-v2/pull/144)
    - Model enums on service POJOs [PR #195](https://github.com/aws/aws-sdk-java-v2/pull/195)
    - Move `core` classes to their own package `software.amazon.awssdk.core` [PR #194](https://github.com/aws/aws-sdk-java-v2/pull/194)

  - ### Bugfixes
    - Resolve potential security issue handling DTD entities [PR #198](https://github.com/aws/aws-sdk-java-v2/pull/198)
    - Serialization/deserialization of complex model objects [PR #128](https://github.com/aws/aws-sdk-java-v2/pull/128) / [Issue #121](https://github.com/aws/aws-sdk-java-v2/issues/121)

## __Amazon S3__
  - ### Features
    - Handle 100-continue header for PUT object [PR #169](https://github.com/aws/aws-sdk-java-v2/pull/169)

## __Netty NIO Async HTTP Client__
  - ### Bugfixes
    - Better handling of event-loop selection for AWS Lambda container [PR #208](https://github.com/aws/aws-sdk-java-v2/pull/208)
    - Data corruption fix in streaming responses and stability fixes [PR #173](https://github.com/aws/aws-sdk-java-v2/pull/173)

# __2.0.0-preview-4__ __2017-09-19__
## __AWS SDK for Java v2__
  - ### Features
    - Added convenience methods for both sync and async streaming operations for file based uploads/downloads.
    - Added some convenience implementation of [AsyncResponseHandler](https://github.com/aws/aws-sdk-java-v2/blob/master/core/src/main/java/software/amazon/awssdk/async/AsyncResponseHandler.java) to emit to a byte array or String.
    - Immutable objects can now be modified easily with a newly introduced [copy](https://github.com/aws/aws-sdk-java-v2/blob/master/utils/src/main/java/software/amazon/awssdk/utils/builder/ToCopyableBuilder.java#L42) method that applies a transformation on the builder for the object and returns a new immutable object.
    - Major refactor of RequestHandler interfaces. Newly introduced [ExecutionInterceptors](https://github.com/aws/aws-sdk-java-v2/blob/master/core/src/main/java/software/amazon/awssdk/interceptor/ExecutionInterceptor.java) have a cleaner, more consistent API and are much more powerful.
    - S3's CreateBucket no longer requires the location constraint to be specified, it will be inferred from the client region if not present.
    - The [File](https://github.com/aws/aws-sdk-java-v2/blob/master/core/src/main/java/software/amazon/awssdk/sync/StreamingResponseHandler.java#L92) and [OutputStream](https://github.com/aws/aws-sdk-java-v2/blob/master/core/src/main/java/software/amazon/awssdk/sync/StreamingResponseHandler.java#L107) implementations of StreamingResponseHandler now return the POJO response in onComplete.

  - ### Bugfixes
    - Fixed a bug in default credential provider chain where it would erroneously abort at the ProfileCredentialsProvider. See [Issue #135](https://github.com/aws/aws-sdk-java-v2/issues/135)
    - Many improvements and fixes to the Netty NIO based transport.
    - Several fixes around S3's endpoint resolution, particularly with advanced options like path style addressing and accelerate mode. See [Issue #130](https://github.com/aws/aws-sdk-java-v2/issues/130)
    - Several fixes around serialization and deserialization of immutable objects. See [Issue #122](https://github.com/aws/aws-sdk-java-v2/issues/122)
    - Type parameters are now correctly included for [StreamingResponseHandler](https://github.com/aws/aws-sdk-java-v2/blob/master/core/src/main/java/software/amazon/awssdk/sync/StreamingResponseHandler.java) on the client interface.

  - ### Removals
    - Dependency on JodaTime has been dropped in favor of Java 8's APIS.
    - DynamoDBMapper and DynamoDB Document API have been removed.
    - Metrics subsystem has been removed.

# __2.0.0-preview-2__ __2017-07-21__
## __AWS SDK for Java v2__
  - ### Features
    - New pluggable HTTP implementation built on top of Java's HttpUrlConnection. Good choice for simple applications with low throughput requirements. Better cold start latency than the default Apache implementation.
    - Simple convenience methods have been added for operations that require no input parameters.
    - Substantial improvements to start up time and cold start latencies
    - The Netty NIO HTTP client now uses a shared event loop group for better resource management. More options for customizing the event loop group are now available.
    - Using java.time instead of the legacy java.util.Date in generated model classes.
    - Various improvements to the immutability of model POJOs. ByteBuffers are now copied and collections are returned as unmodifiable.

# __2.0.0-preview-1__ __2017-06-28__
## __AWS SDK for Java v2__
  - ### Features
    - Initial release of the AWS SDK for Java v2. See our [blog post](https://aws.amazon.com/blogs/developer/aws-sdk-for-java-2-0-developer-preview) for information about this new major veresion. This release is considered a developer preview and is not intended for production use cases.
<|MERGE_RESOLUTION|>--- conflicted
+++ resolved
@@ -1,13 +1,9 @@
-<<<<<<< HEAD
-# __2.11.7__
+# __2.11.7__ __2020-04-01__
 
 ## __Amazon DynamoDB Enhanced Client [Preview]__
   - ### Features
     - Added support for exposing attribute accessor and converters. 
 
-
-=======
-# __2.11.7__ __2020-04-01__
 ## __AWS IoT__
   - ### Features
     - This release introduces Dimensions for AWS IoT Device Defender. Dimensions can be used in Security Profiles to collect and monitor fine-grained metrics.
@@ -19,7 +15,7 @@
 ## __AWS SDK for Java v2__
   - ### Features
     - Updated service endpoint metadata.
->>>>>>> d4ea84ff
+
 
 # __2.11.6__ __2020-03-31__
 ## __AWS Elemental MediaStore__
