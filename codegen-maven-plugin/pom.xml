--- conflicted
+++ resolved
@@ -22,11 +22,7 @@
     <parent>
         <groupId>software.amazon.awssdk</groupId>
         <artifactId>aws-sdk-java-pom</artifactId>
-<<<<<<< HEAD
-        <version>2.24.10-SNAPSHOT</version>
-=======
         <version>2.25.0-SNAPSHOT</version>
->>>>>>> 012a8ac6
         <relativePath>../pom.xml</relativePath>
     </parent>
     <artifactId>codegen-maven-plugin</artifactId>
