--- conflicted
+++ resolved
@@ -15,7 +15,6 @@
 
 package software.amazon.awssdk.http.crt.internal;
 
-<<<<<<< HEAD
 import static software.amazon.awssdk.http.HttpMetric.AVAILABLE_CONCURRENCY;
 import static software.amazon.awssdk.http.HttpMetric.HTTP_CLIENT_NAME;
 import static software.amazon.awssdk.http.HttpMetric.LEASED_CONCURRENCY;
@@ -23,30 +22,24 @@
 import static software.amazon.awssdk.http.HttpMetric.PENDING_CONCURRENCY_ACQUIRES;
 import static software.amazon.awssdk.utils.FunctionalUtils.invokeSafely;
 
-=======
->>>>>>> f5bee6e5
 import java.io.IOException;
 import java.util.concurrent.CompletableFuture;
 import software.amazon.awssdk.annotations.SdkInternalApi;
 import software.amazon.awssdk.crt.CrtRuntimeException;
 import software.amazon.awssdk.crt.http.HttpClientConnection;
-<<<<<<< HEAD
+import software.amazon.awssdk.crt.http.HttpClientConnectionManager;
 import software.amazon.awssdk.crt.http.HttpHeader;
 import software.amazon.awssdk.crt.http.HttpManagerMetrics;
-=======
->>>>>>> f5bee6e5
 import software.amazon.awssdk.crt.http.HttpRequest;
-import software.amazon.awssdk.crt.http.HttpStreamResponseHandler;
+import software.amazon.awssdk.http.Header;
 import software.amazon.awssdk.http.SdkCancellationException;
 import software.amazon.awssdk.http.async.AsyncExecuteRequest;
 import software.amazon.awssdk.http.async.SdkAsyncHttpResponseHandler;
-<<<<<<< HEAD
 import software.amazon.awssdk.metrics.MetricCollector;
+import software.amazon.awssdk.metrics.NoOpMetricCollector;
 import software.amazon.awssdk.metrics.SdkMetric;
-=======
 import software.amazon.awssdk.http.crt.internal.request.CrtRequestAdapter;
 import software.amazon.awssdk.http.crt.internal.response.CrtResponseAdapter;
->>>>>>> f5bee6e5
 import software.amazon.awssdk.utils.Logger;
 
 @SdkInternalApi
@@ -60,8 +53,6 @@
         CompletableFuture<HttpClientConnection> httpClientConnectionCompletableFuture =
             executionContext.crtConnPool().acquireConnection();
 
-        MetricCollector metricCollector = executionContext.metricCollector();
-
         httpClientConnectionCompletableFuture.whenComplete((crtConn, throwable) -> {
             AsyncExecuteRequest asyncRequest = executionContext.sdkRequest();
             // If we didn't get a connection for some reason, fail the request
@@ -72,25 +63,9 @@
                 return;
             }
 
-<<<<<<< HEAD
-            AwsCrtAsyncHttpStreamAdapter crtToSdkAdapter =
-                new AwsCrtAsyncHttpStreamAdapter(crtConn, requestFuture, asyncRequest, executionContext.readBufferSize());
-            HttpRequest crtRequest = toCrtRequest(asyncRequest, crtToSdkAdapter);
-
-            // Submit the Request on this Connection
-            invokeSafely(() -> {
-                try {
-                    crtConn.makeRequest(crtRequest, crtToSdkAdapter).activate();
-                } catch (IllegalStateException | CrtRuntimeException e) {
-                    log.debug(() -> "An exception occurred when making the request", e);
-                    handleFailure(new IOException("An exception occurred when making the request", e),
-                                  requestFuture,
-                                  asyncRequest.responseHandler());
-=======
             HttpRequest crtRequest = CrtRequestAdapter.toCrtRequest(executionContext);
             HttpStreamResponseHandler crtResponseHandler =
                 CrtResponseAdapter.toCrtResponseHandler(crtConn, requestFuture, executionContext);
->>>>>>> f5bee6e5
 
             // Submit the request on the connection
             try {
@@ -103,13 +78,18 @@
         });
 
         requestFuture.whenComplete((obj, err) -> {
-            HttpManagerMetrics managerMetrics = executionContext.crtConnPool().getManagerMetrics();
-            // currently this executor only handles HTTP 1.1. Until H2 is added, the max concurrency settings are 1:1 with TCP
-            // connections. When H2 is added, this code needs to be updated to handle stream multiplexing
-            metricCollector.reportMetric(MAX_CONCURRENCY, executionContext.crtConnPool().getMaxConnections());
-            metricCollector.reportMetric(AVAILABLE_CONCURRENCY, (int)managerMetrics.getAvailableConcurrency());
-            metricCollector.reportMetric(LEASED_CONCURRENCY, (int)managerMetrics.getLeasedConcurrency());
-            metricCollector.reportMetric(PENDING_CONCURRENCY_ACQUIRES, (int)managerMetrics.getPendingConcurrencyAcquires());
+            MetricCollector metricCollector = executionContext.metricCollector();
+
+            if (metricCollector != null && !(metricCollector instanceof NoOpMetricCollector)) {
+                HttpClientConnectionManager connManager = executionContext.crtConnPool();
+                HttpManagerMetrics managerMetrics = connManager.getManagerMetrics();
+                // currently this executor only handles HTTP 1.1. Until H2 is added, the max concurrency settings are 1:1 with TCP
+                // connections. When H2 is added, this code needs to be updated to handle stream multiplexing
+                metricCollector.reportMetric(MAX_CONCURRENCY, connManager.getMaxConnections());
+                metricCollector.reportMetric(AVAILABLE_CONCURRENCY, (int) managerMetrics.getAvailableConcurrency());
+                metricCollector.reportMetric(LEASED_CONCURRENCY, (int) managerMetrics.getLeasedConcurrency());
+                metricCollector.reportMetric(PENDING_CONCURRENCY_ACQUIRES, (int) managerMetrics.getPendingConcurrencyAcquires());
+            }
         });
         return requestFuture;
     }
