--- conflicted
+++ resolved
@@ -143,20 +143,6 @@
         return new SdkChannelPoolMap<URI, ChannelPool>() {
             @Override
             protected ChannelPool newPool(URI key) {
-<<<<<<< HEAD
-=======
-                Bootstrap bootstrap =
-                        new Bootstrap()
-                                .group(sdkEventLoopGroup.eventLoopGroup())
-                                .channelFactory(sdkEventLoopGroup.channelFactory())
-                                .option(ChannelOption.CONNECT_TIMEOUT_MILLIS, configuration.connectTimeoutMillis())
-                                .option(ChannelOption.TCP_NODELAY, true)
-                                .remoteAddress(key.getHost(), key.getPort());
-                if (configuration.disableSocketLinger()) {
-                    bootstrap.option(ChannelOption.SO_LINGER, 0);
-                }
-
->>>>>>> 7c2e0f2b
                 SslContext sslContext = sslContext(key.getScheme());
                 Bootstrap bootstrap =
                     new Bootstrap()
