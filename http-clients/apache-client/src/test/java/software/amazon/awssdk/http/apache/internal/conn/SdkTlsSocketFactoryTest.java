--- conflicted
+++ resolved
@@ -15,114 +15,6 @@
 
 package software.amazon.awssdk.http.apache.internal.conn;
 
-<<<<<<< HEAD
-import static org.junit.jupiter.api.Assertions.assertTrue;
-import static org.junit.jupiter.api.Assertions.fail;
-
-import java.util.ArrayList;
-import java.util.Arrays;
-import java.util.Collections;
-import java.util.List;
-import javax.net.ssl.SSLContext;
-import javax.net.ssl.SSLSocket;
-import org.junit.jupiter.api.Test;
-
-public class SdkTlsSocketFactoryTest {
-    /**
-     * Test when the edge case when the both supported and enabled protocols are null.
-     */
-    @Test
-    public void preparedSocket_NullProtocols() throws Exception {
-        SdkTlsSocketFactory f = new SdkTlsSocketFactory(SSLContext.getDefault(), null);
-        try (SSLSocket socket = new TestSSLSocket() {
-            @Override
-            public String[] getSupportedProtocols() {
-                return null;
-            }
-
-            @Override
-            public String[] getEnabledProtocols() {
-                return null;
-            }
-
-            @Override
-            public void setEnabledProtocols(String[] protocols) {
-                fail();
-            }
-        }) {
-            f.prepareSocket(socket);
-        }
-    }
-
-    @Test
-    public void typical() throws Exception {
-        SdkTlsSocketFactory f = new SdkTlsSocketFactory(SSLContext.getDefault(), null);
-        try (SSLSocket socket = new TestSSLSocket() {
-            @Override
-            public String[] getSupportedProtocols() {
-                return shuffle(new String[] {"SSLv2Hello", "SSLv3", "TLSv1", "TLSv1.1", "TLSv1.2"});
-            }
-
-            @Override
-            public String[] getEnabledProtocols() {
-                return shuffle(new String[] {"SSLv3", "TLSv1"});
-            }
-
-            @Override
-            public void setEnabledProtocols(String[] protocols) {
-                assertTrue(Arrays.equals(protocols, new String[] {"TLSv1.2", "TLSv1.1", "TLSv1", "SSLv3"}));
-            }
-        }) {
-            f.prepareSocket(socket);
-        }
-    }
-
-    @Test
-    public void noTLS() throws Exception {
-        SdkTlsSocketFactory f = new SdkTlsSocketFactory(SSLContext.getDefault(), null);
-        try (SSLSocket socket = new TestSSLSocket() {
-            @Override
-            public String[] getSupportedProtocols() {
-                return shuffle(new String[] {"SSLv2Hello", "SSLv3"});
-            }
-
-            @Override
-            public String[] getEnabledProtocols() {
-                return new String[] {"SSLv3"};
-            }
-
-            @Override
-            public void setEnabledProtocols(String[] protocols) {
-                // For backward compatibility
-                assertTrue(Arrays.equals(protocols, new String[] {"SSLv3"}));
-            }
-        }) {
-            f.prepareSocket(socket);
-        }
-    }
-
-    @Test
-    public void notIdeal() throws Exception {
-        SdkTlsSocketFactory f = new SdkTlsSocketFactory(SSLContext.getDefault(), null);
-        try (SSLSocket socket = new TestSSLSocket() {
-            @Override
-            public String[] getSupportedProtocols() {
-                return shuffle(new String[] {"SSLv2Hello", "SSLv3", "TLSv1", "TLSv1.1"});
-            }
-
-            @Override
-            public String[] getEnabledProtocols() {
-                return shuffle(new String[] {"SSLv3", "TLSv1"});
-            }
-
-            @Override
-            public void setEnabledProtocols(String[] protocols) {
-                assertTrue(Arrays.equals(protocols, new String[] {"TLSv1.1", "TLSv1", "SSLv3"}));
-            }
-        }) {
-            f.prepareSocket(socket);
-        }
-=======
 import static org.mockito.Matchers.any;
 import static org.mockito.Mockito.never;
 import static org.mockito.Mockito.verify;
@@ -181,7 +73,6 @@
         factory.prepareSocket(socket);
 
         verify(socket, never()).setEnabledProtocols(any());
->>>>>>> fe3e14a9
     }
 
     @Test
