package software.amazon.awssdk.services.json;

import java.util.ArrayList;
import java.util.List;
import software.amazon.MyServiceHttpConfig;
import software.amazon.MyServiceRetryPolicy;
import software.amazon.MyServiceRetryStrategy;
import software.amazon.awssdk.annotations.Generated;
import software.amazon.awssdk.annotations.SdkInternalApi;
import software.amazon.awssdk.auth.credentials.TokenUtils;
import software.amazon.awssdk.auth.signer.Aws4Signer;
import software.amazon.awssdk.auth.token.credentials.aws.DefaultAwsTokenProvider;
import software.amazon.awssdk.auth.token.signer.aws.BearerTokenSigner;
import software.amazon.awssdk.awscore.client.builder.AwsDefaultClientBuilder;
import software.amazon.awssdk.awscore.client.config.AwsClientOption;
import software.amazon.awssdk.codegen.poet.plugins.InternalTestPlugin1;
import software.amazon.awssdk.codegen.poet.plugins.InternalTestPlugin2;
import software.amazon.awssdk.core.SdkPlugin;
import software.amazon.awssdk.core.client.config.SdkAdvancedClientOption;
import software.amazon.awssdk.core.client.config.SdkClientConfiguration;
import software.amazon.awssdk.core.client.config.SdkClientOption;
import software.amazon.awssdk.core.interceptor.ClasspathInterceptorChainFactory;
import software.amazon.awssdk.core.interceptor.ExecutionInterceptor;
import software.amazon.awssdk.core.signer.Signer;
import software.amazon.awssdk.identity.spi.IdentityProvider;
import software.amazon.awssdk.identity.spi.IdentityProviders;
import software.amazon.awssdk.identity.spi.TokenIdentity;
import software.amazon.awssdk.services.json.endpoints.JsonClientContextParams;
import software.amazon.awssdk.services.json.endpoints.JsonEndpointProvider;
import software.amazon.awssdk.services.json.endpoints.internal.JsonRequestSetEndpointInterceptor;
import software.amazon.awssdk.services.json.endpoints.internal.JsonResolveEndpointInterceptor;
import software.amazon.awssdk.services.json.internal.JsonServiceClientConfigurationBuilder;
import software.amazon.awssdk.utils.AttributeMap;
import software.amazon.awssdk.utils.CollectionUtils;
import software.amazon.awssdk.utils.Validate;

/**
 * Internal base class for {@link DefaultJsonClientBuilder} and {@link DefaultJsonAsyncClientBuilder}.
 */
@Generated("software.amazon.awssdk:codegen")
@SdkInternalApi
abstract class DefaultJsonBaseClientBuilder<B extends JsonBaseClientBuilder<B, C>, C> extends AwsDefaultClientBuilder<B, C> {
    @Override
    protected final String serviceEndpointPrefix() {
        return "json-service-endpoint";
    }

    @Override
    protected final String serviceName() {
        return "Json";
    }

    @Override
    protected final SdkClientConfiguration mergeServiceDefaults(SdkClientConfiguration config) {
        return config.merge(c -> c
            .option(SdkClientOption.ENDPOINT_PROVIDER, defaultEndpointProvider())
            .option(SdkAdvancedClientOption.SIGNER, defaultSigner())
            .option(SdkClientOption.CRC32_FROM_COMPRESSED_DATA_ENABLED, false)
            .option(SdkClientOption.SERVICE_CONFIGURATION, ServiceConfiguration.builder().build())
            .lazyOption(AwsClientOption.TOKEN_PROVIDER,
                        p -> TokenUtils.toSdkTokenProvider(p.get(AwsClientOption.TOKEN_IDENTITY_PROVIDER)))
            .option(AwsClientOption.TOKEN_IDENTITY_PROVIDER, defaultTokenProvider())
            .option(SdkAdvancedClientOption.TOKEN_SIGNER, defaultTokenSigner()));
    }

    @Override
    protected final SdkClientConfiguration finalizeServiceConfiguration(SdkClientConfiguration config) {
        List<ExecutionInterceptor> endpointInterceptors = new ArrayList<>();
        endpointInterceptors.add(new JsonResolveEndpointInterceptor());
        endpointInterceptors.add(new JsonRequestSetEndpointInterceptor());
        ClasspathInterceptorChainFactory interceptorFactory = new ClasspathInterceptorChainFactory();
        List<ExecutionInterceptor> interceptors = interceptorFactory
            .getInterceptors("software/amazon/awssdk/services/json/execution.interceptors");
        List<ExecutionInterceptor> additionalInterceptors = new ArrayList<>();
        interceptors = CollectionUtils.mergeLists(endpointInterceptors, interceptors);
        interceptors = CollectionUtils.mergeLists(interceptors, additionalInterceptors);
        interceptors = CollectionUtils.mergeLists(interceptors, config.option(SdkClientOption.EXECUTION_INTERCEPTORS));
        ServiceConfiguration.Builder serviceConfigBuilder = ((ServiceConfiguration) config
            .option(SdkClientOption.SERVICE_CONFIGURATION)).toBuilder();
        serviceConfigBuilder.profileFile(serviceConfigBuilder.profileFileSupplier() != null ? serviceConfigBuilder
            .profileFileSupplier() : config.option(SdkClientOption.PROFILE_FILE_SUPPLIER));
        serviceConfigBuilder.profileName(serviceConfigBuilder.profileName() != null ? serviceConfigBuilder.profileName() : config
            .option(SdkClientOption.PROFILE_NAME));
        if (serviceConfigBuilder.dualstackEnabled() != null) {
            Validate.validState(
                config.option(AwsClientOption.DUALSTACK_ENDPOINT_ENABLED) == null,
                "Dualstack has been configured on both ServiceConfiguration and the client/global level. Please limit dualstack configuration to one location.");
        } else {
            serviceConfigBuilder.dualstackEnabled(config.option(AwsClientOption.DUALSTACK_ENDPOINT_ENABLED));
        }
        if (serviceConfigBuilder.fipsModeEnabled() != null) {
            Validate.validState(
                config.option(AwsClientOption.FIPS_ENDPOINT_ENABLED) == null,
                "Fips has been configured on both ServiceConfiguration and the client/global level. Please limit fips configuration to one location.");
        } else {
            serviceConfigBuilder.fipsModeEnabled(config.option(AwsClientOption.FIPS_ENDPOINT_ENABLED));
        }
        if (serviceConfigBuilder.useArnRegionEnabled() != null) {
            Validate.validState(
                clientContextParams.get(JsonClientContextParams.USE_ARN_REGION) == null,
                "UseArnRegion has been configured on both ServiceConfiguration and the client/global level. Please limit UseArnRegion configuration to one location.");
        } else {
            serviceConfigBuilder.useArnRegionEnabled(clientContextParams.get(JsonClientContextParams.USE_ARN_REGION));
        }
        if (serviceConfigBuilder.multiRegionEnabled() != null) {
            Validate.validState(
                clientContextParams.get(JsonClientContextParams.DISABLE_MULTI_REGION_ACCESS_POINTS) == null,
                "DisableMultiRegionAccessPoints has been configured on both ServiceConfiguration and the client/global level. Please limit DisableMultiRegionAccessPoints configuration to one location.");
        } else if (clientContextParams.get(JsonClientContextParams.DISABLE_MULTI_REGION_ACCESS_POINTS) != null) {
            serviceConfigBuilder.multiRegionEnabled(!clientContextParams
                .get(JsonClientContextParams.DISABLE_MULTI_REGION_ACCESS_POINTS));
        }
        if (serviceConfigBuilder.pathStyleAccessEnabled() != null) {
            Validate.validState(
                clientContextParams.get(JsonClientContextParams.FORCE_PATH_STYLE) == null,
                "ForcePathStyle has been configured on both ServiceConfiguration and the client/global level. Please limit ForcePathStyle configuration to one location.");
        } else {
            serviceConfigBuilder.pathStyleAccessEnabled(clientContextParams.get(JsonClientContextParams.FORCE_PATH_STYLE));
        }
        if (serviceConfigBuilder.accelerateModeEnabled() != null) {
            Validate.validState(
                clientContextParams.get(JsonClientContextParams.ACCELERATE) == null,
                "Accelerate has been configured on both ServiceConfiguration and the client/global level. Please limit Accelerate configuration to one location.");
        } else {
            serviceConfigBuilder.accelerateModeEnabled(clientContextParams.get(JsonClientContextParams.ACCELERATE));
        }
        ServiceConfiguration finalServiceConfig = serviceConfigBuilder.build();
        clientContextParams.put(JsonClientContextParams.USE_ARN_REGION, finalServiceConfig.useArnRegionEnabled());
        clientContextParams.put(JsonClientContextParams.DISABLE_MULTI_REGION_ACCESS_POINTS,
                                !finalServiceConfig.multiRegionEnabled());
        clientContextParams.put(JsonClientContextParams.FORCE_PATH_STYLE, finalServiceConfig.pathStyleAccessEnabled());
        clientContextParams.put(JsonClientContextParams.ACCELERATE, finalServiceConfig.accelerateModeEnabled());
<<<<<<< HEAD
        return config.toBuilder().option(AwsClientOption.DUALSTACK_ENDPOINT_ENABLED, finalServiceConfig.dualstackEnabled())
                     .option(AwsClientOption.FIPS_ENDPOINT_ENABLED, finalServiceConfig.fipsModeEnabled())
                     .option(SdkClientOption.EXECUTION_INTERCEPTORS, interceptors)
                     .option(SdkClientOption.RETRY_POLICY, MyServiceRetryPolicy.resolveRetryPolicy(config))
                     .option(SdkClientOption.RETRY_STRATEGY, MyServiceRetryStrategy.resolveRetryStrategy(config))
                     .option(SdkClientOption.SERVICE_CONFIGURATION, finalServiceConfig).build();
=======
        SdkClientConfiguration.Builder builder = config.toBuilder();
        builder.lazyOption(SdkClientOption.IDENTITY_PROVIDERS, c -> {
            IdentityProviders.Builder result = IdentityProviders.builder();
            IdentityProvider<?> tokenIdentityProvider = c.get(AwsClientOption.TOKEN_IDENTITY_PROVIDER);
            if (tokenIdentityProvider != null) {
                result.putIdentityProvider(tokenIdentityProvider);
            }
            IdentityProvider<?> credentialsIdentityProvider = c.get(AwsClientOption.CREDENTIALS_IDENTITY_PROVIDER);
            if (credentialsIdentityProvider != null) {
                result.putIdentityProvider(credentialsIdentityProvider);
            }
            return result.build();
        });
        builder.option(SdkClientOption.EXECUTION_INTERCEPTORS, interceptors)
               .option(AwsClientOption.DUALSTACK_ENDPOINT_ENABLED, finalServiceConfig.dualstackEnabled())
               .option(AwsClientOption.FIPS_ENDPOINT_ENABLED, finalServiceConfig.fipsModeEnabled())
               .option(SdkClientOption.RETRY_POLICY, MyServiceRetryPolicy.resolveRetryPolicy(config))
               .option(SdkClientOption.SERVICE_CONFIGURATION, finalServiceConfig);
        return builder.build();
>>>>>>> bbedcafa
    }

    private Signer defaultSigner() {
        return Aws4Signer.create();
    }

    @Override
    protected final String signingName() {
        return "json-service";
    }

    private JsonEndpointProvider defaultEndpointProvider() {
        return JsonEndpointProvider.defaultProvider();
    }

    public B serviceConfiguration(ServiceConfiguration serviceConfiguration) {
        clientConfiguration.option(SdkClientOption.SERVICE_CONFIGURATION, serviceConfiguration);
        return thisBuilder();
    }

    public void setServiceConfiguration(ServiceConfiguration serviceConfiguration) {
        serviceConfiguration(serviceConfiguration);
    }

    private IdentityProvider<? extends TokenIdentity> defaultTokenProvider() {
        return DefaultAwsTokenProvider.create();
    }

    private Signer defaultTokenSigner() {
        return BearerTokenSigner.create();
    }

    @Override
    protected final AttributeMap serviceHttpConfig() {
        AttributeMap result = MyServiceHttpConfig.defaultHttpConfig();
        return result;
    }

    @Override
    protected SdkClientConfiguration invokePlugins(SdkClientConfiguration config) {
        List<SdkPlugin> internalPlugins = internalPlugins();
        List<SdkPlugin> externalPlugins = plugins();
        if (internalPlugins.isEmpty() && externalPlugins.isEmpty()) {
            return config;
        }
        List<SdkPlugin> plugins = CollectionUtils.mergeLists(internalPlugins, externalPlugins);
        SdkClientConfiguration.Builder configuration = config.toBuilder();
        JsonServiceClientConfigurationBuilder serviceConfigBuilder = new JsonServiceClientConfigurationBuilder(configuration);
        for (SdkPlugin plugin : plugins) {
            plugin.configureClient(serviceConfigBuilder);
        }
        return configuration.build();
    }

    private List<SdkPlugin> internalPlugins() {
        List<SdkPlugin> internalPlugins = new ArrayList<>();
        internalPlugins.add(new InternalTestPlugin1());
        internalPlugins.add(new InternalTestPlugin2());
        return internalPlugins;
    }

    protected static void validateClientOptions(SdkClientConfiguration c) {
        Validate.notNull(c.option(SdkAdvancedClientOption.SIGNER),
                         "The 'overrideConfiguration.advancedOption[SIGNER]' must be configured in the client builder.");
        Validate.notNull(c.option(SdkAdvancedClientOption.TOKEN_SIGNER),
                         "The 'overrideConfiguration.advancedOption[TOKEN_SIGNER]' must be configured in the client builder.");
        Validate.notNull(c.option(AwsClientOption.TOKEN_IDENTITY_PROVIDER),
                         "The 'tokenProvider' must be configured in the client builder.");
    }
}<|MERGE_RESOLUTION|>--- conflicted
+++ resolved
@@ -130,14 +130,6 @@
                                 !finalServiceConfig.multiRegionEnabled());
         clientContextParams.put(JsonClientContextParams.FORCE_PATH_STYLE, finalServiceConfig.pathStyleAccessEnabled());
         clientContextParams.put(JsonClientContextParams.ACCELERATE, finalServiceConfig.accelerateModeEnabled());
-<<<<<<< HEAD
-        return config.toBuilder().option(AwsClientOption.DUALSTACK_ENDPOINT_ENABLED, finalServiceConfig.dualstackEnabled())
-                     .option(AwsClientOption.FIPS_ENDPOINT_ENABLED, finalServiceConfig.fipsModeEnabled())
-                     .option(SdkClientOption.EXECUTION_INTERCEPTORS, interceptors)
-                     .option(SdkClientOption.RETRY_POLICY, MyServiceRetryPolicy.resolveRetryPolicy(config))
-                     .option(SdkClientOption.RETRY_STRATEGY, MyServiceRetryStrategy.resolveRetryStrategy(config))
-                     .option(SdkClientOption.SERVICE_CONFIGURATION, finalServiceConfig).build();
-=======
         SdkClientConfiguration.Builder builder = config.toBuilder();
         builder.lazyOption(SdkClientOption.IDENTITY_PROVIDERS, c -> {
             IdentityProviders.Builder result = IdentityProviders.builder();
@@ -155,9 +147,9 @@
                .option(AwsClientOption.DUALSTACK_ENDPOINT_ENABLED, finalServiceConfig.dualstackEnabled())
                .option(AwsClientOption.FIPS_ENDPOINT_ENABLED, finalServiceConfig.fipsModeEnabled())
                .option(SdkClientOption.RETRY_POLICY, MyServiceRetryPolicy.resolveRetryPolicy(config))
+               .option(SdkClientOption.RETRY_STRATEGY, MyServiceRetryStrategy.resolveRetryStrategy(config))
                .option(SdkClientOption.SERVICE_CONFIGURATION, finalServiceConfig);
         return builder.build();
->>>>>>> bbedcafa
     }
 
     private Signer defaultSigner() {
