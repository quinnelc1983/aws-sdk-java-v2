package software.amazon.awssdk.services.json;

import java.nio.file.Path;
import java.util.concurrent.CompletableFuture;
import java.util.function.Consumer;
import org.reactivestreams.Publisher;
import software.amazon.awssdk.annotations.Generated;
import software.amazon.awssdk.annotations.SdkPublicApi;
import software.amazon.awssdk.annotations.ThreadSafe;
import software.amazon.awssdk.core.SdkClient;
import software.amazon.awssdk.core.async.AsyncRequestBody;
import software.amazon.awssdk.core.async.AsyncResponseTransformer;
import software.amazon.awssdk.services.builder.Builder;
import software.amazon.awssdk.services.builder.CustomBuilder;
import software.amazon.awssdk.services.builder.DefaultBuilder;
import software.amazon.awssdk.services.builder.DefaultBuilderTwo;
import software.amazon.awssdk.services.json.model.APostOperationRequest;
import software.amazon.awssdk.services.json.model.APostOperationResponse;
import software.amazon.awssdk.services.json.model.APostOperationWithOutputRequest;
import software.amazon.awssdk.services.json.model.APostOperationWithOutputResponse;
import software.amazon.awssdk.services.json.model.BearerAuthOperationRequest;
import software.amazon.awssdk.services.json.model.BearerAuthOperationResponse;
import software.amazon.awssdk.services.json.model.EventStreamOperationRequest;
import software.amazon.awssdk.services.json.model.EventStreamOperationResponseHandler;
import software.amazon.awssdk.services.json.model.EventStreamOperationWithOnlyInputRequest;
import software.amazon.awssdk.services.json.model.EventStreamOperationWithOnlyInputResponse;
import software.amazon.awssdk.services.json.model.EventStreamOperationWithOnlyOutputRequest;
import software.amazon.awssdk.services.json.model.EventStreamOperationWithOnlyOutputResponseHandler;
import software.amazon.awssdk.services.json.model.GetOperationWithChecksumRequest;
import software.amazon.awssdk.services.json.model.GetOperationWithChecksumResponse;
import software.amazon.awssdk.services.json.model.GetWithoutRequiredMembersRequest;
import software.amazon.awssdk.services.json.model.GetWithoutRequiredMembersResponse;
import software.amazon.awssdk.services.json.model.InputEventStream;
import software.amazon.awssdk.services.json.model.InputEventStreamTwo;
import software.amazon.awssdk.services.json.model.OperationWithChecksumRequiredRequest;
import software.amazon.awssdk.services.json.model.OperationWithChecksumRequiredResponse;
import software.amazon.awssdk.services.json.model.PaginatedOperationWithResultKeyRequest;
import software.amazon.awssdk.services.json.model.PaginatedOperationWithResultKeyResponse;
import software.amazon.awssdk.services.json.model.PaginatedOperationWithoutResultKeyRequest;
import software.amazon.awssdk.services.json.model.PaginatedOperationWithoutResultKeyResponse;
import software.amazon.awssdk.services.json.model.PutOperationWithChecksumRequest;
import software.amazon.awssdk.services.json.model.PutOperationWithChecksumResponse;
import software.amazon.awssdk.services.json.model.StreamingInputOperationRequest;
import software.amazon.awssdk.services.json.model.StreamingInputOperationResponse;
import software.amazon.awssdk.services.json.model.StreamingInputOutputOperationRequest;
import software.amazon.awssdk.services.json.model.StreamingInputOutputOperationResponse;
import software.amazon.awssdk.services.json.model.StreamingOutputOperationRequest;
import software.amazon.awssdk.services.json.model.StreamingOutputOperationResponse;
import software.amazon.awssdk.services.json.paginators.PaginatedOperationWithResultKeyPublisher;
import software.amazon.awssdk.services.json.paginators.PaginatedOperationWithoutResultKeyPublisher;

/**
 * Service client for accessing Json Service asynchronously. This can be created using the static {@link #builder()}
 * method.
 *
 * A service that is implemented using the query protocol
 */
@Generated("software.amazon.awssdk:codegen")
@SdkPublicApi
@ThreadSafe
public interface JsonAsyncClient extends SdkClient {
    String SERVICE_NAME = "json-service";

    /**
     * Value for looking up the service's metadata from the
     * {@link software.amazon.awssdk.regions.ServiceMetadataProvider}.
     */
    String SERVICE_METADATA_ID = "json-service-endpoint";

    /**
     * Create a {@link JsonAsyncClient} with the region loaded from the
     * {@link software.amazon.awssdk.regions.providers.DefaultAwsRegionProviderChain} and credentials loaded from the
     * {@link software.amazon.awssdk.auth.credentials.DefaultCredentialsProvider}.
     */
    static JsonAsyncClient create() {
        return builder().build();
    }

    /**
     * Create a builder that can be used to configure and create a {@link JsonAsyncClient}.
     */
    static JsonAsyncClientBuilder builder() {
        return new DefaultJsonAsyncClientBuilder();
    }

    /**
     * <p>
     * Performs a post operation to the query service and has no output
     * </p>
     *
     * @param aPostOperationRequest
     * @return A Java Future containing the result of the APostOperation operation returned by the service.<br/>
     *         The CompletableFuture returned by this method can be completed exceptionally with the following
     *         exceptions.
     *         <ul>
     *         <li>InvalidInputException The request was rejected because an invalid or out-of-range value was supplied
     *         for an input parameter.</li>
     *         <li>SdkException Base class for all exceptions that can be thrown by the SDK (both service and client).
     *         Can be used for catch all scenarios.</li>
     *         <li>SdkClientException If any client side error occurs such as an IO related failure, failure to get
     *         credentials, etc.</li>
     *         <li>JsonException Base class for all service exceptions. Unknown exceptions will be thrown as an instance
     *         of this type.</li>
     *         </ul>
     * @sample JsonAsyncClient.APostOperation
     * @see <a href="https://docs.aws.amazon.com/goto/WebAPI/json-service-2010-05-08/APostOperation" target="_top">AWS
     *      API Documentation</a>
     *
     * @deprecated This API is deprecated, use something else
     */
    @Deprecated
    default CompletableFuture<APostOperationResponse> aPostOperation(APostOperationRequest aPostOperationRequest) {
        throw new UnsupportedOperationException();
    }

    /**
     * <p>
     * Performs a post operation to the query service and has no output
     * </p>
     * <br/>
     * <p>
     * This is a convenience which creates an instance of the {@link APostOperationRequest.Builder} avoiding the need to
     * create one manually via {@link APostOperationRequest#builder()}
     * </p>
     *
     * @param aPostOperationRequest
     *        A {@link Consumer} that will call methods on {@link APostOperationRequest.Builder} to create a request.
     * @return A Java Future containing the result of the APostOperation operation returned by the service.<br/>
     *         The CompletableFuture returned by this method can be completed exceptionally with the following
     *         exceptions.
     *         <ul>
     *         <li>InvalidInputException The request was rejected because an invalid or out-of-range value was supplied
     *         for an input parameter.</li>
     *         <li>SdkException Base class for all exceptions that can be thrown by the SDK (both service and client).
     *         Can be used for catch all scenarios.</li>
     *         <li>SdkClientException If any client side error occurs such as an IO related failure, failure to get
     *         credentials, etc.</li>
     *         <li>JsonException Base class for all service exceptions. Unknown exceptions will be thrown as an instance
     *         of this type.</li>
     *         </ul>
     * @sample JsonAsyncClient.APostOperation
     * @see <a href="https://docs.aws.amazon.com/goto/WebAPI/json-service-2010-05-08/APostOperation" target="_top">AWS
     *      API Documentation</a>
     *
     * @deprecated This API is deprecated, use something else
     */
    @Deprecated
    default CompletableFuture<APostOperationResponse> aPostOperation(Consumer<APostOperationRequest.Builder> aPostOperationRequest) {
        return aPostOperation(APostOperationRequest.builder().applyMutation(aPostOperationRequest).build());
    }

    /**
     * <p>
     * Performs a post operation to the query service and has modelled output
     * </p>
     *
     * @param aPostOperationWithOutputRequest
     * @return A Java Future containing the result of the APostOperationWithOutput operation returned by the service.<br/>
     *         The CompletableFuture returned by this method can be completed exceptionally with the following
     *         exceptions.
     *         <ul>
     *         <li>InvalidInputException The request was rejected because an invalid or out-of-range value was supplied
     *         for an input parameter.</li>
     *         <li>SdkException Base class for all exceptions that can be thrown by the SDK (both service and client).
     *         Can be used for catch all scenarios.</li>
     *         <li>SdkClientException If any client side error occurs such as an IO related failure, failure to get
     *         credentials, etc.</li>
     *         <li>JsonException Base class for all service exceptions. Unknown exceptions will be thrown as an instance
     *         of this type.</li>
     *         </ul>
     * @sample JsonAsyncClient.APostOperationWithOutput
     * @see <a href="https://docs.aws.amazon.com/goto/WebAPI/json-service-2010-05-08/APostOperationWithOutput"
     *      target="_top">AWS API Documentation</a>
     */
    default CompletableFuture<APostOperationWithOutputResponse> aPostOperationWithOutput(
        APostOperationWithOutputRequest aPostOperationWithOutputRequest) {
        throw new UnsupportedOperationException();
    }

    /**
     * <p>
     * Performs a post operation to the query service and has modelled output
     * </p>
     * <br/>
     * <p>
     * This is a convenience which creates an instance of the {@link APostOperationWithOutputRequest.Builder} avoiding
     * the need to create one manually via {@link APostOperationWithOutputRequest#builder()}
     * </p>
     *
     * @param aPostOperationWithOutputRequest
     *        A {@link Consumer} that will call methods on {@link APostOperationWithOutputRequest.Builder} to create a
     *        request.
     * @return A Java Future containing the result of the APostOperationWithOutput operation returned by the service.<br/>
     *         The CompletableFuture returned by this method can be completed exceptionally with the following
     *         exceptions.
     *         <ul>
     *         <li>InvalidInputException The request was rejected because an invalid or out-of-range value was supplied
     *         for an input parameter.</li>
     *         <li>SdkException Base class for all exceptions that can be thrown by the SDK (both service and client).
     *         Can be used for catch all scenarios.</li>
     *         <li>SdkClientException If any client side error occurs such as an IO related failure, failure to get
     *         credentials, etc.</li>
     *         <li>JsonException Base class for all service exceptions. Unknown exceptions will be thrown as an instance
     *         of this type.</li>
     *         </ul>
     * @sample JsonAsyncClient.APostOperationWithOutput
     * @see <a href="https://docs.aws.amazon.com/goto/WebAPI/json-service-2010-05-08/APostOperationWithOutput"
     *      target="_top">AWS API Documentation</a>
     */
    default CompletableFuture<APostOperationWithOutputResponse> aPostOperationWithOutput(
        Consumer<APostOperationWithOutputRequest.Builder> aPostOperationWithOutputRequest) {
        return aPostOperationWithOutput(APostOperationWithOutputRequest.builder().applyMutation(aPostOperationWithOutputRequest)
                                                                       .build());
    }

    /**
     * Invokes the BearerAuthOperation operation asynchronously.
     *
     * @param bearerAuthOperationRequest
     * @return A Java Future containing the result of the BearerAuthOperation operation returned by the service.<br/>
     *         The CompletableFuture returned by this method can be completed exceptionally with the following
     *         exceptions.
     *         <ul>
     *         <li>SdkException Base class for all exceptions that can be thrown by the SDK (both service and client).
     *         Can be used for catch all scenarios.</li>
     *         <li>SdkClientException If any client side error occurs such as an IO related failure, failure to get
     *         credentials, etc.</li>
     *         <li>JsonException Base class for all service exceptions. Unknown exceptions will be thrown as an instance
     *         of this type.</li>
     *         </ul>
     * @sample JsonAsyncClient.BearerAuthOperation
     * @see <a href="https://docs.aws.amazon.com/goto/WebAPI/json-service-2010-05-08/BearerAuthOperation"
     *      target="_top">AWS API Documentation</a>
     */
    default CompletableFuture<BearerAuthOperationResponse> bearerAuthOperation(
        BearerAuthOperationRequest bearerAuthOperationRequest) {
        throw new UnsupportedOperationException();
    }

    /**
     * Invokes the BearerAuthOperation operation asynchronously.<br/>
     * <p>
     * This is a convenience which creates an instance of the {@link BearerAuthOperationRequest.Builder} avoiding the
     * need to create one manually via {@link BearerAuthOperationRequest#builder()}
     * </p>
     *
     * @param bearerAuthOperationRequest
     *        A {@link Consumer} that will call methods on {@link BearerAuthOperationRequest.Builder} to create a
     *        request.
     * @return A Java Future containing the result of the BearerAuthOperation operation returned by the service.<br/>
     *         The CompletableFuture returned by this method can be completed exceptionally with the following
     *         exceptions.
     *         <ul>
     *         <li>SdkException Base class for all exceptions that can be thrown by the SDK (both service and client).
     *         Can be used for catch all scenarios.</li>
     *         <li>SdkClientException If any client side error occurs such as an IO related failure, failure to get
     *         credentials, etc.</li>
     *         <li>JsonException Base class for all service exceptions. Unknown exceptions will be thrown as an instance
     *         of this type.</li>
     *         </ul>
     * @sample JsonAsyncClient.BearerAuthOperation
     * @see <a href="https://docs.aws.amazon.com/goto/WebAPI/json-service-2010-05-08/BearerAuthOperation"
     *      target="_top">AWS API Documentation</a>
     */
    default CompletableFuture<BearerAuthOperationResponse> bearerAuthOperation(
        Consumer<BearerAuthOperationRequest.Builder> bearerAuthOperationRequest) {
        return bearerAuthOperation(BearerAuthOperationRequest.builder().applyMutation(bearerAuthOperationRequest).build());
    }

    /**
     * Invokes the EventStreamOperation operation asynchronously.
     *
     * @param eventStreamOperationRequest
     * @return A Java Future containing the result of the EventStreamOperation operation returned by the service.<br/>
     *         The CompletableFuture returned by this method can be completed exceptionally with the following
     *         exceptions.
     *         <ul>
     *         <li>SdkException Base class for all exceptions that can be thrown by the SDK (both service and client).
     *         Can be used for catch all scenarios.</li>
     *         <li>SdkClientException If any client side error occurs such as an IO related failure, failure to get
     *         credentials, etc.</li>
     *         <li>JsonException Base class for all service exceptions. Unknown exceptions will be thrown as an instance
     *         of this type.</li>
     *         </ul>
     * @sample JsonAsyncClient.EventStreamOperation
     * @see <a href="https://docs.aws.amazon.com/goto/WebAPI/json-service-2010-05-08/EventStreamOperation"
     *      target="_top">AWS API Documentation</a>
     */
    default CompletableFuture<Void> eventStreamOperation(EventStreamOperationRequest eventStreamOperationRequest,
                                                         Publisher<InputEventStream> requestStream, EventStreamOperationResponseHandler asyncResponseHandler) {
        throw new UnsupportedOperationException();
    }

    /**
     * Invokes the EventStreamOperation operation asynchronously.<br/>
     * <p>
     * This is a convenience which creates an instance of the {@link EventStreamOperationRequest.Builder} avoiding the
     * need to create one manually via {@link EventStreamOperationRequest#builder()}
     * </p>
     *
     * @param eventStreamOperationRequest
     *        A {@link Consumer} that will call methods on {@link EventStreamOperationRequest.Builder} to create a
     *        request.
     * @return A Java Future containing the result of the EventStreamOperation operation returned by the service.<br/>
     *         The CompletableFuture returned by this method can be completed exceptionally with the following
     *         exceptions.
     *         <ul>
     *         <li>SdkException Base class for all exceptions that can be thrown by the SDK (both service and client).
     *         Can be used for catch all scenarios.</li>
     *         <li>SdkClientException If any client side error occurs such as an IO related failure, failure to get
     *         credentials, etc.</li>
     *         <li>JsonException Base class for all service exceptions. Unknown exceptions will be thrown as an instance
     *         of this type.</li>
     *         </ul>
     * @sample JsonAsyncClient.EventStreamOperation
     * @see <a href="https://docs.aws.amazon.com/goto/WebAPI/json-service-2010-05-08/EventStreamOperation"
     *      target="_top">AWS API Documentation</a>
     */
    default CompletableFuture<Void> eventStreamOperation(
        Consumer<EventStreamOperationRequest.Builder> eventStreamOperationRequest, Publisher<InputEventStream> requestStream,
        EventStreamOperationResponseHandler asyncResponseHandler) {
        return eventStreamOperation(EventStreamOperationRequest.builder().applyMutation(eventStreamOperationRequest).build(),
                                    requestStream, asyncResponseHandler);
    }

    /**
     * Invokes the EventStreamOperationWithOnlyInput operation asynchronously.
     *
     * @param eventStreamOperationWithOnlyInputRequest
     * @return A Java Future containing the result of the EventStreamOperationWithOnlyInput operation returned by the
     *         service.<br/>
     *         The CompletableFuture returned by this method can be completed exceptionally with the following
     *         exceptions.
     *         <ul>
     *         <li>SdkException Base class for all exceptions that can be thrown by the SDK (both service and client).
     *         Can be used for catch all scenarios.</li>
     *         <li>SdkClientException If any client side error occurs such as an IO related failure, failure to get
     *         credentials, etc.</li>
     *         <li>JsonException Base class for all service exceptions. Unknown exceptions will be thrown as an instance
     *         of this type.</li>
     *         </ul>
     * @sample JsonAsyncClient.EventStreamOperationWithOnlyInput
     * @see <a href="https://docs.aws.amazon.com/goto/WebAPI/json-service-2010-05-08/EventStreamOperationWithOnlyInput"
     *      target="_top">AWS API Documentation</a>
     */
    default CompletableFuture<EventStreamOperationWithOnlyInputResponse> eventStreamOperationWithOnlyInput(
        EventStreamOperationWithOnlyInputRequest eventStreamOperationWithOnlyInputRequest,
        Publisher<InputEventStreamTwo> requestStream) {
        throw new UnsupportedOperationException();
    }

    /**
     * Invokes the EventStreamOperationWithOnlyInput operation asynchronously.<br/>
     * <p>
     * This is a convenience which creates an instance of the {@link EventStreamOperationWithOnlyInputRequest.Builder}
     * avoiding the need to create one manually via {@link EventStreamOperationWithOnlyInputRequest#builder()}
     * </p>
     *
     * @param eventStreamOperationWithOnlyInputRequest
     *        A {@link Consumer} that will call methods on {@link EventStreamOperationWithOnlyInputRequest.Builder} to
     *        create a request.
     * @return A Java Future containing the result of the EventStreamOperationWithOnlyInput operation returned by the
     *         service.<br/>
     *         The CompletableFuture returned by this method can be completed exceptionally with the following
     *         exceptions.
     *         <ul>
     *         <li>SdkException Base class for all exceptions that can be thrown by the SDK (both service and client).
     *         Can be used for catch all scenarios.</li>
     *         <li>SdkClientException If any client side error occurs such as an IO related failure, failure to get
     *         credentials, etc.</li>
     *         <li>JsonException Base class for all service exceptions. Unknown exceptions will be thrown as an instance
     *         of this type.</li>
     *         </ul>
     * @sample JsonAsyncClient.EventStreamOperationWithOnlyInput
     * @see <a href="https://docs.aws.amazon.com/goto/WebAPI/json-service-2010-05-08/EventStreamOperationWithOnlyInput"
     *      target="_top">AWS API Documentation</a>
     */
    default CompletableFuture<EventStreamOperationWithOnlyInputResponse> eventStreamOperationWithOnlyInput(
        Consumer<EventStreamOperationWithOnlyInputRequest.Builder> eventStreamOperationWithOnlyInputRequest,
        Publisher<InputEventStreamTwo> requestStream) {
        return eventStreamOperationWithOnlyInput(
            EventStreamOperationWithOnlyInputRequest.builder().applyMutation(eventStreamOperationWithOnlyInputRequest)
                                                    .build(), requestStream);
    }

    /**
     * Invokes the EventStreamOperationWithOnlyOutput operation asynchronously.
     *
     * @param eventStreamOperationWithOnlyOutputRequest
     * @return A Java Future containing the result of the EventStreamOperationWithOnlyOutput operation returned by the
     *         service.<br/>
     *         The CompletableFuture returned by this method can be completed exceptionally with the following
     *         exceptions.
     *         <ul>
     *         <li>SdkException Base class for all exceptions that can be thrown by the SDK (both service and client).
     *         Can be used for catch all scenarios.</li>
     *         <li>SdkClientException If any client side error occurs such as an IO related failure, failure to get
     *         credentials, etc.</li>
     *         <li>JsonException Base class for all service exceptions. Unknown exceptions will be thrown as an instance
     *         of this type.</li>
     *         </ul>
     * @sample JsonAsyncClient.EventStreamOperationWithOnlyOutput
     * @see <a href="https://docs.aws.amazon.com/goto/WebAPI/json-service-2010-05-08/EventStreamOperationWithOnlyOutput"
     *      target="_top">AWS API Documentation</a>
     */
    default CompletableFuture<Void> eventStreamOperationWithOnlyOutput(
        EventStreamOperationWithOnlyOutputRequest eventStreamOperationWithOnlyOutputRequest,
        EventStreamOperationWithOnlyOutputResponseHandler asyncResponseHandler) {
        throw new UnsupportedOperationException();
    }

    /**
     * Invokes the EventStreamOperationWithOnlyOutput operation asynchronously.<br/>
     * <p>
     * This is a convenience which creates an instance of the {@link EventStreamOperationWithOnlyOutputRequest.Builder}
     * avoiding the need to create one manually via {@link EventStreamOperationWithOnlyOutputRequest#builder()}
     * </p>
     *
     * @param eventStreamOperationWithOnlyOutputRequest
     *        A {@link Consumer} that will call methods on {@link EventStreamOperationWithOnlyOutputRequest.Builder} to
     *        create a request.
     * @return A Java Future containing the result of the EventStreamOperationWithOnlyOutput operation returned by the
     *         service.<br/>
     *         The CompletableFuture returned by this method can be completed exceptionally with the following
     *         exceptions.
     *         <ul>
     *         <li>SdkException Base class for all exceptions that can be thrown by the SDK (both service and client).
     *         Can be used for catch all scenarios.</li>
     *         <li>SdkClientException If any client side error occurs such as an IO related failure, failure to get
     *         credentials, etc.</li>
     *         <li>JsonException Base class for all service exceptions. Unknown exceptions will be thrown as an instance
     *         of this type.</li>
     *         </ul>
     * @sample JsonAsyncClient.EventStreamOperationWithOnlyOutput
     * @see <a href="https://docs.aws.amazon.com/goto/WebAPI/json-service-2010-05-08/EventStreamOperationWithOnlyOutput"
     *      target="_top">AWS API Documentation</a>
     */
    default CompletableFuture<Void> eventStreamOperationWithOnlyOutput(
        Consumer<EventStreamOperationWithOnlyOutputRequest.Builder> eventStreamOperationWithOnlyOutputRequest,
        EventStreamOperationWithOnlyOutputResponseHandler asyncResponseHandler) {
        return eventStreamOperationWithOnlyOutput(
            EventStreamOperationWithOnlyOutputRequest.builder().applyMutation(eventStreamOperationWithOnlyOutputRequest)
                                                     .build(), asyncResponseHandler);
    }

    /**
     * Invokes the GetOperationWithChecksum operation asynchronously.
     *
     * @param getOperationWithChecksumRequest
     * @return A Java Future containing the result of the GetOperationWithChecksum operation returned by the service.<br/>
     *         The CompletableFuture returned by this method can be completed exceptionally with the following
     *         exceptions.
     *         <ul>
     *         <li>SdkException Base class for all exceptions that can be thrown by the SDK (both service and client).
     *         Can be used for catch all scenarios.</li>
     *         <li>SdkClientException If any client side error occurs such as an IO related failure, failure to get
     *         credentials, etc.</li>
     *         <li>JsonException Base class for all service exceptions. Unknown exceptions will be thrown as an instance
     *         of this type.</li>
     *         </ul>
     * @sample JsonAsyncClient.GetOperationWithChecksum
     * @see <a href="https://docs.aws.amazon.com/goto/WebAPI/json-service-2010-05-08/GetOperationWithChecksum"
     *      target="_top">AWS API Documentation</a>
     */
    default CompletableFuture<GetOperationWithChecksumResponse> getOperationWithChecksum(
        GetOperationWithChecksumRequest getOperationWithChecksumRequest) {
        throw new UnsupportedOperationException();
    }

    /**
     * Invokes the GetOperationWithChecksum operation asynchronously.<br/>
     * <p>
     * This is a convenience which creates an instance of the {@link GetOperationWithChecksumRequest.Builder} avoiding
     * the need to create one manually via {@link GetOperationWithChecksumRequest#builder()}
     * </p>
     *
     * @param getOperationWithChecksumRequest
     *        A {@link Consumer} that will call methods on {@link ChecksumStructure.Builder} to create a request.
     * @return A Java Future containing the result of the GetOperationWithChecksum operation returned by the service.<br/>
     *         The CompletableFuture returned by this method can be completed exceptionally with the following
     *         exceptions.
     *         <ul>
     *         <li>SdkException Base class for all exceptions that can be thrown by the SDK (both service and client).
     *         Can be used for catch all scenarios.</li>
     *         <li>SdkClientException If any client side error occurs such as an IO related failure, failure to get
     *         credentials, etc.</li>
     *         <li>JsonException Base class for all service exceptions. Unknown exceptions will be thrown as an instance
     *         of this type.</li>
     *         </ul>
     * @sample JsonAsyncClient.GetOperationWithChecksum
     * @see <a href="https://docs.aws.amazon.com/goto/WebAPI/json-service-2010-05-08/GetOperationWithChecksum"
     *      target="_top">AWS API Documentation</a>
     */
    default CompletableFuture<GetOperationWithChecksumResponse> getOperationWithChecksum(
        Consumer<GetOperationWithChecksumRequest.Builder> getOperationWithChecksumRequest) {
        return getOperationWithChecksum(GetOperationWithChecksumRequest.builder().applyMutation(getOperationWithChecksumRequest)
                                                                       .build());
    }

    /**
     * <p>
     * Performs a post operation to the query service and has no output
     * </p>
     *
     * @param getWithoutRequiredMembersRequest
     * @return A Java Future containing the result of the GetWithoutRequiredMembers operation returned by the service.<br/>
     *         The CompletableFuture returned by this method can be completed exceptionally with the following
     *         exceptions.
     *         <ul>
     *         <li>InvalidInputException The request was rejected because an invalid or out-of-range value was supplied
     *         for an input parameter.</li>
     *         <li>SdkException Base class for all exceptions that can be thrown by the SDK (both service and client).
     *         Can be used for catch all scenarios.</li>
     *         <li>SdkClientException If any client side error occurs such as an IO related failure, failure to get
     *         credentials, etc.</li>
     *         <li>JsonException Base class for all service exceptions. Unknown exceptions will be thrown as an instance
     *         of this type.</li>
     *         </ul>
     * @sample JsonAsyncClient.GetWithoutRequiredMembers
     * @see <a href="https://docs.aws.amazon.com/goto/WebAPI/json-service-2010-05-08/GetWithoutRequiredMembers"
     *      target="_top">AWS API Documentation</a>
     */
    default CompletableFuture<GetWithoutRequiredMembersResponse> getWithoutRequiredMembers(
        GetWithoutRequiredMembersRequest getWithoutRequiredMembersRequest) {
        throw new UnsupportedOperationException();
    }

    /**
     * <p>
     * Performs a post operation to the query service and has no output
     * </p>
     * <br/>
     * <p>
     * This is a convenience which creates an instance of the {@link GetWithoutRequiredMembersRequest.Builder} avoiding
     * the need to create one manually via {@link GetWithoutRequiredMembersRequest#builder()}
     * </p>
     *
     * @param getWithoutRequiredMembersRequest
     *        A {@link Consumer} that will call methods on {@link GetWithoutRequiredMembersRequest.Builder} to create a
     *        request.
     * @return A Java Future containing the result of the GetWithoutRequiredMembers operation returned by the service.<br/>
     *         The CompletableFuture returned by this method can be completed exceptionally with the following
     *         exceptions.
     *         <ul>
     *         <li>InvalidInputException The request was rejected because an invalid or out-of-range value was supplied
     *         for an input parameter.</li>
     *         <li>SdkException Base class for all exceptions that can be thrown by the SDK (both service and client).
     *         Can be used for catch all scenarios.</li>
     *         <li>SdkClientException If any client side error occurs such as an IO related failure, failure to get
     *         credentials, etc.</li>
     *         <li>JsonException Base class for all service exceptions. Unknown exceptions will be thrown as an instance
     *         of this type.</li>
     *         </ul>
     * @sample JsonAsyncClient.GetWithoutRequiredMembers
     * @see <a href="https://docs.aws.amazon.com/goto/WebAPI/json-service-2010-05-08/GetWithoutRequiredMembers"
     *      target="_top">AWS API Documentation</a>
     */
    default CompletableFuture<GetWithoutRequiredMembersResponse> getWithoutRequiredMembers(
        Consumer<GetWithoutRequiredMembersRequest.Builder> getWithoutRequiredMembersRequest) {
        return getWithoutRequiredMembers(GetWithoutRequiredMembersRequest.builder()
                                                                         .applyMutation(getWithoutRequiredMembersRequest).build());
    }

    /**
     * Invokes the OperationWithChecksumRequired operation asynchronously.
     *
     * @param operationWithChecksumRequiredRequest
     * @return A Java Future containing the result of the OperationWithChecksumRequired operation returned by the
     *         service.<br/>
     *         The CompletableFuture returned by this method can be completed exceptionally with the following
     *         exceptions.
     *         <ul>
     *         <li>SdkException Base class for all exceptions that can be thrown by the SDK (both service and client).
     *         Can be used for catch all scenarios.</li>
     *         <li>SdkClientException If any client side error occurs such as an IO related failure, failure to get
     *         credentials, etc.</li>
     *         <li>JsonException Base class for all service exceptions. Unknown exceptions will be thrown as an instance
     *         of this type.</li>
     *         </ul>
     * @sample JsonAsyncClient.OperationWithChecksumRequired
     * @see <a href="https://docs.aws.amazon.com/goto/WebAPI/json-service-2010-05-08/OperationWithChecksumRequired"
     *      target="_top">AWS API Documentation</a>
     */
    default CompletableFuture<OperationWithChecksumRequiredResponse> operationWithChecksumRequired(
        OperationWithChecksumRequiredRequest operationWithChecksumRequiredRequest) {
        throw new UnsupportedOperationException();
    }

    /**
     * Invokes the OperationWithChecksumRequired operation asynchronously.<br/>
     * <p>
     * This is a convenience which creates an instance of the {@link OperationWithChecksumRequiredRequest.Builder}
     * avoiding the need to create one manually via {@link OperationWithChecksumRequiredRequest#builder()}
     * </p>
     *
     * @param operationWithChecksumRequiredRequest
     *        A {@link Consumer} that will call methods on {@link OperationWithChecksumRequiredRequest.Builder} to
     *        create a request.
     * @return A Java Future containing the result of the OperationWithChecksumRequired operation returned by the
     *         service.<br/>
     *         The CompletableFuture returned by this method can be completed exceptionally with the following
     *         exceptions.
     *         <ul>
     *         <li>SdkException Base class for all exceptions that can be thrown by the SDK (both service and client).
     *         Can be used for catch all scenarios.</li>
     *         <li>SdkClientException If any client side error occurs such as an IO related failure, failure to get
     *         credentials, etc.</li>
     *         <li>JsonException Base class for all service exceptions. Unknown exceptions will be thrown as an instance
     *         of this type.</li>
     *         </ul>
     * @sample JsonAsyncClient.OperationWithChecksumRequired
     * @see <a href="https://docs.aws.amazon.com/goto/WebAPI/json-service-2010-05-08/OperationWithChecksumRequired"
     *      target="_top">AWS API Documentation</a>
     */
    default CompletableFuture<OperationWithChecksumRequiredResponse> operationWithChecksumRequired(
        Consumer<OperationWithChecksumRequiredRequest.Builder> operationWithChecksumRequiredRequest) {
        return operationWithChecksumRequired(OperationWithChecksumRequiredRequest.builder()
                                                                                 .applyMutation(operationWithChecksumRequiredRequest).build());
    }

    /**
     * Some paginated operation with result_key in paginators.json file
     *
     * @param paginatedOperationWithResultKeyRequest
     * @return A Java Future containing the result of the PaginatedOperationWithResultKey operation returned by the
     *         service.<br/>
     *         The CompletableFuture returned by this method can be completed exceptionally with the following
     *         exceptions.
     *         <ul>
     *         <li>SdkException Base class for all exceptions that can be thrown by the SDK (both service and client).
     *         Can be used for catch all scenarios.</li>
     *         <li>SdkClientException If any client side error occurs such as an IO related failure, failure to get
     *         credentials, etc.</li>
     *         <li>JsonException Base class for all service exceptions. Unknown exceptions will be thrown as an instance
     *         of this type.</li>
     *         </ul>
     * @sample JsonAsyncClient.PaginatedOperationWithResultKey
     * @see <a href="https://docs.aws.amazon.com/goto/WebAPI/json-service-2010-05-08/PaginatedOperationWithResultKey"
     *      target="_top">AWS API Documentation</a>
     */
    default CompletableFuture<PaginatedOperationWithResultKeyResponse> paginatedOperationWithResultKey(
        PaginatedOperationWithResultKeyRequest paginatedOperationWithResultKeyRequest) {
        throw new UnsupportedOperationException();
    }

    /**
     * Some paginated operation with result_key in paginators.json file<br/>
     * <p>
     * This is a convenience which creates an instance of the {@link PaginatedOperationWithResultKeyRequest.Builder}
     * avoiding the need to create one manually via {@link PaginatedOperationWithResultKeyRequest#builder()}
     * </p>
     *
     * @param paginatedOperationWithResultKeyRequest
     *        A {@link Consumer} that will call methods on {@link PaginatedOperationWithResultKeyRequest.Builder} to
     *        create a request.
     * @return A Java Future containing the result of the PaginatedOperationWithResultKey operation returned by the
     *         service.<br/>
     *         The CompletableFuture returned by this method can be completed exceptionally with the following
     *         exceptions.
     *         <ul>
     *         <li>SdkException Base class for all exceptions that can be thrown by the SDK (both service and client).
     *         Can be used for catch all scenarios.</li>
     *         <li>SdkClientException If any client side error occurs such as an IO related failure, failure to get
     *         credentials, etc.</li>
     *         <li>JsonException Base class for all service exceptions. Unknown exceptions will be thrown as an instance
     *         of this type.</li>
     *         </ul>
     * @sample JsonAsyncClient.PaginatedOperationWithResultKey
     * @see <a href="https://docs.aws.amazon.com/goto/WebAPI/json-service-2010-05-08/PaginatedOperationWithResultKey"
     *      target="_top">AWS API Documentation</a>
     */
    default CompletableFuture<PaginatedOperationWithResultKeyResponse> paginatedOperationWithResultKey(
        Consumer<PaginatedOperationWithResultKeyRequest.Builder> paginatedOperationWithResultKeyRequest) {
        return paginatedOperationWithResultKey(PaginatedOperationWithResultKeyRequest.builder()
                                                                                     .applyMutation(paginatedOperationWithResultKeyRequest).build());
    }

    /**
     * Some paginated operation with result_key in paginators.json file
     *
     * @return A Java Future containing the result of the PaginatedOperationWithResultKey operation returned by the
     *         service.<br/>
     *         The CompletableFuture returned by this method can be completed exceptionally with the following
     *         exceptions.
     *         <ul>
     *         <li>SdkException Base class for all exceptions that can be thrown by the SDK (both service and client).
     *         Can be used for catch all scenarios.</li>
     *         <li>SdkClientException If any client side error occurs such as an IO related failure, failure to get
     *         credentials, etc.</li>
     *         <li>JsonException Base class for all service exceptions. Unknown exceptions will be thrown as an instance
     *         of this type.</li>
     *         </ul>
     * @sample JsonAsyncClient.PaginatedOperationWithResultKey
     * @see <a href="https://docs.aws.amazon.com/goto/WebAPI/json-service-2010-05-08/PaginatedOperationWithResultKey"
     *      target="_top">AWS API Documentation</a>
     */
    default CompletableFuture<PaginatedOperationWithResultKeyResponse> paginatedOperationWithResultKey() {
        return paginatedOperationWithResultKey(PaginatedOperationWithResultKeyRequest.builder().build());
    }

    /**
     * Some paginated operation with result_key in paginators.json file<br/>
     * <p>
     * This is a variant of
     * {@link #paginatedOperationWithResultKey(software.amazon.awssdk.services.json.model.PaginatedOperationWithResultKeyRequest)}
     * operation. The return type is a custom publisher that can be subscribed to request a stream of response pages.
     * SDK will internally handle making service calls for you.
     * </p>
     * <p>
     * When the operation is called, an instance of this class is returned. At this point, no service calls are made yet
     * and so there is no guarantee that the request is valid. If there are errors in your request, you will see the
     * failures only after you start streaming the data. The subscribe method should be called as a request to start
     * streaming data. For more info, see
     * {@link org.reactivestreams.Publisher#subscribe(org.reactivestreams.Subscriber)}. Each call to the subscribe
     * method will result in a new {@link org.reactivestreams.Subscription} i.e., a new contract to stream data from the
     * starting request.
     * </p>
     *
     * <p>
     * The following are few ways to use the response class:
     * </p>
     * 1) Using the subscribe helper method
     *
     * <pre>
     * {@code
     * software.amazon.awssdk.services.json.paginators.PaginatedOperationWithResultKeyPublisher publisher = client.paginatedOperationWithResultKeyPaginator(request);
     * CompletableFuture<Void> future = publisher.subscribe(res -> { // Do something with the response });
     * future.get();
     * }
     * </pre>
     *
     * 2) Using a custom subscriber
     *
     * <pre>
     * {@code
     * software.amazon.awssdk.services.json.paginators.PaginatedOperationWithResultKeyPublisher publisher = client.paginatedOperationWithResultKeyPaginator(request);
     * publisher.subscribe(new Subscriber<software.amazon.awssdk.services.json.model.PaginatedOperationWithResultKeyResponse>() {
     *
     * public void onSubscribe(org.reactivestreams.Subscriber subscription) { //... };
     *
     *
     * public void onNext(software.amazon.awssdk.services.json.model.PaginatedOperationWithResultKeyResponse response) { //... };
     * });}
     * </pre>
     *
     * As the response is a publisher, it can work well with third party reactive streams implementations like RxJava2.
     * <p>
     * <b>Please notice that the configuration of MaxResults won't limit the number of results you get with the
     * paginator. It only limits the number of results in each page.</b>
     * </p>
     * <p>
     * <b>Note: If you prefer to have control on service calls, use the
     * {@link #paginatedOperationWithResultKey(software.amazon.awssdk.services.json.model.PaginatedOperationWithResultKeyRequest)}
     * operation.</b>
     * </p>
     *
     * @return A custom publisher that can be subscribed to request a stream of response pages.<br/>
     *         The CompletableFuture returned by this method can be completed exceptionally with the following
     *         exceptions.
     *         <ul>
     *         <li>SdkException Base class for all exceptions that can be thrown by the SDK (both service and client).
     *         Can be used for catch all scenarios.</li>
     *         <li>SdkClientException If any client side error occurs such as an IO related failure, failure to get
     *         credentials, etc.</li>
     *         <li>JsonException Base class for all service exceptions. Unknown exceptions will be thrown as an instance
     *         of this type.</li>
     *         </ul>
     * @sample JsonAsyncClient.PaginatedOperationWithResultKey
     * @see <a href="https://docs.aws.amazon.com/goto/WebAPI/json-service-2010-05-08/PaginatedOperationWithResultKey"
     *      target="_top">AWS API Documentation</a>
     */
    default PaginatedOperationWithResultKeyPublisher paginatedOperationWithResultKeyPaginator() {
        return paginatedOperationWithResultKeyPaginator(PaginatedOperationWithResultKeyRequest.builder().build());
    }

    /**
     * Some paginated operation with result_key in paginators.json file<br/>
     * <p>
     * This is a variant of
     * {@link #paginatedOperationWithResultKey(software.amazon.awssdk.services.json.model.PaginatedOperationWithResultKeyRequest)}
     * operation. The return type is a custom publisher that can be subscribed to request a stream of response pages.
     * SDK will internally handle making service calls for you.
     * </p>
     * <p>
     * When the operation is called, an instance of this class is returned. At this point, no service calls are made yet
     * and so there is no guarantee that the request is valid. If there are errors in your request, you will see the
     * failures only after you start streaming the data. The subscribe method should be called as a request to start
     * streaming data. For more info, see
     * {@link org.reactivestreams.Publisher#subscribe(org.reactivestreams.Subscriber)}. Each call to the subscribe
     * method will result in a new {@link org.reactivestreams.Subscription} i.e., a new contract to stream data from the
     * starting request.
     * </p>
     *
     * <p>
     * The following are few ways to use the response class:
     * </p>
     * 1) Using the subscribe helper method
     *
     * <pre>
     * {@code
     * software.amazon.awssdk.services.json.paginators.PaginatedOperationWithResultKeyPublisher publisher = client.paginatedOperationWithResultKeyPaginator(request);
     * CompletableFuture<Void> future = publisher.subscribe(res -> { // Do something with the response });
     * future.get();
     * }
     * </pre>
     *
     * 2) Using a custom subscriber
     *
     * <pre>
     * {@code
     * software.amazon.awssdk.services.json.paginators.PaginatedOperationWithResultKeyPublisher publisher = client.paginatedOperationWithResultKeyPaginator(request);
     * publisher.subscribe(new Subscriber<software.amazon.awssdk.services.json.model.PaginatedOperationWithResultKeyResponse>() {
     *
     * public void onSubscribe(org.reactivestreams.Subscriber subscription) { //... };
     *
     *
     * public void onNext(software.amazon.awssdk.services.json.model.PaginatedOperationWithResultKeyResponse response) { //... };
     * });}
     * </pre>
     *
     * As the response is a publisher, it can work well with third party reactive streams implementations like RxJava2.
     * <p>
     * <b>Please notice that the configuration of MaxResults won't limit the number of results you get with the
     * paginator. It only limits the number of results in each page.</b>
     * </p>
     * <p>
     * <b>Note: If you prefer to have control on service calls, use the
     * {@link #paginatedOperationWithResultKey(software.amazon.awssdk.services.json.model.PaginatedOperationWithResultKeyRequest)}
     * operation.</b>
     * </p>
     *
     * @param paginatedOperationWithResultKeyRequest
     * @return A custom publisher that can be subscribed to request a stream of response pages.<br/>
     *         The CompletableFuture returned by this method can be completed exceptionally with the following
     *         exceptions.
     *         <ul>
     *         <li>SdkException Base class for all exceptions that can be thrown by the SDK (both service and client).
     *         Can be used for catch all scenarios.</li>
     *         <li>SdkClientException If any client side error occurs such as an IO related failure, failure to get
     *         credentials, etc.</li>
     *         <li>JsonException Base class for all service exceptions. Unknown exceptions will be thrown as an instance
     *         of this type.</li>
     *         </ul>
     * @sample JsonAsyncClient.PaginatedOperationWithResultKey
     * @see <a href="https://docs.aws.amazon.com/goto/WebAPI/json-service-2010-05-08/PaginatedOperationWithResultKey"
     *      target="_top">AWS API Documentation</a>
     */
    default PaginatedOperationWithResultKeyPublisher paginatedOperationWithResultKeyPaginator(
        PaginatedOperationWithResultKeyRequest paginatedOperationWithResultKeyRequest) {
        throw new UnsupportedOperationException();
    }

    /**
     * Some paginated operation with result_key in paginators.json file<br/>
     * <p>
     * This is a variant of
     * {@link #paginatedOperationWithResultKey(software.amazon.awssdk.services.json.model.PaginatedOperationWithResultKeyRequest)}
     * operation. The return type is a custom publisher that can be subscribed to request a stream of response pages.
     * SDK will internally handle making service calls for you.
     * </p>
     * <p>
     * When the operation is called, an instance of this class is returned. At this point, no service calls are made yet
     * and so there is no guarantee that the request is valid. If there are errors in your request, you will see the
     * failures only after you start streaming the data. The subscribe method should be called as a request to start
     * streaming data. For more info, see
     * {@link org.reactivestreams.Publisher#subscribe(org.reactivestreams.Subscriber)}. Each call to the subscribe
     * method will result in a new {@link org.reactivestreams.Subscription} i.e., a new contract to stream data from the
     * starting request.
     * </p>
     *
     * <p>
     * The following are few ways to use the response class:
     * </p>
     * 1) Using the subscribe helper method
     *
     * <pre>
     * {@code
     * software.amazon.awssdk.services.json.paginators.PaginatedOperationWithResultKeyPublisher publisher = client.paginatedOperationWithResultKeyPaginator(request);
     * CompletableFuture<Void> future = publisher.subscribe(res -> { // Do something with the response });
     * future.get();
     * }
     * </pre>
     *
     * 2) Using a custom subscriber
     *
     * <pre>
     * {@code
     * software.amazon.awssdk.services.json.paginators.PaginatedOperationWithResultKeyPublisher publisher = client.paginatedOperationWithResultKeyPaginator(request);
     * publisher.subscribe(new Subscriber<software.amazon.awssdk.services.json.model.PaginatedOperationWithResultKeyResponse>() {
     *
     * public void onSubscribe(org.reactivestreams.Subscriber subscription) { //... };
     *
     *
     * public void onNext(software.amazon.awssdk.services.json.model.PaginatedOperationWithResultKeyResponse response) { //... };
     * });}
     * </pre>
     *
     * As the response is a publisher, it can work well with third party reactive streams implementations like RxJava2.
     * <p>
     * <b>Please notice that the configuration of MaxResults won't limit the number of results you get with the
     * paginator. It only limits the number of results in each page.</b>
     * </p>
     * <p>
     * <b>Note: If you prefer to have control on service calls, use the
     * {@link #paginatedOperationWithResultKey(software.amazon.awssdk.services.json.model.PaginatedOperationWithResultKeyRequest)}
     * operation.</b>
     * </p>
     * <p>
     * This is a convenience which creates an instance of the {@link PaginatedOperationWithResultKeyRequest.Builder}
     * avoiding the need to create one manually via {@link PaginatedOperationWithResultKeyRequest#builder()}
     * </p>
     *
     * @param paginatedOperationWithResultKeyRequest
     *        A {@link Consumer} that will call methods on {@link PaginatedOperationWithResultKeyRequest.Builder} to
     *        create a request.
     * @return A custom publisher that can be subscribed to request a stream of response pages.<br/>
     *         The CompletableFuture returned by this method can be completed exceptionally with the following
     *         exceptions.
     *         <ul>
     *         <li>SdkException Base class for all exceptions that can be thrown by the SDK (both service and client).
     *         Can be used for catch all scenarios.</li>
     *         <li>SdkClientException If any client side error occurs such as an IO related failure, failure to get
     *         credentials, etc.</li>
     *         <li>JsonException Base class for all service exceptions. Unknown exceptions will be thrown as an instance
     *         of this type.</li>
     *         </ul>
     * @sample JsonAsyncClient.PaginatedOperationWithResultKey
     * @see <a href="https://docs.aws.amazon.com/goto/WebAPI/json-service-2010-05-08/PaginatedOperationWithResultKey"
     *      target="_top">AWS API Documentation</a>
     */
    default PaginatedOperationWithResultKeyPublisher paginatedOperationWithResultKeyPaginator(
        Consumer<PaginatedOperationWithResultKeyRequest.Builder> paginatedOperationWithResultKeyRequest) {
        return paginatedOperationWithResultKeyPaginator(PaginatedOperationWithResultKeyRequest.builder()
                                                                                              .applyMutation(paginatedOperationWithResultKeyRequest).build());
    }

    /**
     * Some paginated operation without result_key in paginators.json file
     *
     * @param paginatedOperationWithoutResultKeyRequest
     * @return A Java Future containing the result of the PaginatedOperationWithoutResultKey operation returned by the
     *         service.<br/>
     *         The CompletableFuture returned by this method can be completed exceptionally with the following
     *         exceptions.
     *         <ul>
     *         <li>SdkException Base class for all exceptions that can be thrown by the SDK (both service and client).
     *         Can be used for catch all scenarios.</li>
     *         <li>SdkClientException If any client side error occurs such as an IO related failure, failure to get
     *         credentials, etc.</li>
     *         <li>JsonException Base class for all service exceptions. Unknown exceptions will be thrown as an instance
     *         of this type.</li>
     *         </ul>
     * @sample JsonAsyncClient.PaginatedOperationWithoutResultKey
     * @see <a href="https://docs.aws.amazon.com/goto/WebAPI/json-service-2010-05-08/PaginatedOperationWithoutResultKey"
     *      target="_top">AWS API Documentation</a>
     */
    default CompletableFuture<PaginatedOperationWithoutResultKeyResponse> paginatedOperationWithoutResultKey(
        PaginatedOperationWithoutResultKeyRequest paginatedOperationWithoutResultKeyRequest) {
        throw new UnsupportedOperationException();
    }

    /**
     * Some paginated operation without result_key in paginators.json file<br/>
     * <p>
     * This is a convenience which creates an instance of the {@link PaginatedOperationWithoutResultKeyRequest.Builder}
     * avoiding the need to create one manually via {@link PaginatedOperationWithoutResultKeyRequest#builder()}
     * </p>
     *
     * @param paginatedOperationWithoutResultKeyRequest
     *        A {@link Consumer} that will call methods on {@link PaginatedOperationWithoutResultKeyRequest.Builder} to
     *        create a request.
     * @return A Java Future containing the result of the PaginatedOperationWithoutResultKey operation returned by the
     *         service.<br/>
     *         The CompletableFuture returned by this method can be completed exceptionally with the following
     *         exceptions.
     *         <ul>
     *         <li>SdkException Base class for all exceptions that can be thrown by the SDK (both service and client).
     *         Can be used for catch all scenarios.</li>
     *         <li>SdkClientException If any client side error occurs such as an IO related failure, failure to get
     *         credentials, etc.</li>
     *         <li>JsonException Base class for all service exceptions. Unknown exceptions will be thrown as an instance
     *         of this type.</li>
     *         </ul>
     * @sample JsonAsyncClient.PaginatedOperationWithoutResultKey
     * @see <a href="https://docs.aws.amazon.com/goto/WebAPI/json-service-2010-05-08/PaginatedOperationWithoutResultKey"
     *      target="_top">AWS API Documentation</a>
     */
    default CompletableFuture<PaginatedOperationWithoutResultKeyResponse> paginatedOperationWithoutResultKey(
        Consumer<PaginatedOperationWithoutResultKeyRequest.Builder> paginatedOperationWithoutResultKeyRequest) {
        return paginatedOperationWithoutResultKey(PaginatedOperationWithoutResultKeyRequest.builder()
                                                                                           .applyMutation(paginatedOperationWithoutResultKeyRequest).build());
    }

    /**
     * Some paginated operation without result_key in paginators.json file<br/>
     * <p>
     * This is a variant of
     * {@link #paginatedOperationWithoutResultKey(software.amazon.awssdk.services.json.model.PaginatedOperationWithoutResultKeyRequest)}
     * operation. The return type is a custom publisher that can be subscribed to request a stream of response pages.
     * SDK will internally handle making service calls for you.
     * </p>
     * <p>
     * When the operation is called, an instance of this class is returned. At this point, no service calls are made yet
     * and so there is no guarantee that the request is valid. If there are errors in your request, you will see the
     * failures only after you start streaming the data. The subscribe method should be called as a request to start
     * streaming data. For more info, see
     * {@link org.reactivestreams.Publisher#subscribe(org.reactivestreams.Subscriber)}. Each call to the subscribe
     * method will result in a new {@link org.reactivestreams.Subscription} i.e., a new contract to stream data from the
     * starting request.
     * </p>
     *
     * <p>
     * The following are few ways to use the response class:
     * </p>
     * 1) Using the subscribe helper method
     *
     * <pre>
     * {@code
     * software.amazon.awssdk.services.json.paginators.PaginatedOperationWithoutResultKeyPublisher publisher = client.paginatedOperationWithoutResultKeyPaginator(request);
     * CompletableFuture<Void> future = publisher.subscribe(res -> { // Do something with the response });
     * future.get();
     * }
     * </pre>
     *
     * 2) Using a custom subscriber
     *
     * <pre>
     * {@code
     * software.amazon.awssdk.services.json.paginators.PaginatedOperationWithoutResultKeyPublisher publisher = client.paginatedOperationWithoutResultKeyPaginator(request);
     * publisher.subscribe(new Subscriber<software.amazon.awssdk.services.json.model.PaginatedOperationWithoutResultKeyResponse>() {
     *
     * public void onSubscribe(org.reactivestreams.Subscriber subscription) { //... };
     *
     *
     * public void onNext(software.amazon.awssdk.services.json.model.PaginatedOperationWithoutResultKeyResponse response) { //... };
     * });}
     * </pre>
     *
     * As the response is a publisher, it can work well with third party reactive streams implementations like RxJava2.
     * <p>
     * <b>Please notice that the configuration of MaxResults won't limit the number of results you get with the
     * paginator. It only limits the number of results in each page.</b>
     * </p>
     * <p>
     * <b>Note: If you prefer to have control on service calls, use the
     * {@link #paginatedOperationWithoutResultKey(software.amazon.awssdk.services.json.model.PaginatedOperationWithoutResultKeyRequest)}
     * operation.</b>
     * </p>
     *
     * @param paginatedOperationWithoutResultKeyRequest
     * @return A custom publisher that can be subscribed to request a stream of response pages.<br/>
     *         The CompletableFuture returned by this method can be completed exceptionally with the following
     *         exceptions.
     *         <ul>
     *         <li>SdkException Base class for all exceptions that can be thrown by the SDK (both service and client).
     *         Can be used for catch all scenarios.</li>
     *         <li>SdkClientException If any client side error occurs such as an IO related failure, failure to get
     *         credentials, etc.</li>
     *         <li>JsonException Base class for all service exceptions. Unknown exceptions will be thrown as an instance
     *         of this type.</li>
     *         </ul>
     * @sample JsonAsyncClient.PaginatedOperationWithoutResultKey
     * @see <a href="https://docs.aws.amazon.com/goto/WebAPI/json-service-2010-05-08/PaginatedOperationWithoutResultKey"
     *      target="_top">AWS API Documentation</a>
     */
    default PaginatedOperationWithoutResultKeyPublisher paginatedOperationWithoutResultKeyPaginator(
        PaginatedOperationWithoutResultKeyRequest paginatedOperationWithoutResultKeyRequest) {
        throw new UnsupportedOperationException();
    }

    /**
     * Some paginated operation without result_key in paginators.json file<br/>
     * <p>
     * This is a variant of
     * {@link #paginatedOperationWithoutResultKey(software.amazon.awssdk.services.json.model.PaginatedOperationWithoutResultKeyRequest)}
     * operation. The return type is a custom publisher that can be subscribed to request a stream of response pages.
     * SDK will internally handle making service calls for you.
     * </p>
     * <p>
     * When the operation is called, an instance of this class is returned. At this point, no service calls are made yet
     * and so there is no guarantee that the request is valid. If there are errors in your request, you will see the
     * failures only after you start streaming the data. The subscribe method should be called as a request to start
     * streaming data. For more info, see
     * {@link org.reactivestreams.Publisher#subscribe(org.reactivestreams.Subscriber)}. Each call to the subscribe
     * method will result in a new {@link org.reactivestreams.Subscription} i.e., a new contract to stream data from the
     * starting request.
     * </p>
     *
     * <p>
     * The following are few ways to use the response class:
     * </p>
     * 1) Using the subscribe helper method
     *
     * <pre>
     * {@code
     * software.amazon.awssdk.services.json.paginators.PaginatedOperationWithoutResultKeyPublisher publisher = client.paginatedOperationWithoutResultKeyPaginator(request);
     * CompletableFuture<Void> future = publisher.subscribe(res -> { // Do something with the response });
     * future.get();
     * }
     * </pre>
     *
     * 2) Using a custom subscriber
     *
     * <pre>
     * {@code
     * software.amazon.awssdk.services.json.paginators.PaginatedOperationWithoutResultKeyPublisher publisher = client.paginatedOperationWithoutResultKeyPaginator(request);
     * publisher.subscribe(new Subscriber<software.amazon.awssdk.services.json.model.PaginatedOperationWithoutResultKeyResponse>() {
     *
     * public void onSubscribe(org.reactivestreams.Subscriber subscription) { //... };
     *
     *
     * public void onNext(software.amazon.awssdk.services.json.model.PaginatedOperationWithoutResultKeyResponse response) { //... };
     * });}
     * </pre>
     *
     * As the response is a publisher, it can work well with third party reactive streams implementations like RxJava2.
     * <p>
     * <b>Please notice that the configuration of MaxResults won't limit the number of results you get with the
     * paginator. It only limits the number of results in each page.</b>
     * </p>
     * <p>
     * <b>Note: If you prefer to have control on service calls, use the
     * {@link #paginatedOperationWithoutResultKey(software.amazon.awssdk.services.json.model.PaginatedOperationWithoutResultKeyRequest)}
     * operation.</b>
     * </p>
     * <p>
     * This is a convenience which creates an instance of the {@link PaginatedOperationWithoutResultKeyRequest.Builder}
     * avoiding the need to create one manually via {@link PaginatedOperationWithoutResultKeyRequest#builder()}
     * </p>
     *
     * @param paginatedOperationWithoutResultKeyRequest
     *        A {@link Consumer} that will call methods on {@link PaginatedOperationWithoutResultKeyRequest.Builder} to
     *        create a request.
     * @return A custom publisher that can be subscribed to request a stream of response pages.<br/>
     *         The CompletableFuture returned by this method can be completed exceptionally with the following
     *         exceptions.
     *         <ul>
     *         <li>SdkException Base class for all exceptions that can be thrown by the SDK (both service and client).
     *         Can be used for catch all scenarios.</li>
     *         <li>SdkClientException If any client side error occurs such as an IO related failure, failure to get
     *         credentials, etc.</li>
     *         <li>JsonException Base class for all service exceptions. Unknown exceptions will be thrown as an instance
     *         of this type.</li>
     *         </ul>
     * @sample JsonAsyncClient.PaginatedOperationWithoutResultKey
     * @see <a href="https://docs.aws.amazon.com/goto/WebAPI/json-service-2010-05-08/PaginatedOperationWithoutResultKey"
     *      target="_top">AWS API Documentation</a>
     */
    default PaginatedOperationWithoutResultKeyPublisher paginatedOperationWithoutResultKeyPaginator(
        Consumer<PaginatedOperationWithoutResultKeyRequest.Builder> paginatedOperationWithoutResultKeyRequest) {
        return paginatedOperationWithoutResultKeyPaginator(PaginatedOperationWithoutResultKeyRequest.builder()
                                                                                                    .applyMutation(paginatedOperationWithoutResultKeyRequest).build());
    }

    /**
     * Invokes the PutOperationWithChecksum operation asynchronously.
     *
     * @param putOperationWithChecksumRequest
     * @param requestBody
     *        Functional interface that can be implemented to produce the request content in a non-blocking manner. The
     *        size of the content is expected to be known up front. See {@link AsyncRequestBody} for specific details on
     *        implementing this interface as well as links to precanned implementations for common scenarios like
     *        uploading from a file. The service documentation for the request content is as follows '
     *        <p>
     *        Object data.
     *        </p>
     *        '
     * @param asyncResponseTransformer
     *        The response transformer for processing the streaming response in a non-blocking manner. See
     *        {@link AsyncResponseTransformer} for details on how this callback should be implemented and for links to
     *        precanned implementations for common scenarios like downloading to a file. The service documentation for
     *        the response content is as follows '
     *        <p>
     *        Object data.
     *        </p>
     *        '.
     * @return A future to the transformed result of the AsyncResponseTransformer.<br/>
     *         The CompletableFuture returned by this method can be completed exceptionally with the following
     *         exceptions.
     *         <ul>
     *         <li>SdkException Base class for all exceptions that can be thrown by the SDK (both service and client).
     *         Can be used for catch all scenarios.</li>
     *         <li>SdkClientException If any client side error occurs such as an IO related failure, failure to get
     *         credentials, etc.</li>
     *         <li>JsonException Base class for all service exceptions. Unknown exceptions will be thrown as an instance
     *         of this type.</li>
     *         </ul>
     * @sample JsonAsyncClient.PutOperationWithChecksum
     * @see <a href="https://docs.aws.amazon.com/goto/WebAPI/json-service-2010-05-08/PutOperationWithChecksum"
     *      target="_top">AWS API Documentation</a>
     */
    default <ReturnT> CompletableFuture<ReturnT> putOperationWithChecksum(
        PutOperationWithChecksumRequest putOperationWithChecksumRequest, AsyncRequestBody requestBody,
        AsyncResponseTransformer<PutOperationWithChecksumResponse, ReturnT> asyncResponseTransformer) {
        throw new UnsupportedOperationException();
    }

    /**
     * Invokes the PutOperationWithChecksum operation asynchronously.<br/>
     * <p>
     * This is a convenience which creates an instance of the {@link PutOperationWithChecksumRequest.Builder} avoiding
     * the need to create one manually via {@link PutOperationWithChecksumRequest#builder()}
     * </p>
     *
     * @param putOperationWithChecksumRequest
     *        A {@link Consumer} that will call methods on {@link ChecksumStructureWithStreaming.Builder} to create a
     *        request.
     * @param requestBody
     *        Functional interface that can be implemented to produce the request content in a non-blocking manner. The
     *        size of the content is expected to be known up front. See {@link AsyncRequestBody} for specific details on
     *        implementing this interface as well as links to precanned implementations for common scenarios like
     *        uploading from a file. The service documentation for the request content is as follows '
     *        <p>
     *        Object data.
     *        </p>
     *        '
     * @param asyncResponseTransformer
     *        The response transformer for processing the streaming response in a non-blocking manner. See
     *        {@link AsyncResponseTransformer} for details on how this callback should be implemented and for links to
     *        precanned implementations for common scenarios like downloading to a file. The service documentation for
     *        the response content is as follows '
     *        <p>
     *        Object data.
     *        </p>
     *        '.
     * @return A future to the transformed result of the AsyncResponseTransformer.<br/>
     *         The CompletableFuture returned by this method can be completed exceptionally with the following
     *         exceptions.
     *         <ul>
     *         <li>SdkException Base class for all exceptions that can be thrown by the SDK (both service and client).
     *         Can be used for catch all scenarios.</li>
     *         <li>SdkClientException If any client side error occurs such as an IO related failure, failure to get
     *         credentials, etc.</li>
     *         <li>JsonException Base class for all service exceptions. Unknown exceptions will be thrown as an instance
     *         of this type.</li>
     *         </ul>
     * @sample JsonAsyncClient.PutOperationWithChecksum
     * @see <a href="https://docs.aws.amazon.com/goto/WebAPI/json-service-2010-05-08/PutOperationWithChecksum"
     *      target="_top">AWS API Documentation</a>
     */
    default <ReturnT> CompletableFuture<ReturnT> putOperationWithChecksum(
        Consumer<PutOperationWithChecksumRequest.Builder> putOperationWithChecksumRequest, AsyncRequestBody requestBody,
        AsyncResponseTransformer<PutOperationWithChecksumResponse, ReturnT> asyncResponseTransformer) {
        return putOperationWithChecksum(PutOperationWithChecksumRequest.builder().applyMutation(putOperationWithChecksumRequest)
                                                                       .build(), requestBody, asyncResponseTransformer);
    }

    /**
     * Invokes the PutOperationWithChecksum operation asynchronously.
     *
     * @param putOperationWithChecksumRequest
     * @param sourcePath
     *        {@link Path} to file containing data to send to the service. File will be read entirely and may be read
     *        multiple times in the event of a retry. If the file does not exist or the current user does not have
     *        access to read it then an exception will be thrown. The service documentation for the request content is
     *        as follows '
     *        <p>
     *        Object data.
     *        </p>
     *        '
     * @param destinationPath
     *        {@link Path} to file that response contents will be written to. The file must not exist or this method
     *        will throw an exception. If the file is not writable by the current user then an exception will be thrown.
     *        The service documentation for the response content is as follows '
     *        <p>
     *        Object data.
     *        </p>
     *        '.
     * @return A future to the transformed result of the AsyncResponseTransformer.<br/>
     *         The CompletableFuture returned by this method can be completed exceptionally with the following
     *         exceptions.
     *         <ul>
     *         <li>SdkException Base class for all exceptions that can be thrown by the SDK (both service and client).
     *         Can be used for catch all scenarios.</li>
     *         <li>SdkClientException If any client side error occurs such as an IO related failure, failure to get
     *         credentials, etc.</li>
     *         <li>JsonException Base class for all service exceptions. Unknown exceptions will be thrown as an instance
     *         of this type.</li>
     *         </ul>
     * @sample JsonAsyncClient.PutOperationWithChecksum
     * @see <a href="https://docs.aws.amazon.com/goto/WebAPI/json-service-2010-05-08/PutOperationWithChecksum"
     *      target="_top">AWS API Documentation</a>
     */
    default CompletableFuture<PutOperationWithChecksumResponse> putOperationWithChecksum(
        PutOperationWithChecksumRequest putOperationWithChecksumRequest, Path sourcePath, Path destinationPath) {
        return putOperationWithChecksum(putOperationWithChecksumRequest, AsyncRequestBody.fromFile(sourcePath),
                                        AsyncResponseTransformer.toFile(destinationPath));
    }

    /**
     * Invokes the PutOperationWithChecksum operation asynchronously.<br/>
     * <p>
     * This is a convenience which creates an instance of the {@link PutOperationWithChecksumRequest.Builder} avoiding
     * the need to create one manually via {@link PutOperationWithChecksumRequest#builder()}
     * </p>
     *
     * @param putOperationWithChecksumRequest
     *        A {@link Consumer} that will call methods on {@link ChecksumStructureWithStreaming.Builder} to create a
     *        request.
     * @param sourcePath
     *        {@link Path} to file containing data to send to the service. File will be read entirely and may be read
     *        multiple times in the event of a retry. If the file does not exist or the current user does not have
     *        access to read it then an exception will be thrown. The service documentation for the request content is
     *        as follows '
     *        <p>
     *        Object data.
     *        </p>
     *        '
     * @param destinationPath
     *        {@link Path} to file that response contents will be written to. The file must not exist or this method
     *        will throw an exception. If the file is not writable by the current user then an exception will be thrown.
     *        The service documentation for the response content is as follows '
     *        <p>
     *        Object data.
     *        </p>
     *        '.
     * @return A future to the transformed result of the AsyncResponseTransformer.<br/>
     *         The CompletableFuture returned by this method can be completed exceptionally with the following
     *         exceptions.
     *         <ul>
     *         <li>SdkException Base class for all exceptions that can be thrown by the SDK (both service and client).
     *         Can be used for catch all scenarios.</li>
     *         <li>SdkClientException If any client side error occurs such as an IO related failure, failure to get
     *         credentials, etc.</li>
     *         <li>JsonException Base class for all service exceptions. Unknown exceptions will be thrown as an instance
     *         of this type.</li>
     *         </ul>
     * @sample JsonAsyncClient.PutOperationWithChecksum
     * @see <a href="https://docs.aws.amazon.com/goto/WebAPI/json-service-2010-05-08/PutOperationWithChecksum"
     *      target="_top">AWS API Documentation</a>
     */
    default CompletableFuture<PutOperationWithChecksumResponse> putOperationWithChecksum(
        Consumer<PutOperationWithChecksumRequest.Builder> putOperationWithChecksumRequest, Path sourcePath,
        Path destinationPath) {
        return putOperationWithChecksum(PutOperationWithChecksumRequest.builder().applyMutation(putOperationWithChecksumRequest)
                                                                       .build(), sourcePath, destinationPath);
    }

    /**
     * Some operation with a streaming input
     *
     * @param streamingInputOperationRequest
     * @param requestBody
     *        Functional interface that can be implemented to produce the request content in a non-blocking manner. The
     *        size of the content is expected to be known up front. See {@link AsyncRequestBody} for specific details on
     *        implementing this interface as well as links to precanned implementations for common scenarios like
     *        uploading from a file. The service documentation for the request content is as follows 'This be a stream'
     * @return A Java Future containing the result of the StreamingInputOperation operation returned by the service.<br/>
     *         The CompletableFuture returned by this method can be completed exceptionally with the following
     *         exceptions.
     *         <ul>
     *         <li>SdkException Base class for all exceptions that can be thrown by the SDK (both service and client).
     *         Can be used for catch all scenarios.</li>
     *         <li>SdkClientException If any client side error occurs such as an IO related failure, failure to get
     *         credentials, etc.</li>
     *         <li>JsonException Base class for all service exceptions. Unknown exceptions will be thrown as an instance
     *         of this type.</li>
     *         </ul>
     * @sample JsonAsyncClient.StreamingInputOperation
     * @see <a href="https://docs.aws.amazon.com/goto/WebAPI/json-service-2010-05-08/StreamingInputOperation"
     *      target="_top">AWS API Documentation</a>
     */
    default CompletableFuture<StreamingInputOperationResponse> streamingInputOperation(
        StreamingInputOperationRequest streamingInputOperationRequest, AsyncRequestBody requestBody) {
        throw new UnsupportedOperationException();
    }

    /**
     * Some operation with a streaming input<br/>
     * <p>
     * This is a convenience which creates an instance of the {@link StreamingInputOperationRequest.Builder} avoiding
     * the need to create one manually via {@link StreamingInputOperationRequest#builder()}
     * </p>
     *
     * @param streamingInputOperationRequest
     *        A {@link Consumer} that will call methods on {@link StructureWithStreamingMember.Builder} to create a
     *        request.
     * @param requestBody
     *        Functional interface that can be implemented to produce the request content in a non-blocking manner. The
     *        size of the content is expected to be known up front. See {@link AsyncRequestBody} for specific details on
     *        implementing this interface as well as links to precanned implementations for common scenarios like
     *        uploading from a file. The service documentation for the request content is as follows 'This be a stream'
     * @return A Java Future containing the result of the StreamingInputOperation operation returned by the service.<br/>
     *         The CompletableFuture returned by this method can be completed exceptionally with the following
     *         exceptions.
     *         <ul>
     *         <li>SdkException Base class for all exceptions that can be thrown by the SDK (both service and client).
     *         Can be used for catch all scenarios.</li>
     *         <li>SdkClientException If any client side error occurs such as an IO related failure, failure to get
     *         credentials, etc.</li>
     *         <li>JsonException Base class for all service exceptions. Unknown exceptions will be thrown as an instance
     *         of this type.</li>
     *         </ul>
     * @sample JsonAsyncClient.StreamingInputOperation
     * @see <a href="https://docs.aws.amazon.com/goto/WebAPI/json-service-2010-05-08/StreamingInputOperation"
     *      target="_top">AWS API Documentation</a>
     */
    default CompletableFuture<StreamingInputOperationResponse> streamingInputOperation(
        Consumer<StreamingInputOperationRequest.Builder> streamingInputOperationRequest, AsyncRequestBody requestBody) {
        return streamingInputOperation(StreamingInputOperationRequest.builder().applyMutation(streamingInputOperationRequest)
                                                                     .build(), requestBody);
    }

    /**
     * Some operation with a streaming input
     *
     * @param streamingInputOperationRequest
     * @param sourcePath
     *        {@link Path} to file containing data to send to the service. File will be read entirely and may be read
     *        multiple times in the event of a retry. If the file does not exist or the current user does not have
     *        access to read it then an exception will be thrown. The service documentation for the request content is
     *        as follows 'This be a stream'
     * @return A Java Future containing the result of the StreamingInputOperation operation returned by the service.<br/>
     *         The CompletableFuture returned by this method can be completed exceptionally with the following
     *         exceptions.
     *         <ul>
     *         <li>SdkException Base class for all exceptions that can be thrown by the SDK (both service and client).
     *         Can be used for catch all scenarios.</li>
     *         <li>SdkClientException If any client side error occurs such as an IO related failure, failure to get
     *         credentials, etc.</li>
     *         <li>JsonException Base class for all service exceptions. Unknown exceptions will be thrown as an instance
     *         of this type.</li>
     *         </ul>
     * @sample JsonAsyncClient.StreamingInputOperation
     * @see <a href="https://docs.aws.amazon.com/goto/WebAPI/json-service-2010-05-08/StreamingInputOperation"
     *      target="_top">AWS API Documentation</a>
     */
    default CompletableFuture<StreamingInputOperationResponse> streamingInputOperation(
        StreamingInputOperationRequest streamingInputOperationRequest, Path sourcePath) {
        return streamingInputOperation(streamingInputOperationRequest, AsyncRequestBody.fromFile(sourcePath));
    }

    /**
     * Some operation with a streaming input<br/>
     * <p>
     * This is a convenience which creates an instance of the {@link StreamingInputOperationRequest.Builder} avoiding
     * the need to create one manually via {@link StreamingInputOperationRequest#builder()}
     * </p>
     *
     * @param streamingInputOperationRequest
     *        A {@link Consumer} that will call methods on {@link StructureWithStreamingMember.Builder} to create a
     *        request.
     * @param sourcePath
     *        {@link Path} to file containing data to send to the service. File will be read entirely and may be read
     *        multiple times in the event of a retry. If the file does not exist or the current user does not have
     *        access to read it then an exception will be thrown. The service documentation for the request content is
     *        as follows 'This be a stream'
     * @return A Java Future containing the result of the StreamingInputOperation operation returned by the service.<br/>
     *         The CompletableFuture returned by this method can be completed exceptionally with the following
     *         exceptions.
     *         <ul>
     *         <li>SdkException Base class for all exceptions that can be thrown by the SDK (both service and client).
     *         Can be used for catch all scenarios.</li>
     *         <li>SdkClientException If any client side error occurs such as an IO related failure, failure to get
     *         credentials, etc.</li>
     *         <li>JsonException Base class for all service exceptions. Unknown exceptions will be thrown as an instance
     *         of this type.</li>
     *         </ul>
     * @sample JsonAsyncClient.StreamingInputOperation
     * @see <a href="https://docs.aws.amazon.com/goto/WebAPI/json-service-2010-05-08/StreamingInputOperation"
     *      target="_top">AWS API Documentation</a>
     */
    default CompletableFuture<StreamingInputOperationResponse> streamingInputOperation(
        Consumer<StreamingInputOperationRequest.Builder> streamingInputOperationRequest, Path sourcePath) {
        return streamingInputOperation(StreamingInputOperationRequest.builder().applyMutation(streamingInputOperationRequest)
                                                                     .build(), sourcePath);
    }

    /**
     * Some operation with streaming input and streaming output
     *
     * @param streamingInputOutputOperationRequest
     * @param requestBody
     *        Functional interface that can be implemented to produce the request content in a non-blocking manner. The
     *        size of the content is expected to be known up front. See {@link AsyncRequestBody} for specific details on
     *        implementing this interface as well as links to precanned implementations for common scenarios like
     *        uploading from a file. The service documentation for the request content is as follows 'This be a stream'
     * @param asyncResponseTransformer
     *        The response transformer for processing the streaming response in a non-blocking manner. See
     *        {@link AsyncResponseTransformer} for details on how this callback should be implemented and for links to
     *        precanned implementations for common scenarios like downloading to a file. The service documentation for
     *        the response content is as follows 'This be a stream'.
     * @return A future to the transformed result of the AsyncResponseTransformer.<br/>
     *         The CompletableFuture returned by this method can be completed exceptionally with the following
     *         exceptions.
     *         <ul>
     *         <li>SdkException Base class for all exceptions that can be thrown by the SDK (both service and client).
     *         Can be used for catch all scenarios.</li>
     *         <li>SdkClientException If any client side error occurs such as an IO related failure, failure to get
     *         credentials, etc.</li>
     *         <li>JsonException Base class for all service exceptions. Unknown exceptions will be thrown as an instance
     *         of this type.</li>
     *         </ul>
     * @sample JsonAsyncClient.StreamingInputOutputOperation
     * @see <a href="https://docs.aws.amazon.com/goto/WebAPI/json-service-2010-05-08/StreamingInputOutputOperation"
     *      target="_top">AWS API Documentation</a>
     */
    default <ReturnT> CompletableFuture<ReturnT> streamingInputOutputOperation(
        StreamingInputOutputOperationRequest streamingInputOutputOperationRequest, AsyncRequestBody requestBody,
        AsyncResponseTransformer<StreamingInputOutputOperationResponse, ReturnT> asyncResponseTransformer) {
        throw new UnsupportedOperationException();
    }

    /**
     * Some operation with streaming input and streaming output<br/>
     * <p>
     * This is a convenience which creates an instance of the {@link StreamingInputOutputOperationRequest.Builder}
     * avoiding the need to create one manually via {@link StreamingInputOutputOperationRequest#builder()}
     * </p>
     *
     * @param streamingInputOutputOperationRequest
     *        A {@link Consumer} that will call methods on {@link StructureWithStreamingMember.Builder} to create a
     *        request.
     * @param requestBody
     *        Functional interface that can be implemented to produce the request content in a non-blocking manner. The
     *        size of the content is expected to be known up front. See {@link AsyncRequestBody} for specific details on
     *        implementing this interface as well as links to precanned implementations for common scenarios like
     *        uploading from a file. The service documentation for the request content is as follows 'This be a stream'
     * @param asyncResponseTransformer
     *        The response transformer for processing the streaming response in a non-blocking manner. See
     *        {@link AsyncResponseTransformer} for details on how this callback should be implemented and for links to
     *        precanned implementations for common scenarios like downloading to a file. The service documentation for
     *        the response content is as follows 'This be a stream'.
     * @return A future to the transformed result of the AsyncResponseTransformer.<br/>
     *         The CompletableFuture returned by this method can be completed exceptionally with the following
     *         exceptions.
     *         <ul>
     *         <li>SdkException Base class for all exceptions that can be thrown by the SDK (both service and client).
     *         Can be used for catch all scenarios.</li>
     *         <li>SdkClientException If any client side error occurs such as an IO related failure, failure to get
     *         credentials, etc.</li>
     *         <li>JsonException Base class for all service exceptions. Unknown exceptions will be thrown as an instance
     *         of this type.</li>
     *         </ul>
     * @sample JsonAsyncClient.StreamingInputOutputOperation
     * @see <a href="https://docs.aws.amazon.com/goto/WebAPI/json-service-2010-05-08/StreamingInputOutputOperation"
     *      target="_top">AWS API Documentation</a>
     */
    default <ReturnT> CompletableFuture<ReturnT> streamingInputOutputOperation(
        Consumer<StreamingInputOutputOperationRequest.Builder> streamingInputOutputOperationRequest,
        AsyncRequestBody requestBody,
        AsyncResponseTransformer<StreamingInputOutputOperationResponse, ReturnT> asyncResponseTransformer) {
        return streamingInputOutputOperation(
            StreamingInputOutputOperationRequest.builder().applyMutation(streamingInputOutputOperationRequest).build(),
            requestBody, asyncResponseTransformer);
    }

    /**
     * Some operation with streaming input and streaming output
     *
     * @param streamingInputOutputOperationRequest
     * @param sourcePath
     *        {@link Path} to file containing data to send to the service. File will be read entirely and may be read
     *        multiple times in the event of a retry. If the file does not exist or the current user does not have
     *        access to read it then an exception will be thrown. The service documentation for the request content is
     *        as follows 'This be a stream'
     * @param destinationPath
     *        {@link Path} to file that response contents will be written to. The file must not exist or this method
     *        will throw an exception. If the file is not writable by the current user then an exception will be thrown.
     *        The service documentation for the response content is as follows 'This be a stream'.
     * @return A future to the transformed result of the AsyncResponseTransformer.<br/>
     *         The CompletableFuture returned by this method can be completed exceptionally with the following
     *         exceptions.
     *         <ul>
     *         <li>SdkException Base class for all exceptions that can be thrown by the SDK (both service and client).
     *         Can be used for catch all scenarios.</li>
     *         <li>SdkClientException If any client side error occurs such as an IO related failure, failure to get
     *         credentials, etc.</li>
     *         <li>JsonException Base class for all service exceptions. Unknown exceptions will be thrown as an instance
     *         of this type.</li>
     *         </ul>
     * @sample JsonAsyncClient.StreamingInputOutputOperation
     * @see <a href="https://docs.aws.amazon.com/goto/WebAPI/json-service-2010-05-08/StreamingInputOutputOperation"
     *      target="_top">AWS API Documentation</a>
     */
    default CompletableFuture<StreamingInputOutputOperationResponse> streamingInputOutputOperation(
        StreamingInputOutputOperationRequest streamingInputOutputOperationRequest, Path sourcePath, Path destinationPath) {
        return streamingInputOutputOperation(streamingInputOutputOperationRequest, AsyncRequestBody.fromFile(sourcePath),
                                             AsyncResponseTransformer.toFile(destinationPath));
    }

    /**
     * Some operation with streaming input and streaming output<br/>
     * <p>
     * This is a convenience which creates an instance of the {@link StreamingInputOutputOperationRequest.Builder}
     * avoiding the need to create one manually via {@link StreamingInputOutputOperationRequest#builder()}
     * </p>
     *
     * @param streamingInputOutputOperationRequest
     *        A {@link Consumer} that will call methods on {@link StructureWithStreamingMember.Builder} to create a
     *        request.
     * @param sourcePath
     *        {@link Path} to file containing data to send to the service. File will be read entirely and may be read
     *        multiple times in the event of a retry. If the file does not exist or the current user does not have
     *        access to read it then an exception will be thrown. The service documentation for the request content is
     *        as follows 'This be a stream'
     * @param destinationPath
     *        {@link Path} to file that response contents will be written to. The file must not exist or this method
     *        will throw an exception. If the file is not writable by the current user then an exception will be thrown.
     *        The service documentation for the response content is as follows 'This be a stream'.
     * @return A future to the transformed result of the AsyncResponseTransformer.<br/>
     *         The CompletableFuture returned by this method can be completed exceptionally with the following
     *         exceptions.
     *         <ul>
     *         <li>SdkException Base class for all exceptions that can be thrown by the SDK (both service and client).
     *         Can be used for catch all scenarios.</li>
     *         <li>SdkClientException If any client side error occurs such as an IO related failure, failure to get
     *         credentials, etc.</li>
     *         <li>JsonException Base class for all service exceptions. Unknown exceptions will be thrown as an instance
     *         of this type.</li>
     *         </ul>
     * @sample JsonAsyncClient.StreamingInputOutputOperation
     * @see <a href="https://docs.aws.amazon.com/goto/WebAPI/json-service-2010-05-08/StreamingInputOutputOperation"
     *      target="_top">AWS API Documentation</a>
     */
    default CompletableFuture<StreamingInputOutputOperationResponse> streamingInputOutputOperation(
        Consumer<StreamingInputOutputOperationRequest.Builder> streamingInputOutputOperationRequest, Path sourcePath,
        Path destinationPath) {
        return streamingInputOutputOperation(
            StreamingInputOutputOperationRequest.builder().applyMutation(streamingInputOutputOperationRequest).build(),
            sourcePath, destinationPath);
    }

    /**
     * Some operation with a streaming output
     *
     * @param streamingOutputOperationRequest
     * @param asyncResponseTransformer
     *        The response transformer for processing the streaming response in a non-blocking manner. See
     *        {@link AsyncResponseTransformer} for details on how this callback should be implemented and for links to
     *        precanned implementations for common scenarios like downloading to a file. The service documentation for
     *        the response content is as follows 'This be a stream'.
     * @return A future to the transformed result of the AsyncResponseTransformer.<br/>
     *         The CompletableFuture returned by this method can be completed exceptionally with the following
     *         exceptions.
     *         <ul>
     *         <li>SdkException Base class for all exceptions that can be thrown by the SDK (both service and client).
     *         Can be used for catch all scenarios.</li>
     *         <li>SdkClientException If any client side error occurs such as an IO related failure, failure to get
     *         credentials, etc.</li>
     *         <li>JsonException Base class for all service exceptions. Unknown exceptions will be thrown as an instance
     *         of this type.</li>
     *         </ul>
     * @sample JsonAsyncClient.StreamingOutputOperation
     * @see <a href="https://docs.aws.amazon.com/goto/WebAPI/json-service-2010-05-08/StreamingOutputOperation"
     *      target="_top">AWS API Documentation</a>
     */
    default <ReturnT> CompletableFuture<ReturnT> streamingOutputOperation(
        StreamingOutputOperationRequest streamingOutputOperationRequest,
        AsyncResponseTransformer<StreamingOutputOperationResponse, ReturnT> asyncResponseTransformer) {
        throw new UnsupportedOperationException();
    }

    /**
     * Some operation with a streaming output<br/>
     * <p>
     * This is a convenience which creates an instance of the {@link StreamingOutputOperationRequest.Builder} avoiding
     * the need to create one manually via {@link StreamingOutputOperationRequest#builder()}
     * </p>
     *
     * @param streamingOutputOperationRequest
     *        A {@link Consumer} that will call methods on {@link StreamingOutputOperationRequest.Builder} to create a
     *        request.
     * @param asyncResponseTransformer
     *        The response transformer for processing the streaming response in a non-blocking manner. See
     *        {@link AsyncResponseTransformer} for details on how this callback should be implemented and for links to
     *        precanned implementations for common scenarios like downloading to a file. The service documentation for
     *        the response content is as follows 'This be a stream'.
     * @return A future to the transformed result of the AsyncResponseTransformer.<br/>
     *         The CompletableFuture returned by this method can be completed exceptionally with the following
     *         exceptions.
     *         <ul>
     *         <li>SdkException Base class for all exceptions that can be thrown by the SDK (both service and client).
     *         Can be used for catch all scenarios.</li>
     *         <li>SdkClientException If any client side error occurs such as an IO related failure, failure to get
     *         credentials, etc.</li>
     *         <li>JsonException Base class for all service exceptions. Unknown exceptions will be thrown as an instance
     *         of this type.</li>
     *         </ul>
     * @sample JsonAsyncClient.StreamingOutputOperation
     * @see <a href="https://docs.aws.amazon.com/goto/WebAPI/json-service-2010-05-08/StreamingOutputOperation"
     *      target="_top">AWS API Documentation</a>
     */
    default <ReturnT> CompletableFuture<ReturnT> streamingOutputOperation(
        Consumer<StreamingOutputOperationRequest.Builder> streamingOutputOperationRequest,
        AsyncResponseTransformer<StreamingOutputOperationResponse, ReturnT> asyncResponseTransformer) {
        return streamingOutputOperation(StreamingOutputOperationRequest.builder().applyMutation(streamingOutputOperationRequest)
                                                                       .build(), asyncResponseTransformer);
    }

    /**
     * Some operation with a streaming output
     *
     * @param streamingOutputOperationRequest
     * @param destinationPath
     *        {@link Path} to file that response contents will be written to. The file must not exist or this method
     *        will throw an exception. If the file is not writable by the current user then an exception will be thrown.
     *        The service documentation for the response content is as follows 'This be a stream'.
     * @return A future to the transformed result of the AsyncResponseTransformer.<br/>
     *         The CompletableFuture returned by this method can be completed exceptionally with the following
     *         exceptions.
     *         <ul>
     *         <li>SdkException Base class for all exceptions that can be thrown by the SDK (both service and client).
     *         Can be used for catch all scenarios.</li>
     *         <li>SdkClientException If any client side error occurs such as an IO related failure, failure to get
     *         credentials, etc.</li>
     *         <li>JsonException Base class for all service exceptions. Unknown exceptions will be thrown as an instance
     *         of this type.</li>
     *         </ul>
     * @sample JsonAsyncClient.StreamingOutputOperation
     * @see <a href="https://docs.aws.amazon.com/goto/WebAPI/json-service-2010-05-08/StreamingOutputOperation"
     *      target="_top">AWS API Documentation</a>
     */
    default CompletableFuture<StreamingOutputOperationResponse> streamingOutputOperation(
        StreamingOutputOperationRequest streamingOutputOperationRequest, Path destinationPath) {
        return streamingOutputOperation(streamingOutputOperationRequest, AsyncResponseTransformer.toFile(destinationPath));
    }

    /**
     * Some operation with a streaming output<br/>
     * <p>
     * This is a convenience which creates an instance of the {@link StreamingOutputOperationRequest.Builder} avoiding
     * the need to create one manually via {@link StreamingOutputOperationRequest#builder()}
     * </p>
     *
     * @param streamingOutputOperationRequest
     *        A {@link Consumer} that will call methods on {@link StreamingOutputOperationRequest.Builder} to create a
     *        request.
     * @param destinationPath
     *        {@link Path} to file that response contents will be written to. The file must not exist or this method
     *        will throw an exception. If the file is not writable by the current user then an exception will be thrown.
     *        The service documentation for the response content is as follows 'This be a stream'.
     * @return A future to the transformed result of the AsyncResponseTransformer.<br/>
     *         The CompletableFuture returned by this method can be completed exceptionally with the following
     *         exceptions.
     *         <ul>
     *         <li>SdkException Base class for all exceptions that can be thrown by the SDK (both service and client).
     *         Can be used for catch all scenarios.</li>
     *         <li>SdkClientException If any client side error occurs such as an IO related failure, failure to get
     *         credentials, etc.</li>
     *         <li>JsonException Base class for all service exceptions. Unknown exceptions will be thrown as an instance
     *         of this type.</li>
     *         </ul>
     * @sample JsonAsyncClient.StreamingOutputOperation
     * @see <a href="https://docs.aws.amazon.com/goto/WebAPI/json-service-2010-05-08/StreamingOutputOperation"
     *      target="_top">AWS API Documentation</a>
     */
    default CompletableFuture<StreamingOutputOperationResponse> streamingOutputOperation(
        Consumer<StreamingOutputOperationRequest.Builder> streamingOutputOperationRequest, Path destinationPath) {
        return streamingOutputOperation(StreamingOutputOperationRequest.builder().applyMutation(streamingOutputOperationRequest)
                                                                       .build(), destinationPath);
    }

    /**
     * Creates an instance of {@link JsonUtilities} object with the configuration set on this client.
     */
    default JsonUtilities utilities() {
        throw new UnsupportedOperationException();
    }

    /**
<<<<<<< HEAD
     * Create a builder that can be used to configure and create a {@link DefaultBuilder}
     */
    static CustomBuilder builderOne() {
        return DefaultBuilder.builder();
    }

    /**
     * Create a builder that can be used to configure and create a {@link DefaultBuilderTwo}
     */
    static Builder builderTwo() {
        return DefaultBuilderTwo.builder();
=======
     * Create a default builder
     */
    static CustomBuilder builderOne() {
        return DefaultBuilder.builder().build();
    }

    /**
     * Create a default builder two
     */
    static Builder builderTwo() {
        return DefaultBuilderTwo.builder2().build();
>>>>>>> ddb9c244
    }
}<|MERGE_RESOLUTION|>--- conflicted
+++ resolved
@@ -1759,19 +1759,6 @@
     }
 
     /**
-<<<<<<< HEAD
-     * Create a builder that can be used to configure and create a {@link DefaultBuilder}
-     */
-    static CustomBuilder builderOne() {
-        return DefaultBuilder.builder();
-    }
-
-    /**
-     * Create a builder that can be used to configure and create a {@link DefaultBuilderTwo}
-     */
-    static Builder builderTwo() {
-        return DefaultBuilderTwo.builder();
-=======
      * Create a default builder
      */
     static CustomBuilder builderOne() {
@@ -1783,6 +1770,5 @@
      */
     static Builder builderTwo() {
         return DefaultBuilderTwo.builder2().build();
->>>>>>> ddb9c244
     }
 }