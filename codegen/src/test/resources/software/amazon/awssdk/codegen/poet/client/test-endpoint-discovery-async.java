package software.amazon.awssdk.services.endpointdiscoverytest;

import static software.amazon.awssdk.utils.FunctionalUtils.runAndLogError;

import java.net.URI;
import java.util.Collections;
import java.util.List;
import java.util.concurrent.CompletableFuture;
import org.slf4j.Logger;
import org.slf4j.LoggerFactory;
import software.amazon.awssdk.annotations.Generated;
import software.amazon.awssdk.annotations.SdkInternalApi;
import software.amazon.awssdk.awscore.AwsRequestOverrideConfiguration;
import software.amazon.awssdk.awscore.client.config.AwsClientOption;
import software.amazon.awssdk.awscore.client.handler.AwsAsyncClientHandler;
import software.amazon.awssdk.awscore.exception.AwsServiceException;
import software.amazon.awssdk.core.RequestOverrideConfiguration;
import software.amazon.awssdk.core.SdkPlugin;
import software.amazon.awssdk.core.SdkRequest;
import software.amazon.awssdk.core.client.config.SdkClientConfiguration;
import software.amazon.awssdk.core.client.config.SdkClientOption;
import software.amazon.awssdk.core.client.handler.AsyncClientHandler;
import software.amazon.awssdk.core.client.handler.ClientExecutionParams;
import software.amazon.awssdk.core.endpointdiscovery.EndpointDiscoveryRefreshCache;
import software.amazon.awssdk.core.endpointdiscovery.EndpointDiscoveryRequest;
import software.amazon.awssdk.core.http.HttpResponseHandler;
import software.amazon.awssdk.core.metrics.CoreMetric;
import software.amazon.awssdk.identity.spi.AwsCredentialsIdentity;
import software.amazon.awssdk.metrics.MetricCollector;
import software.amazon.awssdk.metrics.MetricPublisher;
import software.amazon.awssdk.metrics.NoOpMetricCollector;
import software.amazon.awssdk.protocols.json.AwsJsonProtocol;
import software.amazon.awssdk.protocols.json.AwsJsonProtocolFactory;
import software.amazon.awssdk.protocols.json.BaseAwsJsonProtocolFactory;
import software.amazon.awssdk.protocols.json.JsonOperationMetadata;
import software.amazon.awssdk.services.endpointdiscoverytest.internal.EndpointDiscoveryTestServiceClientConfigurationBuilder;
import software.amazon.awssdk.services.endpointdiscoverytest.model.DescribeEndpointsRequest;
import software.amazon.awssdk.services.endpointdiscoverytest.model.DescribeEndpointsResponse;
import software.amazon.awssdk.services.endpointdiscoverytest.model.EndpointDiscoveryTestException;
import software.amazon.awssdk.services.endpointdiscoverytest.model.TestDiscoveryIdentifiersRequiredRequest;
import software.amazon.awssdk.services.endpointdiscoverytest.model.TestDiscoveryIdentifiersRequiredResponse;
import software.amazon.awssdk.services.endpointdiscoverytest.model.TestDiscoveryOptionalRequest;
import software.amazon.awssdk.services.endpointdiscoverytest.model.TestDiscoveryOptionalResponse;
import software.amazon.awssdk.services.endpointdiscoverytest.model.TestDiscoveryRequiredRequest;
import software.amazon.awssdk.services.endpointdiscoverytest.model.TestDiscoveryRequiredResponse;
import software.amazon.awssdk.services.endpointdiscoverytest.transform.DescribeEndpointsRequestMarshaller;
import software.amazon.awssdk.services.endpointdiscoverytest.transform.TestDiscoveryIdentifiersRequiredRequestMarshaller;
import software.amazon.awssdk.services.endpointdiscoverytest.transform.TestDiscoveryOptionalRequestMarshaller;
import software.amazon.awssdk.services.endpointdiscoverytest.transform.TestDiscoveryRequiredRequestMarshaller;
import software.amazon.awssdk.utils.CompletableFutureUtils;

/**
 * Internal implementation of {@link EndpointDiscoveryTestAsyncClient}.
 *
 * @see EndpointDiscoveryTestAsyncClient#builder()
 */
@Generated("software.amazon.awssdk:codegen")
@SdkInternalApi
final class DefaultEndpointDiscoveryTestAsyncClient implements EndpointDiscoveryTestAsyncClient {
    private static final Logger log = LoggerFactory.getLogger(DefaultEndpointDiscoveryTestAsyncClient.class);

    private final AsyncClientHandler clientHandler;

    private final AwsJsonProtocolFactory protocolFactory;

    private final SdkClientConfiguration clientConfiguration;

    private final EndpointDiscoveryTestServiceClientConfiguration serviceClientConfiguration;

    private EndpointDiscoveryRefreshCache endpointDiscoveryCache;

    protected DefaultEndpointDiscoveryTestAsyncClient(EndpointDiscoveryTestServiceClientConfiguration serviceClientConfiguration,
                                                      SdkClientConfiguration clientConfiguration) {
        this.clientHandler = new AwsAsyncClientHandler(clientConfiguration);
        this.clientConfiguration = clientConfiguration;
        this.serviceClientConfiguration = serviceClientConfiguration;
        this.protocolFactory = init(AwsJsonProtocolFactory.builder()).build();
        if (clientConfiguration.option(SdkClientOption.ENDPOINT_DISCOVERY_ENABLED)) {
            this.endpointDiscoveryCache = EndpointDiscoveryRefreshCache
                .create(EndpointDiscoveryTestAsyncEndpointDiscoveryCacheLoader.create(this));
        }
    }

    /**
     * Invokes the DescribeEndpoints operation asynchronously.
     *
     * @param describeEndpointsRequest
     * @return A Java Future containing the result of the DescribeEndpoints operation returned by the service.<br/>
     *         The CompletableFuture returned by this method can be completed exceptionally with the following
     *         exceptions.
     *         <ul>
     *         <li>SdkException Base class for all exceptions that can be thrown by the SDK (both service and client).
     *         Can be used for catch all scenarios.</li>
     *         <li>SdkClientException If any client side error occurs such as an IO related failure, failure to get
     *         credentials, etc.</li>
     *         <li>EndpointDiscoveryTestException Base class for all service exceptions. Unknown exceptions will be
     *         thrown as an instance of this type.</li>
     *         </ul>
     * @sample EndpointDiscoveryTestAsyncClient.DescribeEndpoints
     */
    @Override
    public CompletableFuture<DescribeEndpointsResponse> describeEndpoints(DescribeEndpointsRequest describeEndpointsRequest) {
        SdkClientConfiguration clientConfiguration = updateSdkClientConfiguration(describeEndpointsRequest,
                                                                                  this.clientConfiguration);
        List<MetricPublisher> metricPublishers = resolveMetricPublishers(clientConfiguration, describeEndpointsRequest
            .overrideConfiguration().orElse(null));
        MetricCollector apiCallMetricCollector = metricPublishers.isEmpty() ? NoOpMetricCollector.create() : MetricCollector
            .create("ApiCall");
        try {
            apiCallMetricCollector.reportMetric(CoreMetric.SERVICE_ID, "AwsEndpointDiscoveryTest");
            apiCallMetricCollector.reportMetric(CoreMetric.OPERATION_NAME, "DescribeEndpoints");
            JsonOperationMetadata operationMetadata = JsonOperationMetadata.builder().hasStreamingSuccessResponse(false)
                                                                           .isPayloadJson(true).build();

            HttpResponseHandler<DescribeEndpointsResponse> responseHandler = protocolFactory.createResponseHandler(
                operationMetadata, DescribeEndpointsResponse::builder);

            HttpResponseHandler<AwsServiceException> errorResponseHandler = createErrorResponseHandler(protocolFactory,
                                                                                                       operationMetadata);

            CompletableFuture<DescribeEndpointsResponse> executeFuture = clientHandler
                .execute(new ClientExecutionParams<DescribeEndpointsRequest, DescribeEndpointsResponse>()
                             .withOperationName("DescribeEndpoints").withServiceProtocol("json")
                             .withMarshaller(new DescribeEndpointsRequestMarshaller(protocolFactory))
                             .withResponseHandler(responseHandler).withErrorResponseHandler(errorResponseHandler)
                             .withRequestConfiguration(clientConfiguration).withMetricCollector(apiCallMetricCollector)
                             .withInput(describeEndpointsRequest));
            CompletableFuture<DescribeEndpointsResponse> whenCompleted = executeFuture.whenComplete((r, e) -> {
                metricPublishers.forEach(p -> p.publish(apiCallMetricCollector.collect()));
            });
            executeFuture = CompletableFutureUtils.forwardExceptionTo(whenCompleted, executeFuture);
            return executeFuture;
        } catch (Throwable t) {
            metricPublishers.forEach(p -> p.publish(apiCallMetricCollector.collect()));
            return CompletableFutureUtils.failedFuture(t);
        }
    }

    /**
     * Invokes the TestDiscoveryIdentifiersRequired operation asynchronously.
     *
     * @param testDiscoveryIdentifiersRequiredRequest
     * @return A Java Future containing the result of the TestDiscoveryIdentifiersRequired operation returned by the
     *         service.<br/>
     *         The CompletableFuture returned by this method can be completed exceptionally with the following
     *         exceptions.
     *         <ul>
     *         <li>SdkException Base class for all exceptions that can be thrown by the SDK (both service and client).
     *         Can be used for catch all scenarios.</li>
     *         <li>SdkClientException If any client side error occurs such as an IO related failure, failure to get
     *         credentials, etc.</li>
     *         <li>EndpointDiscoveryTestException Base class for all service exceptions. Unknown exceptions will be
     *         thrown as an instance of this type.</li>
     *         </ul>
     * @sample EndpointDiscoveryTestAsyncClient.TestDiscoveryIdentifiersRequired
     */
    @Override
    public CompletableFuture<TestDiscoveryIdentifiersRequiredResponse> testDiscoveryIdentifiersRequired(
        TestDiscoveryIdentifiersRequiredRequest testDiscoveryIdentifiersRequiredRequest) {
        SdkClientConfiguration clientConfiguration = updateSdkClientConfiguration(testDiscoveryIdentifiersRequiredRequest,
                                                                                  this.clientConfiguration);
        List<MetricPublisher> metricPublishers = resolveMetricPublishers(clientConfiguration,
                                                                         testDiscoveryIdentifiersRequiredRequest.overrideConfiguration().orElse(null));
        MetricCollector apiCallMetricCollector = metricPublishers.isEmpty() ? NoOpMetricCollector.create() : MetricCollector
            .create("ApiCall");
        try {
            apiCallMetricCollector.reportMetric(CoreMetric.SERVICE_ID, "AwsEndpointDiscoveryTest");
            apiCallMetricCollector.reportMetric(CoreMetric.OPERATION_NAME, "TestDiscoveryIdentifiersRequired");
            JsonOperationMetadata operationMetadata = JsonOperationMetadata.builder().hasStreamingSuccessResponse(false)
                                                                           .isPayloadJson(true).build();

            HttpResponseHandler<TestDiscoveryIdentifiersRequiredResponse> responseHandler = protocolFactory
                .createResponseHandler(operationMetadata, TestDiscoveryIdentifiersRequiredResponse::builder);

            HttpResponseHandler<AwsServiceException> errorResponseHandler = createErrorResponseHandler(protocolFactory,
                                                                                                       operationMetadata);
            boolean endpointDiscoveryEnabled = clientConfiguration.option(SdkClientOption.ENDPOINT_DISCOVERY_ENABLED);
            boolean endpointOverridden = clientConfiguration.option(SdkClientOption.ENDPOINT_OVERRIDDEN) == Boolean.TRUE;
            if (endpointOverridden) {
                throw new IllegalStateException(
                    "This operation requires endpoint discovery, but an endpoint override was specified when the client was created. This is not supported.");
            }
            if (!endpointDiscoveryEnabled) {
                throw new IllegalStateException(
                    "This operation requires endpoint discovery, but endpoint discovery was disabled on the client.");
            }
            CompletableFuture<URI> endpointFuture = CompletableFuture.completedFuture(null);
            if (endpointDiscoveryEnabled) {
                CompletableFuture<? extends AwsCredentialsIdentity> identityFuture = testDiscoveryIdentifiersRequiredRequest
                    .overrideConfiguration().flatMap(AwsRequestOverrideConfiguration::credentialsIdentityProvider)
                    .orElseGet(() -> clientConfiguration.option(AwsClientOption.CREDENTIALS_IDENTITY_PROVIDER))
                    .resolveIdentity();
                endpointFuture = identityFuture.thenApply(credentials -> {
                    EndpointDiscoveryRequest endpointDiscoveryRequest = EndpointDiscoveryRequest.builder().required(true)
                                                                                                .defaultEndpoint(clientConfiguration.option(SdkClientOption.ENDPOINT))
                                                                                                .overrideConfiguration(testDiscoveryIdentifiersRequiredRequest.overrideConfiguration().orElse(null))
                                                                                                .build();
                    return endpointDiscoveryCache.get(credentials.accessKeyId(), endpointDiscoveryRequest);
                });
            }

<<<<<<< HEAD
            CompletableFuture<TestDiscoveryIdentifiersRequiredResponse> executeFuture = clientHandler
                .execute(new ClientExecutionParams<TestDiscoveryIdentifiersRequiredRequest, TestDiscoveryIdentifiersRequiredResponse>()
                             .withOperationName("TestDiscoveryIdentifiersRequired").withServiceProtocol("json")
                             .withMarshaller(new TestDiscoveryIdentifiersRequiredRequestMarshaller(protocolFactory))
                             .withResponseHandler(responseHandler).withErrorResponseHandler(errorResponseHandler)
                             .withMetricCollector(apiCallMetricCollector).discoveredEndpoint(cachedEndpoint)
                             .withInput(testDiscoveryIdentifiersRequiredRequest));
=======
            CompletableFuture<TestDiscoveryIdentifiersRequiredResponse> executeFuture = endpointFuture
                .thenCompose(cachedEndpoint -> clientHandler
                    .execute(new ClientExecutionParams<TestDiscoveryIdentifiersRequiredRequest, TestDiscoveryIdentifiersRequiredResponse>()
                                 .withOperationName("TestDiscoveryIdentifiersRequired")
                                 .withMarshaller(new TestDiscoveryIdentifiersRequiredRequestMarshaller(protocolFactory))
                                 .withResponseHandler(responseHandler).withErrorResponseHandler(errorResponseHandler)
                                 .withRequestConfiguration(clientConfiguration).withMetricCollector(apiCallMetricCollector)
                                 .discoveredEndpoint(cachedEndpoint).withInput(testDiscoveryIdentifiersRequiredRequest)));
>>>>>>> c971882a
            CompletableFuture<TestDiscoveryIdentifiersRequiredResponse> whenCompleted = executeFuture.whenComplete((r, e) -> {
                metricPublishers.forEach(p -> p.publish(apiCallMetricCollector.collect()));
            });
            executeFuture = CompletableFutureUtils.forwardExceptionTo(whenCompleted, executeFuture);
            return executeFuture;
        } catch (Throwable t) {
            metricPublishers.forEach(p -> p.publish(apiCallMetricCollector.collect()));
            return CompletableFutureUtils.failedFuture(t);
        }
    }

    /**
     * Invokes the TestDiscoveryOptional operation asynchronously.
     *
     * @param testDiscoveryOptionalRequest
     * @return A Java Future containing the result of the TestDiscoveryOptional operation returned by the service.<br/>
     *         The CompletableFuture returned by this method can be completed exceptionally with the following
     *         exceptions.
     *         <ul>
     *         <li>SdkException Base class for all exceptions that can be thrown by the SDK (both service and client).
     *         Can be used for catch all scenarios.</li>
     *         <li>SdkClientException If any client side error occurs such as an IO related failure, failure to get
     *         credentials, etc.</li>
     *         <li>EndpointDiscoveryTestException Base class for all service exceptions. Unknown exceptions will be
     *         thrown as an instance of this type.</li>
     *         </ul>
     * @sample EndpointDiscoveryTestAsyncClient.TestDiscoveryOptional
     */
    @Override
    public CompletableFuture<TestDiscoveryOptionalResponse> testDiscoveryOptional(
        TestDiscoveryOptionalRequest testDiscoveryOptionalRequest) {
        SdkClientConfiguration clientConfiguration = updateSdkClientConfiguration(testDiscoveryOptionalRequest,
                                                                                  this.clientConfiguration);
        List<MetricPublisher> metricPublishers = resolveMetricPublishers(clientConfiguration, testDiscoveryOptionalRequest
            .overrideConfiguration().orElse(null));
        MetricCollector apiCallMetricCollector = metricPublishers.isEmpty() ? NoOpMetricCollector.create() : MetricCollector
            .create("ApiCall");
        try {
            apiCallMetricCollector.reportMetric(CoreMetric.SERVICE_ID, "AwsEndpointDiscoveryTest");
            apiCallMetricCollector.reportMetric(CoreMetric.OPERATION_NAME, "TestDiscoveryOptional");
            JsonOperationMetadata operationMetadata = JsonOperationMetadata.builder().hasStreamingSuccessResponse(false)
                                                                           .isPayloadJson(true).build();

            HttpResponseHandler<TestDiscoveryOptionalResponse> responseHandler = protocolFactory.createResponseHandler(
                operationMetadata, TestDiscoveryOptionalResponse::builder);

            HttpResponseHandler<AwsServiceException> errorResponseHandler = createErrorResponseHandler(protocolFactory,
                                                                                                       operationMetadata);
            boolean endpointDiscoveryEnabled = clientConfiguration.option(SdkClientOption.ENDPOINT_DISCOVERY_ENABLED);
            boolean endpointOverridden = clientConfiguration.option(SdkClientOption.ENDPOINT_OVERRIDDEN) == Boolean.TRUE;
            CompletableFuture<URI> endpointFuture = CompletableFuture.completedFuture(null);
            if (endpointDiscoveryEnabled) {
                CompletableFuture<? extends AwsCredentialsIdentity> identityFuture = testDiscoveryOptionalRequest
                    .overrideConfiguration().flatMap(AwsRequestOverrideConfiguration::credentialsIdentityProvider)
                    .orElseGet(() -> clientConfiguration.option(AwsClientOption.CREDENTIALS_IDENTITY_PROVIDER))
                    .resolveIdentity();
                endpointFuture = identityFuture.thenApply(credentials -> {
                    EndpointDiscoveryRequest endpointDiscoveryRequest = EndpointDiscoveryRequest.builder().required(false)
                                                                                                .defaultEndpoint(clientConfiguration.option(SdkClientOption.ENDPOINT))
                                                                                                .overrideConfiguration(testDiscoveryOptionalRequest.overrideConfiguration().orElse(null)).build();
                    return endpointDiscoveryCache.get(credentials.accessKeyId(), endpointDiscoveryRequest);
                });
            }

<<<<<<< HEAD
            CompletableFuture<TestDiscoveryOptionalResponse> executeFuture = clientHandler
                .execute(new ClientExecutionParams<TestDiscoveryOptionalRequest, TestDiscoveryOptionalResponse>()
                             .withOperationName("TestDiscoveryOptional").withServiceProtocol("json")
                             .withMarshaller(new TestDiscoveryOptionalRequestMarshaller(protocolFactory))
                             .withResponseHandler(responseHandler).withErrorResponseHandler(errorResponseHandler)
                             .withMetricCollector(apiCallMetricCollector).discoveredEndpoint(cachedEndpoint)
                             .withInput(testDiscoveryOptionalRequest));
=======
            CompletableFuture<TestDiscoveryOptionalResponse> executeFuture = endpointFuture
                .thenCompose(cachedEndpoint -> clientHandler
                    .execute(new ClientExecutionParams<TestDiscoveryOptionalRequest, TestDiscoveryOptionalResponse>()
                                 .withOperationName("TestDiscoveryOptional")
                                 .withMarshaller(new TestDiscoveryOptionalRequestMarshaller(protocolFactory))
                                 .withResponseHandler(responseHandler).withErrorResponseHandler(errorResponseHandler)
                                 .withRequestConfiguration(clientConfiguration).withMetricCollector(apiCallMetricCollector)
                                 .discoveredEndpoint(cachedEndpoint).withInput(testDiscoveryOptionalRequest)));
>>>>>>> c971882a
            CompletableFuture<TestDiscoveryOptionalResponse> whenCompleted = executeFuture.whenComplete((r, e) -> {
                metricPublishers.forEach(p -> p.publish(apiCallMetricCollector.collect()));
            });
            executeFuture = CompletableFutureUtils.forwardExceptionTo(whenCompleted, executeFuture);
            return executeFuture;
        } catch (Throwable t) {
            metricPublishers.forEach(p -> p.publish(apiCallMetricCollector.collect()));
            return CompletableFutureUtils.failedFuture(t);
        }
    }

    /**
     * Invokes the TestDiscoveryRequired operation asynchronously.
     *
     * @param testDiscoveryRequiredRequest
     * @return A Java Future containing the result of the TestDiscoveryRequired operation returned by the service.<br/>
     *         The CompletableFuture returned by this method can be completed exceptionally with the following
     *         exceptions.
     *         <ul>
     *         <li>SdkException Base class for all exceptions that can be thrown by the SDK (both service and client).
     *         Can be used for catch all scenarios.</li>
     *         <li>SdkClientException If any client side error occurs such as an IO related failure, failure to get
     *         credentials, etc.</li>
     *         <li>EndpointDiscoveryTestException Base class for all service exceptions. Unknown exceptions will be
     *         thrown as an instance of this type.</li>
     *         </ul>
     * @sample EndpointDiscoveryTestAsyncClient.TestDiscoveryRequired
     */
    @Override
    public CompletableFuture<TestDiscoveryRequiredResponse> testDiscoveryRequired(
        TestDiscoveryRequiredRequest testDiscoveryRequiredRequest) {
        SdkClientConfiguration clientConfiguration = updateSdkClientConfiguration(testDiscoveryRequiredRequest,
                                                                                  this.clientConfiguration);
        List<MetricPublisher> metricPublishers = resolveMetricPublishers(clientConfiguration, testDiscoveryRequiredRequest
            .overrideConfiguration().orElse(null));
        MetricCollector apiCallMetricCollector = metricPublishers.isEmpty() ? NoOpMetricCollector.create() : MetricCollector
            .create("ApiCall");
        try {
            apiCallMetricCollector.reportMetric(CoreMetric.SERVICE_ID, "AwsEndpointDiscoveryTest");
            apiCallMetricCollector.reportMetric(CoreMetric.OPERATION_NAME, "TestDiscoveryRequired");
            JsonOperationMetadata operationMetadata = JsonOperationMetadata.builder().hasStreamingSuccessResponse(false)
                                                                           .isPayloadJson(true).build();

            HttpResponseHandler<TestDiscoveryRequiredResponse> responseHandler = protocolFactory.createResponseHandler(
                operationMetadata, TestDiscoveryRequiredResponse::builder);

            HttpResponseHandler<AwsServiceException> errorResponseHandler = createErrorResponseHandler(protocolFactory,
                                                                                                       operationMetadata);
            boolean endpointDiscoveryEnabled = clientConfiguration.option(SdkClientOption.ENDPOINT_DISCOVERY_ENABLED);
            boolean endpointOverridden = clientConfiguration.option(SdkClientOption.ENDPOINT_OVERRIDDEN) == Boolean.TRUE;
            if (endpointOverridden) {
                throw new IllegalStateException(
                    "This operation requires endpoint discovery, but an endpoint override was specified when the client was created. This is not supported.");
            }
            if (!endpointDiscoveryEnabled) {
                throw new IllegalStateException(
                    "This operation requires endpoint discovery, but endpoint discovery was disabled on the client.");
            }
            CompletableFuture<URI> endpointFuture = CompletableFuture.completedFuture(null);
            if (endpointDiscoveryEnabled) {
                CompletableFuture<? extends AwsCredentialsIdentity> identityFuture = testDiscoveryRequiredRequest
                    .overrideConfiguration().flatMap(AwsRequestOverrideConfiguration::credentialsIdentityProvider)
                    .orElseGet(() -> clientConfiguration.option(AwsClientOption.CREDENTIALS_IDENTITY_PROVIDER))
                    .resolveIdentity();
                endpointFuture = identityFuture.thenApply(credentials -> {
                    EndpointDiscoveryRequest endpointDiscoveryRequest = EndpointDiscoveryRequest.builder().required(true)
                                                                                                .defaultEndpoint(clientConfiguration.option(SdkClientOption.ENDPOINT))
                                                                                                .overrideConfiguration(testDiscoveryRequiredRequest.overrideConfiguration().orElse(null)).build();
                    return endpointDiscoveryCache.get(credentials.accessKeyId(), endpointDiscoveryRequest);
                });
            }

<<<<<<< HEAD
            CompletableFuture<TestDiscoveryRequiredResponse> executeFuture = clientHandler
                .execute(new ClientExecutionParams<TestDiscoveryRequiredRequest, TestDiscoveryRequiredResponse>()
                             .withOperationName("TestDiscoveryRequired").withServiceProtocol("json")
                             .withMarshaller(new TestDiscoveryRequiredRequestMarshaller(protocolFactory))
                             .withResponseHandler(responseHandler).withErrorResponseHandler(errorResponseHandler)
                             .withMetricCollector(apiCallMetricCollector).discoveredEndpoint(cachedEndpoint)
                             .withInput(testDiscoveryRequiredRequest));
=======
            CompletableFuture<TestDiscoveryRequiredResponse> executeFuture = endpointFuture
                .thenCompose(cachedEndpoint -> clientHandler
                    .execute(new ClientExecutionParams<TestDiscoveryRequiredRequest, TestDiscoveryRequiredResponse>()
                                 .withOperationName("TestDiscoveryRequired")
                                 .withMarshaller(new TestDiscoveryRequiredRequestMarshaller(protocolFactory))
                                 .withResponseHandler(responseHandler).withErrorResponseHandler(errorResponseHandler)
                                 .withRequestConfiguration(clientConfiguration).withMetricCollector(apiCallMetricCollector)
                                 .discoveredEndpoint(cachedEndpoint).withInput(testDiscoveryRequiredRequest)));
>>>>>>> c971882a
            CompletableFuture<TestDiscoveryRequiredResponse> whenCompleted = executeFuture.whenComplete((r, e) -> {
                metricPublishers.forEach(p -> p.publish(apiCallMetricCollector.collect()));
            });
            executeFuture = CompletableFutureUtils.forwardExceptionTo(whenCompleted, executeFuture);
            return executeFuture;
        } catch (Throwable t) {
            metricPublishers.forEach(p -> p.publish(apiCallMetricCollector.collect()));
            return CompletableFutureUtils.failedFuture(t);
        }
    }

    @Override
    public final EndpointDiscoveryTestServiceClientConfiguration serviceClientConfiguration() {
        return this.serviceClientConfiguration;
    }

    @Override
    public final String serviceName() {
        return SERVICE_NAME;
    }

    private <T extends BaseAwsJsonProtocolFactory.Builder<T>> T init(T builder) {
        return builder.clientConfiguration(clientConfiguration)
                      .defaultServiceExceptionSupplier(EndpointDiscoveryTestException::builder).protocol(AwsJsonProtocol.AWS_JSON)
                      .protocolVersion("1.1");
    }

    private static List<MetricPublisher> resolveMetricPublishers(SdkClientConfiguration clientConfiguration,
                                                                 RequestOverrideConfiguration requestOverrideConfiguration) {
        List<MetricPublisher> publishers = null;
        if (requestOverrideConfiguration != null) {
            publishers = requestOverrideConfiguration.metricPublishers();
        }
        if (publishers == null || publishers.isEmpty()) {
            publishers = clientConfiguration.option(SdkClientOption.METRIC_PUBLISHERS);
        }
        if (publishers == null) {
            publishers = Collections.emptyList();
        }
        return publishers;
    }

    private SdkClientConfiguration updateSdkClientConfiguration(SdkRequest request, SdkClientConfiguration clientConfiguration) {
        List<SdkPlugin> plugins = request.overrideConfiguration().map(c -> c.plugins()).orElse(Collections.emptyList());
        if (plugins.isEmpty()) {
            return clientConfiguration;
        }
        EndpointDiscoveryTestServiceClientConfigurationBuilder.BuilderInternal serviceConfigBuilder = EndpointDiscoveryTestServiceClientConfigurationBuilder
            .builder(clientConfiguration.toBuilder());
        serviceConfigBuilder.overrideConfiguration(serviceClientConfiguration.overrideConfiguration());
        for (SdkPlugin plugin : plugins) {
            plugin.configureClient(serviceConfigBuilder);
        }
        return serviceConfigBuilder.buildSdkClientConfiguration();
    }

    private HttpResponseHandler<AwsServiceException> createErrorResponseHandler(BaseAwsJsonProtocolFactory protocolFactory,
                                                                                JsonOperationMetadata operationMetadata) {
        return protocolFactory.createErrorResponseHandler(operationMetadata);
    }

    @Override
    public void close() {
        clientHandler.close();
    }
}<|MERGE_RESOLUTION|>--- conflicted
+++ resolved
@@ -199,24 +199,14 @@
                 });
             }
 
-<<<<<<< HEAD
-            CompletableFuture<TestDiscoveryIdentifiersRequiredResponse> executeFuture = clientHandler
-                .execute(new ClientExecutionParams<TestDiscoveryIdentifiersRequiredRequest, TestDiscoveryIdentifiersRequiredResponse>()
-                             .withOperationName("TestDiscoveryIdentifiersRequired").withServiceProtocol("json")
-                             .withMarshaller(new TestDiscoveryIdentifiersRequiredRequestMarshaller(protocolFactory))
-                             .withResponseHandler(responseHandler).withErrorResponseHandler(errorResponseHandler)
-                             .withMetricCollector(apiCallMetricCollector).discoveredEndpoint(cachedEndpoint)
-                             .withInput(testDiscoveryIdentifiersRequiredRequest));
-=======
             CompletableFuture<TestDiscoveryIdentifiersRequiredResponse> executeFuture = endpointFuture
                 .thenCompose(cachedEndpoint -> clientHandler
                     .execute(new ClientExecutionParams<TestDiscoveryIdentifiersRequiredRequest, TestDiscoveryIdentifiersRequiredResponse>()
-                                 .withOperationName("TestDiscoveryIdentifiersRequired")
+                                 .withOperationName("TestDiscoveryIdentifiersRequired").withServiceProtocol("json")
                                  .withMarshaller(new TestDiscoveryIdentifiersRequiredRequestMarshaller(protocolFactory))
                                  .withResponseHandler(responseHandler).withErrorResponseHandler(errorResponseHandler)
                                  .withRequestConfiguration(clientConfiguration).withMetricCollector(apiCallMetricCollector)
                                  .discoveredEndpoint(cachedEndpoint).withInput(testDiscoveryIdentifiersRequiredRequest)));
->>>>>>> c971882a
             CompletableFuture<TestDiscoveryIdentifiersRequiredResponse> whenCompleted = executeFuture.whenComplete((r, e) -> {
                 metricPublishers.forEach(p -> p.publish(apiCallMetricCollector.collect()));
             });
@@ -281,24 +271,14 @@
                 });
             }
 
-<<<<<<< HEAD
-            CompletableFuture<TestDiscoveryOptionalResponse> executeFuture = clientHandler
-                .execute(new ClientExecutionParams<TestDiscoveryOptionalRequest, TestDiscoveryOptionalResponse>()
-                             .withOperationName("TestDiscoveryOptional").withServiceProtocol("json")
-                             .withMarshaller(new TestDiscoveryOptionalRequestMarshaller(protocolFactory))
-                             .withResponseHandler(responseHandler).withErrorResponseHandler(errorResponseHandler)
-                             .withMetricCollector(apiCallMetricCollector).discoveredEndpoint(cachedEndpoint)
-                             .withInput(testDiscoveryOptionalRequest));
-=======
             CompletableFuture<TestDiscoveryOptionalResponse> executeFuture = endpointFuture
                 .thenCompose(cachedEndpoint -> clientHandler
                     .execute(new ClientExecutionParams<TestDiscoveryOptionalRequest, TestDiscoveryOptionalResponse>()
-                                 .withOperationName("TestDiscoveryOptional")
+                                 .withOperationName("TestDiscoveryOptional").withServiceProtocol("json")
                                  .withMarshaller(new TestDiscoveryOptionalRequestMarshaller(protocolFactory))
                                  .withResponseHandler(responseHandler).withErrorResponseHandler(errorResponseHandler)
                                  .withRequestConfiguration(clientConfiguration).withMetricCollector(apiCallMetricCollector)
                                  .discoveredEndpoint(cachedEndpoint).withInput(testDiscoveryOptionalRequest)));
->>>>>>> c971882a
             CompletableFuture<TestDiscoveryOptionalResponse> whenCompleted = executeFuture.whenComplete((r, e) -> {
                 metricPublishers.forEach(p -> p.publish(apiCallMetricCollector.collect()));
             });
@@ -371,24 +351,14 @@
                 });
             }
 
-<<<<<<< HEAD
-            CompletableFuture<TestDiscoveryRequiredResponse> executeFuture = clientHandler
-                .execute(new ClientExecutionParams<TestDiscoveryRequiredRequest, TestDiscoveryRequiredResponse>()
-                             .withOperationName("TestDiscoveryRequired").withServiceProtocol("json")
-                             .withMarshaller(new TestDiscoveryRequiredRequestMarshaller(protocolFactory))
-                             .withResponseHandler(responseHandler).withErrorResponseHandler(errorResponseHandler)
-                             .withMetricCollector(apiCallMetricCollector).discoveredEndpoint(cachedEndpoint)
-                             .withInput(testDiscoveryRequiredRequest));
-=======
             CompletableFuture<TestDiscoveryRequiredResponse> executeFuture = endpointFuture
                 .thenCompose(cachedEndpoint -> clientHandler
                     .execute(new ClientExecutionParams<TestDiscoveryRequiredRequest, TestDiscoveryRequiredResponse>()
-                                 .withOperationName("TestDiscoveryRequired")
+                                 .withOperationName("TestDiscoveryRequired").withServiceProtocol("json")
                                  .withMarshaller(new TestDiscoveryRequiredRequestMarshaller(protocolFactory))
                                  .withResponseHandler(responseHandler).withErrorResponseHandler(errorResponseHandler)
                                  .withRequestConfiguration(clientConfiguration).withMetricCollector(apiCallMetricCollector)
                                  .discoveredEndpoint(cachedEndpoint).withInput(testDiscoveryRequiredRequest)));
->>>>>>> c971882a
             CompletableFuture<TestDiscoveryRequiredResponse> whenCompleted = executeFuture.whenComplete((r, e) -> {
                 metricPublishers.forEach(p -> p.publish(apiCallMetricCollector.collect()));
             });
