package software.amazon.awssdk.services.query.auth.scheme.internal;

import java.util.ArrayList;
import java.util.Collections;
import java.util.List;
import software.amazon.awssdk.annotations.Generated;
import software.amazon.awssdk.annotations.SdkInternalApi;
import software.amazon.awssdk.awscore.endpoints.AwsEndpointAttribute;
import software.amazon.awssdk.awscore.endpoints.authscheme.EndpointAuthScheme;
import software.amazon.awssdk.awscore.endpoints.authscheme.SigV4AuthScheme;
import software.amazon.awssdk.awscore.endpoints.authscheme.SigV4aAuthScheme;
import software.amazon.awssdk.core.exception.SdkClientException;
import software.amazon.awssdk.endpoints.Endpoint;
import software.amazon.awssdk.http.auth.aws.AwsV4HttpSigner;
import software.amazon.awssdk.http.auth.aws.AwsV4aHttpSigner;
import software.amazon.awssdk.http.auth.spi.AuthSchemeOption;
import software.amazon.awssdk.services.query.auth.scheme.QueryAuthSchemeParams;
import software.amazon.awssdk.services.query.auth.scheme.QueryAuthSchemeProvider;
import software.amazon.awssdk.services.query.endpoints.QueryEndpointParams;
import software.amazon.awssdk.services.query.endpoints.QueryEndpointProvider;
import software.amazon.awssdk.utils.CompletableFutureUtils;
import software.amazon.awssdk.utils.Validate;

@Generated("software.amazon.awssdk:codegen")
@SdkInternalApi
public final class DefaultQueryAuthSchemeProvider implements QueryAuthSchemeProvider {
    private static final DefaultQueryAuthSchemeProvider DEFAULT = new DefaultQueryAuthSchemeProvider();

    private static final QueryAuthSchemeProvider MODELED_RESOLVER = ModeledQueryAuthSchemeProvider.create();

    private static final QueryEndpointProvider DELEGATE = QueryEndpointProvider.defaultProvider();

    private DefaultQueryAuthSchemeProvider() {
    }

    public static QueryAuthSchemeProvider create() {
        return DEFAULT;
    }

    @Override
    public List<AuthSchemeOption> resolveAuthScheme(QueryAuthSchemeParams params) {
        QueryEndpointParams endpointParameters = QueryEndpointParams.builder().region(params.region())
<<<<<<< HEAD
                .useDualStackEndpoint(params.useDualStackEndpoint()).useFipsEndpoint(params.useFipsEndpoint())
                 .awsAccountId(params.awsAccountId()).endpointId(params.endpointId()).defaultTrueParam(params.defaultTrueParam())
                .defaultStringParam(params.defaultStringParam()).deprecatedParam(params.deprecatedParam())
                .booleanContextParam(params.booleanContextParam()).stringContextParam(params.stringContextParam())
                .operationContextParam(params.operationContextParam()).build();
        Endpoint endpoint = DELEGATE.resolveEndpoint(endpointParameters).join();
=======
                                                                    .useDualStackEndpoint(params.useDualStackEndpoint()).useFipsEndpoint(params.useFipsEndpoint())
                                                                    .endpointId(params.endpointId()).defaultTrueParam(params.defaultTrueParam())
                                                                    .defaultStringParam(params.defaultStringParam()).deprecatedParam(params.deprecatedParam())
                                                                    .booleanContextParam(params.booleanContextParam()).stringContextParam(params.stringContextParam())
                                                                    .operationContextParam(params.operationContextParam()).build();
        Endpoint endpoint = CompletableFutureUtils.joinLikeSync(DELEGATE.resolveEndpoint(endpointParameters));
>>>>>>> 4bf4433f
        List<EndpointAuthScheme> authSchemes = endpoint.attribute(AwsEndpointAttribute.AUTH_SCHEMES);
        if (authSchemes == null) {
            return MODELED_RESOLVER.resolveAuthScheme(params);
        }
        List<AuthSchemeOption> options = new ArrayList<>();
        for (EndpointAuthScheme authScheme : authSchemes) {
            String name = authScheme.name();
            switch (name) {
                case "sigv4":
                    SigV4AuthScheme sigv4AuthScheme = Validate.isInstanceOf(SigV4AuthScheme.class, authScheme,
                                                                            "Expecting auth scheme of class SigV4AuthScheme, got instead object of class %s", authScheme.getClass()
                                                                                                                                                                        .getName());
                    options.add(AuthSchemeOption.builder().schemeId("aws.auth#sigv4")
                                                .putSignerProperty(AwsV4HttpSigner.SERVICE_SIGNING_NAME, sigv4AuthScheme.signingName())
                                                .putSignerProperty(AwsV4HttpSigner.REGION_NAME, sigv4AuthScheme.signingRegion())
                                                .putSignerProperty(AwsV4HttpSigner.DOUBLE_URL_ENCODE, !sigv4AuthScheme.disableDoubleEncoding()).build());
                    break;
                case "sigv4a":
                    SigV4aAuthScheme sigv4aAuthScheme = Validate.isInstanceOf(SigV4aAuthScheme.class, authScheme,
                                                                              "Expecting auth scheme of class SigV4AuthScheme, got instead object of class %s", authScheme.getClass()
                                                                                                                                                                          .getName());
                    List<String> signingRegionSet = sigv4aAuthScheme.signingRegionSet();
                    if (signingRegionSet.size() == 0) {
                        throw SdkClientException.create("Signing region set is empty");
                    }
                    if (signingRegionSet.size() > 1) {
                        throw SdkClientException.create("Don't know how to set scope of > 1 region");
                    }
                    options.add(AuthSchemeOption.builder().schemeId("aws.auth#sigv4a")
                                                .putSignerProperty(AwsV4aHttpSigner.SERVICE_SIGNING_NAME, sigv4aAuthScheme.signingName())
                                                .putSignerProperty(AwsV4aHttpSigner.REGION_NAME, signingRegionSet.get(0))
                                                .putSignerProperty(AwsV4aHttpSigner.DOUBLE_URL_ENCODE, !sigv4aAuthScheme.disableDoubleEncoding()).build());
                    break;
                default:
                    throw new IllegalArgumentException("Unknown auth scheme: " + name);
            }
        }
        return Collections.unmodifiableList(options);
    }
}<|MERGE_RESOLUTION|>--- conflicted
+++ resolved
@@ -40,21 +40,12 @@
     @Override
     public List<AuthSchemeOption> resolveAuthScheme(QueryAuthSchemeParams params) {
         QueryEndpointParams endpointParameters = QueryEndpointParams.builder().region(params.region())
-<<<<<<< HEAD
-                .useDualStackEndpoint(params.useDualStackEndpoint()).useFipsEndpoint(params.useFipsEndpoint())
-                 .awsAccountId(params.awsAccountId()).endpointId(params.endpointId()).defaultTrueParam(params.defaultTrueParam())
-                .defaultStringParam(params.defaultStringParam()).deprecatedParam(params.deprecatedParam())
-                .booleanContextParam(params.booleanContextParam()).stringContextParam(params.stringContextParam())
-                .operationContextParam(params.operationContextParam()).build();
-        Endpoint endpoint = DELEGATE.resolveEndpoint(endpointParameters).join();
-=======
                                                                     .useDualStackEndpoint(params.useDualStackEndpoint()).useFipsEndpoint(params.useFipsEndpoint())
-                                                                    .endpointId(params.endpointId()).defaultTrueParam(params.defaultTrueParam())
+                                                                    .awsAccountId(params.awsAccountId()).endpointId(params.endpointId()).defaultTrueParam(params.defaultTrueParam())
                                                                     .defaultStringParam(params.defaultStringParam()).deprecatedParam(params.deprecatedParam())
                                                                     .booleanContextParam(params.booleanContextParam()).stringContextParam(params.stringContextParam())
                                                                     .operationContextParam(params.operationContextParam()).build();
         Endpoint endpoint = CompletableFutureUtils.joinLikeSync(DELEGATE.resolveEndpoint(endpointParameters));
->>>>>>> 4bf4433f
         List<EndpointAuthScheme> authSchemes = endpoint.attribute(AwsEndpointAttribute.AUTH_SCHEMES);
         if (authSchemes == null) {
             return MODELED_RESOLVER.resolveAuthScheme(params);
