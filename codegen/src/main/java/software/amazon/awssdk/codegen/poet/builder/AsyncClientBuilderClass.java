/*
 * Copyright Amazon.com, Inc. or its affiliates. All Rights Reserved.
 *
 * Licensed under the Apache License, Version 2.0 (the "License").
 * You may not use this file except in compliance with the License.
 * A copy of the License is located at
 *
 *  http://aws.amazon.com/apache2.0
 *
 * or in the "license" file accompanying this file. This file is distributed
 * on an "AS IS" BASIS, WITHOUT WARRANTIES OR CONDITIONS OF ANY KIND, either
 * express or implied. See the License for the specific language governing
 * permissions and limitations under the License.
 */

package software.amazon.awssdk.codegen.poet.builder;

import com.squareup.javapoet.ClassName;
import com.squareup.javapoet.MethodSpec;
import com.squareup.javapoet.ParameterizedTypeName;
import com.squareup.javapoet.TypeSpec;
import java.net.URI;
import javax.lang.model.element.Modifier;
import software.amazon.awssdk.annotations.SdkInternalApi;
import software.amazon.awssdk.auth.token.credentials.SdkTokenProvider;
import software.amazon.awssdk.awscore.client.config.AwsClientOption;
import software.amazon.awssdk.codegen.model.intermediate.IntermediateModel;
import software.amazon.awssdk.codegen.poet.ClassSpec;
import software.amazon.awssdk.codegen.poet.PoetExtension;
import software.amazon.awssdk.codegen.poet.PoetUtils;
import software.amazon.awssdk.codegen.poet.rules.EndpointRulesSpecUtils;
import software.amazon.awssdk.codegen.utils.AuthUtils;
import software.amazon.awssdk.core.client.config.SdkClientConfiguration;
import software.amazon.awssdk.core.client.config.SdkClientOption;
<<<<<<< HEAD
import software.amazon.awssdk.core.interceptor.ExecutionInterceptor;
import software.amazon.awssdk.endpoints.EndpointProvider;
import software.amazon.awssdk.protocols.query.interceptor.QueryParametersToBodyInterceptor;
import software.amazon.awssdk.utils.CollectionUtils;
=======
>>>>>>> 43f9e19b


public class AsyncClientBuilderClass implements ClassSpec {
    private final IntermediateModel model;
    private final ClassName clientInterfaceName;
    private final ClassName clientClassName;
    private final ClassName builderInterfaceName;
    private final ClassName builderClassName;
    private final ClassName builderBaseClassName;
    private final ClassName serviceConfigClassName;
    private final EndpointRulesSpecUtils endpointRulesSpecUtils;

    public AsyncClientBuilderClass(IntermediateModel model) {
        String basePackage = model.getMetadata().getFullClientPackageName();
        this.model = model;
        this.clientInterfaceName = ClassName.get(basePackage, model.getMetadata().getAsyncInterface());
        this.clientClassName = ClassName.get(basePackage, model.getMetadata().getAsyncClient());
        this.builderInterfaceName = ClassName.get(basePackage, model.getMetadata().getAsyncBuilderInterface());
        this.builderClassName = ClassName.get(basePackage, model.getMetadata().getAsyncBuilder());
        this.builderBaseClassName = ClassName.get(basePackage, model.getMetadata().getBaseBuilder());
        this.endpointRulesSpecUtils = new EndpointRulesSpecUtils(model);
        this.serviceConfigClassName = new PoetExtension(model).getServiceConfigClass();
    }

    @Override
    public TypeSpec poetSpec() {
        TypeSpec.Builder builder =
                PoetUtils.createClassBuilder(builderClassName)
                         .addAnnotation(SdkInternalApi.class)
                         .addModifiers(Modifier.FINAL)
                         .superclass(ParameterizedTypeName.get(builderBaseClassName, builderInterfaceName, clientInterfaceName))
                         .addSuperinterface(builderInterfaceName)
                         .addJavadoc("Internal implementation of {@link $T}.", builderInterfaceName);

        if (model.getEndpointOperation().isPresent()) {
            builder.addMethod(endpointDiscoveryEnabled());

            if (model.getCustomizationConfig().isEnableEndpointDiscoveryMethodRequired()) {
                builder.addMethod(enableEndpointDiscovery());
            }
        }

        builder.addMethod(endpointProviderMethod());

        if (AuthUtils.usesBearerAuth(model)) {
            builder.addMethod(bearerTokenProviderMethod());
        }

        builder.addMethod(buildClientMethod());
        builder.addMethod(initializeServiceClientConfigMethod());

        return builder.build();
    }

    private MethodSpec endpointDiscoveryEnabled() {
        return MethodSpec.methodBuilder("endpointDiscoveryEnabled")
                         .addAnnotation(Override.class)
                         .addModifiers(Modifier.PUBLIC)
                         .returns(builderClassName)
                         .addParameter(boolean.class, "endpointDiscoveryEnabled")
                         .addStatement("this.endpointDiscoveryEnabled = endpointDiscoveryEnabled")
                         .addStatement("return this")
                         .build();
    }

    private MethodSpec enableEndpointDiscovery() {
        return MethodSpec.methodBuilder("enableEndpointDiscovery")
                         .addAnnotation(Override.class)
                         .addAnnotation(Deprecated.class)
                         .addJavadoc("@deprecated Use {@link #endpointDiscoveryEnabled($T)} instead.", boolean.class)
                         .addModifiers(Modifier.PUBLIC)
                         .returns(builderClassName)
                         .addStatement("endpointDiscoveryEnabled = true")
                         .addStatement("return this")
                         .build();
    }

    private MethodSpec endpointProviderMethod() {
        MethodSpec.Builder b = MethodSpec.methodBuilder("endpointProvider")
                                         .addModifiers(Modifier.PUBLIC)
                                         .addAnnotation(Override.class)
                                         .addParameter(endpointRulesSpecUtils.providerInterfaceName(), "endpointProvider")
                                         .returns(builderClassName);

        b.addStatement("clientConfiguration.option($T.ENDPOINT_PROVIDER, endpointProvider)", SdkClientOption.class);
        b.addStatement("return this");

        return b.build();
    }

    private MethodSpec buildClientMethod() {
<<<<<<< HEAD
        MethodSpec.Builder builder = MethodSpec.methodBuilder("buildClient")
                                         .addAnnotation(Override.class)
                                         .addModifiers(Modifier.PROTECTED, Modifier.FINAL)
                                         .returns(clientInterfaceName)
                                         .addStatement("$T clientConfiguration = super.asyncClientConfiguration()",
                                                       SdkClientConfiguration.class).addStatement("this.validateClientOptions"
                                                                                                  + "(clientConfiguration)")
                                         .addStatement("$T serviceClientConfiguration = initializeServiceClientConfig"
                                                       + "(clientConfiguration)",
                                                       serviceConfigClassName);

        addQueryProtocolInterceptors(builder);


        builder.addStatement("$1T client = new $2T(serviceClientConfiguration, clientConfiguration)",
                             clientInterfaceName, clientClassName);
        if (model.asyncClientDecoratorClassName().isPresent()) {
            builder.addStatement("return  new $T().decorate(client, clientConfiguration, clientContextParams.copy().build())",
                                 PoetUtils.classNameFromFqcn(model.asyncClientDecoratorClassName().get()));
        } else {
            builder.addStatement("return client");
        }
        return builder.build();
    }

    private MethodSpec.Builder addQueryProtocolInterceptors(MethodSpec.Builder b) {
        if (!model.getMetadata().isQueryProtocol()) {
            return b;
        }

        TypeName listType = ParameterizedTypeName.get(List.class, ExecutionInterceptor.class);

        b.addStatement("$T interceptors = clientConfiguration.option($T.EXECUTION_INTERCEPTORS)",
                       listType, SdkClientOption.class)
         .addStatement("$T queryParamsToBodyInterceptor = $T.singletonList(new $T())",
                       listType, Collections.class, QueryParametersToBodyInterceptor.class)
            .addStatement("$T customizationInterceptors = new $T<>()", listType, ArrayList.class);

        List<String> customInterceptors = model.getCustomizationConfig().getInterceptors();
        customInterceptors.forEach(i -> b.addStatement("customizationInterceptors.add(new $T())", ClassName.bestGuess(i)));

        b.addStatement("interceptors = $T.mergeLists(queryParamsToBodyInterceptor, interceptors)", CollectionUtils.class)
            .addStatement("interceptors = $T.mergeLists(customizationInterceptors, interceptors)", CollectionUtils.class);

        return b.addStatement("clientConfiguration = clientConfiguration.toBuilder().option($T.EXECUTION_INTERCEPTORS, "
                              + "interceptors).build()", SdkClientOption.class);
=======
        return MethodSpec.methodBuilder("buildClient")
                         .addAnnotation(Override.class)
                         .addModifiers(Modifier.PROTECTED, Modifier.FINAL)
                         .returns(clientInterfaceName)
                         .addStatement("$T clientConfiguration = super.asyncClientConfiguration()", SdkClientConfiguration.class)
                         .addStatement("this.validateClientOptions(clientConfiguration)")
                         .addStatement("$T endpointOverride = null", URI.class)
                         .addCode("if (clientConfiguration.option($T.ENDPOINT_OVERRIDDEN) != null"
                                  + "&& $T.TRUE.equals(clientConfiguration.option($T.ENDPOINT_OVERRIDDEN))) {"
                                  + "endpointOverride = clientConfiguration.option($T.ENDPOINT);"
                                  + "}",
                                  SdkClientOption.class, Boolean.class, SdkClientOption.class, SdkClientOption.class)
                         .addStatement("$T serviceClientConfiguration = $T.builder()"
                                       + ".overrideConfiguration(overrideConfiguration())"
                                       + ".region(clientConfiguration.option($T.AWS_REGION))"
                                       + ".endpointOverride(endpointOverride)"
                                       + ".build()",
                                       serviceConfigClassName, serviceConfigClassName, AwsClientOption.class)
                         .addStatement("return new $T(serviceClientConfiguration, clientConfiguration)", clientClassName)
                         .build();
>>>>>>> 43f9e19b
    }

    private MethodSpec bearerTokenProviderMethod() {
        return MethodSpec.methodBuilder("tokenProvider").addModifiers(Modifier.PUBLIC)
                         .addAnnotation(Override.class)
                         .addParameter(SdkTokenProvider.class, "tokenProvider")
                         .returns(builderClassName)
                         .addStatement("clientConfiguration.option($T.TOKEN_PROVIDER, tokenProvider)",
                                       AwsClientOption.class)
                         .addStatement("return this")
                         .build();
    }

    private MethodSpec initializeServiceClientConfigMethod() {
        return MethodSpec.methodBuilder("initializeServiceClientConfig").addModifiers(Modifier.PRIVATE)
                         .addParameter(SdkClientConfiguration.class, "clientConfig")
                         .returns(serviceConfigClassName)
                         .addStatement("$T endpointOverride = null", URI.class)
                         .addStatement("$T endpointProvider = clientConfig.option($T.ENDPOINT_PROVIDER)",
                                       EndpointProvider.class,
                                       SdkClientOption.class)
                         .addCode("if (clientConfig.option($T.ENDPOINT_OVERRIDDEN) != null"
                                  + "&& $T.TRUE.equals(clientConfig.option($T.ENDPOINT_OVERRIDDEN))) {"
                                  + "endpointOverride = clientConfig.option($T.ENDPOINT);"
                                  + "}",
                                  SdkClientOption.class, Boolean.class, SdkClientOption.class, SdkClientOption.class)
                         .addStatement("return $T.builder()"
                                       + ".overrideConfiguration(overrideConfiguration())"
                                       + ".region(clientConfig.option($T.AWS_REGION))"
                                       + ".endpointOverride(endpointOverride)"
                                       + ".endpointProvider(endpointProvider)"
                                       + ".build()",
                                       serviceConfigClassName, AwsClientOption.class)
                         .build();
    }

    @Override
    public ClassName className() {
        return builderClassName;
    }
}<|MERGE_RESOLUTION|>--- conflicted
+++ resolved
@@ -32,14 +32,7 @@
 import software.amazon.awssdk.codegen.utils.AuthUtils;
 import software.amazon.awssdk.core.client.config.SdkClientConfiguration;
 import software.amazon.awssdk.core.client.config.SdkClientOption;
-<<<<<<< HEAD
-import software.amazon.awssdk.core.interceptor.ExecutionInterceptor;
 import software.amazon.awssdk.endpoints.EndpointProvider;
-import software.amazon.awssdk.protocols.query.interceptor.QueryParametersToBodyInterceptor;
-import software.amazon.awssdk.utils.CollectionUtils;
-=======
->>>>>>> 43f9e19b
-
 
 public class AsyncClientBuilderClass implements ClassSpec {
     private final IntermediateModel model;
@@ -130,7 +123,6 @@
     }
 
     private MethodSpec buildClientMethod() {
-<<<<<<< HEAD
         MethodSpec.Builder builder = MethodSpec.methodBuilder("buildClient")
                                          .addAnnotation(Override.class)
                                          .addModifiers(Modifier.PROTECTED, Modifier.FINAL)
@@ -142,9 +134,6 @@
                                                        + "(clientConfiguration)",
                                                        serviceConfigClassName);
 
-        addQueryProtocolInterceptors(builder);
-
-
         builder.addStatement("$1T client = new $2T(serviceClientConfiguration, clientConfiguration)",
                              clientInterfaceName, clientClassName);
         if (model.asyncClientDecoratorClassName().isPresent()) {
@@ -154,51 +143,6 @@
             builder.addStatement("return client");
         }
         return builder.build();
-    }
-
-    private MethodSpec.Builder addQueryProtocolInterceptors(MethodSpec.Builder b) {
-        if (!model.getMetadata().isQueryProtocol()) {
-            return b;
-        }
-
-        TypeName listType = ParameterizedTypeName.get(List.class, ExecutionInterceptor.class);
-
-        b.addStatement("$T interceptors = clientConfiguration.option($T.EXECUTION_INTERCEPTORS)",
-                       listType, SdkClientOption.class)
-         .addStatement("$T queryParamsToBodyInterceptor = $T.singletonList(new $T())",
-                       listType, Collections.class, QueryParametersToBodyInterceptor.class)
-            .addStatement("$T customizationInterceptors = new $T<>()", listType, ArrayList.class);
-
-        List<String> customInterceptors = model.getCustomizationConfig().getInterceptors();
-        customInterceptors.forEach(i -> b.addStatement("customizationInterceptors.add(new $T())", ClassName.bestGuess(i)));
-
-        b.addStatement("interceptors = $T.mergeLists(queryParamsToBodyInterceptor, interceptors)", CollectionUtils.class)
-            .addStatement("interceptors = $T.mergeLists(customizationInterceptors, interceptors)", CollectionUtils.class);
-
-        return b.addStatement("clientConfiguration = clientConfiguration.toBuilder().option($T.EXECUTION_INTERCEPTORS, "
-                              + "interceptors).build()", SdkClientOption.class);
-=======
-        return MethodSpec.methodBuilder("buildClient")
-                         .addAnnotation(Override.class)
-                         .addModifiers(Modifier.PROTECTED, Modifier.FINAL)
-                         .returns(clientInterfaceName)
-                         .addStatement("$T clientConfiguration = super.asyncClientConfiguration()", SdkClientConfiguration.class)
-                         .addStatement("this.validateClientOptions(clientConfiguration)")
-                         .addStatement("$T endpointOverride = null", URI.class)
-                         .addCode("if (clientConfiguration.option($T.ENDPOINT_OVERRIDDEN) != null"
-                                  + "&& $T.TRUE.equals(clientConfiguration.option($T.ENDPOINT_OVERRIDDEN))) {"
-                                  + "endpointOverride = clientConfiguration.option($T.ENDPOINT);"
-                                  + "}",
-                                  SdkClientOption.class, Boolean.class, SdkClientOption.class, SdkClientOption.class)
-                         .addStatement("$T serviceClientConfiguration = $T.builder()"
-                                       + ".overrideConfiguration(overrideConfiguration())"
-                                       + ".region(clientConfiguration.option($T.AWS_REGION))"
-                                       + ".endpointOverride(endpointOverride)"
-                                       + ".build()",
-                                       serviceConfigClassName, serviceConfigClassName, AwsClientOption.class)
-                         .addStatement("return new $T(serviceClientConfiguration, clientConfiguration)", clientClassName)
-                         .build();
->>>>>>> 43f9e19b
     }
 
     private MethodSpec bearerTokenProviderMethod() {
