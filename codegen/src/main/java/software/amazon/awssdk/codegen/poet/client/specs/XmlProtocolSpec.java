--- conflicted
+++ resolved
@@ -204,11 +204,8 @@
                     CompletableFuture.class, executeFutureValueType,
                     ClientExecutionParams.class, requestType, pojoResponseType)
                .add(".withOperationName(\"$N\")\n", opModel.getOperationName())
-<<<<<<< HEAD
+               .add(".withRequestConfiguration(clientConfiguration)")
                .add(".withServiceProtocol($S)\n", opModel.getServiceProtocol())
-=======
-               .add(".withRequestConfiguration(clientConfiguration)")
->>>>>>> c971882a
                .add(".withMarshaller($L)\n", asyncMarshaller(intermediateModel, opModel, marshaller, "protocolFactory"));
 
         if (opModel.hasEventStreamOutput()) {
