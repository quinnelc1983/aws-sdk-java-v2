/*
 * Copyright Amazon.com, Inc. or its affiliates. All Rights Reserved.
 *
 * Licensed under the Apache License, Version 2.0 (the "License").
 * You may not use this file except in compliance with the License.
 * A copy of the License is located at
 *
 *  http://aws.amazon.com/apache2.0
 *
 * or in the "license" file accompanying this file. This file is distributed
 * on an "AS IS" BASIS, WITHOUT WARRANTIES OR CONDITIONS OF ANY KIND, either
 * express or implied. See the License for the specific language governing
 * permissions and limitations under the License.
 */

package software.amazon.awssdk.codegen.poet.client;

import static javax.lang.model.element.Modifier.FINAL;
import static javax.lang.model.element.Modifier.PRIVATE;
import static javax.lang.model.element.Modifier.PROTECTED;
import static javax.lang.model.element.Modifier.PUBLIC;
import static javax.lang.model.element.Modifier.STATIC;
import static software.amazon.awssdk.codegen.poet.client.ClientClassUtils.addS3ArnableFieldCode;
<<<<<<< HEAD
import static software.amazon.awssdk.codegen.poet.client.ClientClassUtils.applyPaginatorUserAgentMethod;
=======
import static software.amazon.awssdk.codegen.poet.client.ClientClassUtils.applySignerOverrideMethod;
>>>>>>> 4ea3cc28

import com.squareup.javapoet.ClassName;
import com.squareup.javapoet.FieldSpec;
import com.squareup.javapoet.MethodSpec;
import com.squareup.javapoet.ParameterizedTypeName;
import com.squareup.javapoet.TypeSpec;
import com.squareup.javapoet.WildcardTypeName;
import java.net.URI;
import java.util.ArrayList;
import java.util.Collections;
import java.util.List;
import java.util.concurrent.CompletableFuture;
import java.util.stream.Collectors;
import java.util.stream.Stream;
import software.amazon.awssdk.annotations.SdkInternalApi;
import software.amazon.awssdk.awscore.AwsRequestOverrideConfiguration;
import software.amazon.awssdk.awscore.client.config.AwsClientOption;
import software.amazon.awssdk.codegen.emitters.GeneratorTaskParams;
import software.amazon.awssdk.codegen.model.config.customization.UtilitiesMethod;
import software.amazon.awssdk.codegen.model.intermediate.IntermediateModel;
import software.amazon.awssdk.codegen.model.intermediate.OperationModel;
import software.amazon.awssdk.codegen.model.intermediate.Protocol;
import software.amazon.awssdk.codegen.poet.PoetExtension;
import software.amazon.awssdk.codegen.poet.PoetUtils;
import software.amazon.awssdk.codegen.poet.client.specs.Ec2ProtocolSpec;
import software.amazon.awssdk.codegen.poet.client.specs.JsonProtocolSpec;
import software.amazon.awssdk.codegen.poet.client.specs.ProtocolSpec;
import software.amazon.awssdk.codegen.poet.client.specs.QueryProtocolSpec;
import software.amazon.awssdk.codegen.poet.client.specs.XmlProtocolSpec;
import software.amazon.awssdk.core.RequestOverrideConfiguration;
import software.amazon.awssdk.core.client.config.SdkClientConfiguration;
import software.amazon.awssdk.core.client.config.SdkClientOption;
import software.amazon.awssdk.core.client.handler.SyncClientHandler;
import software.amazon.awssdk.core.endpointdiscovery.EndpointDiscoveryRefreshCache;
import software.amazon.awssdk.core.endpointdiscovery.EndpointDiscoveryRequest;
import software.amazon.awssdk.core.metrics.CoreMetric;
import software.amazon.awssdk.identity.spi.AwsCredentialsIdentity;
import software.amazon.awssdk.metrics.MetricCollector;
import software.amazon.awssdk.metrics.MetricPublisher;
import software.amazon.awssdk.metrics.NoOpMetricCollector;
import software.amazon.awssdk.utils.CompletableFutureUtils;
import software.amazon.awssdk.utils.Logger;

public class SyncClientClass extends SyncClientInterface {

    private final IntermediateModel model;
    private final PoetExtension poetExtensions;
    private final ClassName className;
    private final ProtocolSpec protocolSpec;
    private final ClassName serviceClientConfigurationClassName;

    public SyncClientClass(GeneratorTaskParams taskParams) {
        super(taskParams.getModel());
        this.model = taskParams.getModel();
        this.poetExtensions = taskParams.getPoetExtensions();
        this.className = poetExtensions.getClientClass(model.getMetadata().getSyncClient());
        this.protocolSpec = getProtocolSpecs(poetExtensions, model);
        this.serviceClientConfigurationClassName = new PoetExtension(model).getServiceConfigClass();
    }

    @Override
    protected void addInterfaceClass(TypeSpec.Builder type) {
        ClassName interfaceClass = poetExtensions.getClientClass(model.getMetadata().getSyncInterface());
        type.addSuperinterface(interfaceClass)
            .addJavadoc("Internal implementation of {@link $1T}.\n\n@see $1T#builder()", interfaceClass);
    }

    @Override
    protected TypeSpec.Builder createTypeSpec() {
        return PoetUtils.createClassBuilder(className);
    }

    @Override
    protected void addAnnotations(TypeSpec.Builder type) {
        type.addAnnotation(SdkInternalApi.class);
    }

    @Override
    protected void addModifiers(TypeSpec.Builder type) {
        type.addModifiers(FINAL);
    }

    @Override
    protected void addFields(TypeSpec.Builder type) {
        type.addField(logger())
            .addField(SyncClientHandler.class, "clientHandler", PRIVATE, FINAL)
            .addField(protocolSpec.protocolFactory(model))
            .addField(SdkClientConfiguration.class, "clientConfiguration", PRIVATE, FINAL)
            .addField(serviceClientConfigurationClassName, "serviceClientConfiguration", PRIVATE, FINAL);
    }

    @Override
    protected void addAdditionalMethods(TypeSpec.Builder type) {

<<<<<<< HEAD
        if (model.hasPaginators()) {
            type.addMethod(applyPaginatorUserAgentMethod(poetExtensions, model));
=======
        if (model.containsRequestSigners()) {
            type.addMethod(applySignerOverrideMethod(poetExtensions, model));
>>>>>>> 4ea3cc28
        }

        model.getEndpointOperation().ifPresent(
            o -> type.addField(EndpointDiscoveryRefreshCache.class, "endpointDiscoveryCache", PRIVATE));

        type.addMethod(constructor())
            .addMethod(nameMethod())
            .addMethods(protocolSpec.additionalMethods())
            .addMethod(resolveMetricPublishersMethod());

        protocolSpec.createErrorResponseHandler().ifPresent(type::addMethod);

        type.addMethod(protocolSpec.initProtocolFactory(model));
    }

    private FieldSpec logger() {
        return FieldSpec.builder(Logger.class, "log", PRIVATE, STATIC, FINAL)
                        .initializer("$T.loggerFor($T.class)", Logger.class, className)
                        .build();
    }

    private MethodSpec nameMethod() {
        return MethodSpec.methodBuilder("serviceName")
                         .addAnnotation(Override.class)
                         .addModifiers(PUBLIC, FINAL)
                         .returns(String.class)
                         .addStatement("return SERVICE_NAME")
                         .build();
    }

    @Override
    protected MethodSpec serviceClientConfigMethod() {
        return MethodSpec.methodBuilder("serviceClientConfiguration")
                         .addAnnotation(Override.class)
                         .addModifiers(PUBLIC, FINAL)
                         .returns(serviceClientConfigurationClassName)
                         .addStatement("return this.serviceClientConfiguration")
                         .build();
    }

    @Override
    public ClassName className() {
        return className;
    }

    private MethodSpec constructor() {
        MethodSpec.Builder builder
            = MethodSpec.constructorBuilder()
                        .addModifiers(PROTECTED)
                        .addParameter(serviceClientConfigurationClassName, "serviceClientConfiguration")
                        .addParameter(SdkClientConfiguration.class, "clientConfiguration")
                        .addStatement("this.clientHandler = new $T(clientConfiguration)", protocolSpec.getClientHandlerClass())
                        .addStatement("this.clientConfiguration = clientConfiguration")
                        .addStatement("this.serviceClientConfiguration = serviceClientConfiguration");
        FieldSpec protocolFactoryField = protocolSpec.protocolFactory(model);
        if (model.getMetadata().isJsonProtocol()) {
            builder.addStatement("this.$N = init($T.builder()).build()", protocolFactoryField.name,
                                 protocolFactoryField.type);
        } else {
            builder.addStatement("this.$N = init()", protocolFactoryField.name);
        }

        if (model.getEndpointOperation().isPresent()) {
            builder.beginControlFlow("if (clientConfiguration.option(SdkClientOption.ENDPOINT_DISCOVERY_ENABLED))");
            builder.addStatement("this.endpointDiscoveryCache = $T.create($T.create(this))",
                                 EndpointDiscoveryRefreshCache.class,
                                 poetExtensions.getClientClass(model.getNamingStrategy().getServiceName() +
                                                               "EndpointDiscoveryCacheLoader"));

            if (model.getCustomizationConfig().allowEndpointOverrideForEndpointDiscoveryRequiredOperations()) {
                builder.beginControlFlow("if (clientConfiguration.option(SdkClientOption.ENDPOINT_OVERRIDDEN) == "
                                         + "Boolean.TRUE)");
                builder.addStatement("log.warn(() -> $S)",
                                     "Endpoint discovery is enabled for this client, and an endpoint override was also "
                                     + "specified. This will disable endpoint discovery for methods that require it, instead "
                                     + "using the specified endpoint override. This may or may not be what you intended.");
                builder.endControlFlow();
            }

            builder.endControlFlow();
        }

        return builder.build();
    }

    @Override
    protected List<MethodSpec> operations() {
        return model.getOperations().values().stream()
                    .filter(o -> !o.hasEventStreamInput())
                    .filter(o -> !o.hasEventStreamOutput())
                    .flatMap(this::operations)
                    .collect(Collectors.toList());
    }

    private Stream<MethodSpec> operations(OperationModel opModel) {
        List<MethodSpec> methods = new ArrayList<>();
        methods.add(traditionalMethod(opModel));
        return methods.stream();
    }

    private MethodSpec traditionalMethod(OperationModel opModel) {
        MethodSpec.Builder method = SyncClientInterface.operationMethodSignature(model, opModel)
                                                       .addAnnotation(Override.class)
                                                       .addCode(protocolSpec.responseHandler(model, opModel));

        protocolSpec.errorResponseHandler(opModel).ifPresent(method::addCode);

        if (opModel.getEndpointDiscovery() != null) {
            method.addStatement("boolean endpointDiscoveryEnabled = "
                                + "clientConfiguration.option(SdkClientOption.ENDPOINT_DISCOVERY_ENABLED)");
            method.addStatement("boolean endpointOverridden = "
                                + "clientConfiguration.option(SdkClientOption.ENDPOINT_OVERRIDDEN) == Boolean.TRUE");

            if (opModel.getEndpointDiscovery().isRequired()) {
                if (!model.getCustomizationConfig().allowEndpointOverrideForEndpointDiscoveryRequiredOperations()) {
                    method.beginControlFlow("if (endpointOverridden)");
                    method.addStatement("throw new $T($S)", IllegalStateException.class,
                                        "This operation requires endpoint discovery, but an endpoint override was specified "
                                        + "when the client was created. This is not supported.");
                    method.endControlFlow();

                    method.beginControlFlow("if (!endpointDiscoveryEnabled)");
                    method.addStatement("throw new $T($S)", IllegalStateException.class,
                                        "This operation requires endpoint discovery, but endpoint discovery was disabled on the "
                                        + "client.");
                    method.endControlFlow();
                } else {
                    method.beginControlFlow("if (endpointOverridden)");
                    method.addStatement("endpointDiscoveryEnabled = false");
                    method.nextControlFlow("else if (!endpointDiscoveryEnabled)");
                    method.addStatement("throw new $T($S)", IllegalStateException.class,
                                        "This operation requires endpoint discovery to be enabled, or for you to specify an "
                                        + "endpoint override when the client is created.");
                    method.endControlFlow();
                }
            }

            method.addStatement("$T cachedEndpoint = null", URI.class);
            method.beginControlFlow("if (endpointDiscoveryEnabled)");

            ParameterizedTypeName identityFutureTypeName =
                ParameterizedTypeName.get(ClassName.get(CompletableFuture.class),
                                          WildcardTypeName.subtypeOf(AwsCredentialsIdentity.class));
            method.addCode("$T identityFuture = $N.overrideConfiguration()",
                           identityFutureTypeName,
                           opModel.getInput().getVariableName())
                  .addCode("    .flatMap($T::credentialsIdentityProvider)", AwsRequestOverrideConfiguration.class)
                  .addCode("    .orElseGet(() -> clientConfiguration.option($T.CREDENTIALS_IDENTITY_PROVIDER))",
                           AwsClientOption.class)
                  .addCode("    .resolveIdentity();");

            method.addCode("$T key = $T.joinLikeSync(identityFuture).accessKeyId();", String.class, CompletableFutureUtils.class);

            method.addCode("$1T endpointDiscoveryRequest = $1T.builder()", EndpointDiscoveryRequest.class)
                  .addCode("    .required($L)", opModel.getInputShape().getEndpointDiscovery().isRequired())
                  .addCode("    .defaultEndpoint(clientConfiguration.option($T.ENDPOINT))", SdkClientOption.class)
                  .addCode("    .overrideConfiguration($N.overrideConfiguration().orElse(null))",
                           opModel.getInput().getVariableName())
                  .addCode("    .build();");

            method.addStatement("cachedEndpoint = endpointDiscoveryCache.get(key, endpointDiscoveryRequest)");
            method.endControlFlow();
        }

        method.addStatement("$T<$T> metricPublishers = "
                            + "resolveMetricPublishers(clientConfiguration, $N.overrideConfiguration().orElse(null))",
                            List.class,
                            MetricPublisher.class,
                            opModel.getInput().getVariableName())
              .addStatement("$1T apiCallMetricCollector = metricPublishers.isEmpty() ? $2T.create() : $1T.create($3S)",
                            MetricCollector.class, NoOpMetricCollector.class, "ApiCall");

        method.beginControlFlow("try")
                .addStatement("apiCallMetricCollector.reportMetric($T.$L, $S)",
                              CoreMetric.class, "SERVICE_ID", model.getMetadata().getServiceId())
                .addStatement("apiCallMetricCollector.reportMetric($T.$L, $S)",
                              CoreMetric.class, "OPERATION_NAME", opModel.getOperationName());

        addS3ArnableFieldCode(opModel, model).ifPresent(method::addCode);
        method.addCode(ClientClassUtils.addEndpointTraitCode(opModel));

        method.addCode(protocolSpec.executionHandler(opModel))
              .endControlFlow()
              .beginControlFlow("finally")
              .addStatement("metricPublishers.forEach(p -> p.publish(apiCallMetricCollector.collect()))")
              .endControlFlow();

        return method.build();
    }

    @Override
    protected void addCloseMethod(TypeSpec.Builder type) {
        MethodSpec method = MethodSpec.methodBuilder("close")
                                      .addAnnotation(Override.class)
                                      .addModifiers(PUBLIC)
                                      .addStatement("$N.close()", "clientHandler")
                                      .build();

        type.addMethod(method);
    }

    @Override
    protected MethodSpec.Builder utilitiesOperationBody(MethodSpec.Builder builder) {
        UtilitiesMethod config = model.getCustomizationConfig().getUtilitiesMethod();
        String instanceClass = config.getInstanceType();
        if (instanceClass == null) {
            instanceClass = config.getReturnType();
        }
        ClassName instanceType = PoetUtils.classNameFromFqcn(instanceClass);

        return builder.addAnnotation(Override.class)
                      .addStatement("return $T.create($L)", instanceType,
                                    String.join(",", config.getCreateMethodParams()));
    }

    static ProtocolSpec getProtocolSpecs(PoetExtension poetExtensions, IntermediateModel model) {
        Protocol protocol = model.getMetadata().getProtocol();
        switch (protocol) {
            case QUERY:
                return new QueryProtocolSpec(model, poetExtensions);
            case REST_XML:
                return new XmlProtocolSpec(model, poetExtensions);
            case EC2:
                return new Ec2ProtocolSpec(model, poetExtensions);
            case AWS_JSON:
            case REST_JSON:
            case CBOR:
                return new JsonProtocolSpec(poetExtensions, model);
            default:
                throw new RuntimeException("Unknown protocol: " + protocol.name());
        }
    }

    private MethodSpec resolveMetricPublishersMethod() {
        String clientConfigName = "clientConfiguration";
        String requestOverrideConfigName = "requestOverrideConfiguration";

        MethodSpec.Builder methodBuilder = MethodSpec.methodBuilder("resolveMetricPublishers")
                .addModifiers(PRIVATE, STATIC)
                .returns(ParameterizedTypeName.get(List.class, MetricPublisher.class))
                .addParameter(SdkClientConfiguration.class, clientConfigName)
                .addParameter(RequestOverrideConfiguration.class, requestOverrideConfigName);

        String publishersName = "publishers";

        methodBuilder.addStatement("$T $N = null", ParameterizedTypeName.get(List.class, MetricPublisher.class), publishersName);

        methodBuilder.beginControlFlow("if ($N != null)", requestOverrideConfigName)
                .addStatement("$N = $N.metricPublishers()", publishersName, requestOverrideConfigName)
                .endControlFlow();

        methodBuilder.beginControlFlow("if ($1N == null || $1N.isEmpty())", publishersName)
                .addStatement("$N = $N.option($T.$N)",
                              publishersName,
                              clientConfigName,
                              SdkClientOption.class,
                              "METRIC_PUBLISHERS")
                .endControlFlow();

        methodBuilder.beginControlFlow("if ($1N == null)", publishersName)
                .addStatement("$N = $T.emptyList()", publishersName, Collections.class)
                .endControlFlow();

        methodBuilder.addStatement("return $N", publishersName);

        return methodBuilder.build();
    }

    @Override
    protected MethodSpec.Builder waiterOperationBody(MethodSpec.Builder builder) {
        return builder.addAnnotation(Override.class)
                      .addStatement("return $T.builder().client(this).build()",
                                    poetExtensions.getSyncWaiterInterface());
    }
}<|MERGE_RESOLUTION|>--- conflicted
+++ resolved
@@ -21,11 +21,6 @@
 import static javax.lang.model.element.Modifier.PUBLIC;
 import static javax.lang.model.element.Modifier.STATIC;
 import static software.amazon.awssdk.codegen.poet.client.ClientClassUtils.addS3ArnableFieldCode;
-<<<<<<< HEAD
-import static software.amazon.awssdk.codegen.poet.client.ClientClassUtils.applyPaginatorUserAgentMethod;
-=======
-import static software.amazon.awssdk.codegen.poet.client.ClientClassUtils.applySignerOverrideMethod;
->>>>>>> 4ea3cc28
 
 import com.squareup.javapoet.ClassName;
 import com.squareup.javapoet.FieldSpec;
@@ -120,15 +115,6 @@
     @Override
     protected void addAdditionalMethods(TypeSpec.Builder type) {
 
-<<<<<<< HEAD
-        if (model.hasPaginators()) {
-            type.addMethod(applyPaginatorUserAgentMethod(poetExtensions, model));
-=======
-        if (model.containsRequestSigners()) {
-            type.addMethod(applySignerOverrideMethod(poetExtensions, model));
->>>>>>> 4ea3cc28
-        }
-
         model.getEndpointOperation().ifPresent(
             o -> type.addField(EndpointDiscoveryRefreshCache.class, "endpointDiscoveryCache", PRIVATE));
 
