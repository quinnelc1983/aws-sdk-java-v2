--- conflicted
+++ resolved
@@ -21,11 +21,7 @@
     <parent>
         <artifactId>aws-sdk-java-pom</artifactId>
         <groupId>software.amazon.awssdk</groupId>
-<<<<<<< HEAD
-        <version>2.20.90-SNAPSHOT</version>
-=======
         <version>2.20.97-SNAPSHOT</version>
->>>>>>> 81982a83
     </parent>
 
     <artifactId>third-party</artifactId>
