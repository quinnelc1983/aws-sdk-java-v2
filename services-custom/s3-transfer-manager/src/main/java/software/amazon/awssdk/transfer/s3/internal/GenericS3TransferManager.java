--- conflicted
+++ resolved
@@ -144,13 +144,8 @@
         try {
             assertNotUnsupportedArn(uploadRequest.putObjectRequest().bucket(), "upload");
 
-<<<<<<< HEAD
-            CompletableFuture<PutObjectResponse> crtFuture =
-                s3AsyncClient.putObject(putObjectRequest, requestBody);
-=======
             CompletableFuture<PutObjectResponse> future =
                 s3AsyncClient.putObject(uploadRequest.putObjectRequest(), requestBody);
->>>>>>> 61e0fb1e
 
             // Forward upload cancellation to future
             CompletableFutureUtils.forwardExceptionTo(returnFuture, future);
