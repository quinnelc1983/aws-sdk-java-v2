/*
 * Copyright Amazon.com, Inc. or its affiliates. All Rights Reserved.
 *
 * Licensed under the Apache License, Version 2.0 (the "License").
 * You may not use this file except in compliance with the License.
 * A copy of the License is located at
 *
 *  http://aws.amazon.com/apache2.0
 *
 * or in the "license" file accompanying this file. This file is distributed
 * on an "AS IS" BASIS, WITHOUT WARRANTIES OR CONDITIONS OF ANY KIND, either
 * express or implied. See the License for the specific language governing
 * permissions and limitations under the License.
 */

package software.amazon.awssdk.transfer.s3.internal;

import java.nio.ByteBuffer;
import java.util.concurrent.CompletableFuture;
import software.amazon.awssdk.annotations.SdkInternalApi;
import software.amazon.awssdk.annotations.SdkTestInternalApi;
import software.amazon.awssdk.core.exception.SdkClientException;
import software.amazon.awssdk.crt.CRT;
import software.amazon.awssdk.crt.http.HttpHeader;
import software.amazon.awssdk.crt.s3.S3MetaRequestResponseHandler;
import software.amazon.awssdk.http.SdkCancellationException;
import software.amazon.awssdk.http.SdkHttpResponse;
import software.amazon.awssdk.http.async.SdkAsyncHttpResponseHandler;

/**
 * Adapts {@link SdkAsyncHttpResponseHandler} to {@link S3MetaRequestResponseHandler}.
 */
@SdkInternalApi
public class S3CrtResponseHandlerAdapter implements S3MetaRequestResponseHandler {
    private final CompletableFuture<Void> resultFuture;
    private final SdkAsyncHttpResponseHandler responseHandler;
    private final S3CrtDataPublisher publisher;
    private final SdkHttpResponse.Builder respBuilder = SdkHttpResponse.builder();

    public S3CrtResponseHandlerAdapter(CompletableFuture<Void> executeFuture, SdkAsyncHttpResponseHandler responseHandler) {
        this(executeFuture, responseHandler, new S3CrtDataPublisher());
    }

    @SdkTestInternalApi
    public S3CrtResponseHandlerAdapter(CompletableFuture<Void> executeFuture,
                                       SdkAsyncHttpResponseHandler responseHandler,
                                       S3CrtDataPublisher crtDataPublisher) {
        this.resultFuture = executeFuture;
        this.responseHandler = responseHandler;
        this.publisher = crtDataPublisher;
    }

    @Override
    public void onResponseHeaders(int statusCode, HttpHeader[] headers) {
        for (HttpHeader h : headers) {
            respBuilder.appendHeader(h.getName(), h.getValue());
        }

        respBuilder.statusCode(statusCode);
        responseHandler.onHeaders(respBuilder.build());
        responseHandler.onStream(publisher);
    }

    @Override
    public int onResponseBody(ByteBuffer bodyBytesIn, long objectRangeStart, long objectRangeEnd) {
        publisher.deliverData(bodyBytesIn);
        return 0;
    }

    @Override
    public void onFinished(int crtCode, int responseStatus, byte[] errorPayload) {
        if (crtCode != CRT.AWS_CRT_SUCCESS) {
            handleError(crtCode, responseStatus, errorPayload);
        } else {
            resultFuture.complete(null);
            publisher.notifyStreamingFinished();
        }
    }

    public void cancelRequest() {
        SdkCancellationException sdkClientException =
            new SdkCancellationException("request is cancelled");
        notifyError(sdkClientException);
    }

    private void handleError(int crtCode, int responseStatus, byte[] errorPayload) {
        if (isErrorResponse(responseStatus) && errorPayload != null) {
            publisher.deliverData(ByteBuffer.wrap(errorPayload));
            publisher.notifyStreamingFinished();
            resultFuture.complete(null);
        } else {
            SdkClientException sdkClientException =
<<<<<<< HEAD
                SdkClientException.create(String.format("Failed to send the request. CRT error code: %s",
                                                        crtCode));
            notifyError(sdkClientException);
=======
                SdkClientException.create("Failed to send the request: " +
                                          CRT.awsErrorString(crtCode));
            resultFuture.completeExceptionally(sdkClientException);

            responseHandler.onError(sdkClientException);
            publisher.notifyError(sdkClientException);
>>>>>>> a23b5c27
        }
    }

    private void notifyError(Exception exception) {
        resultFuture.completeExceptionally(exception);
        responseHandler.onError(exception);
        publisher.notifyError(exception);
    }

    private static boolean isErrorResponse(int responseStatus) {
        return responseStatus != 0;
    }
}<|MERGE_RESOLUTION|>--- conflicted
+++ resolved
@@ -90,18 +90,12 @@
             resultFuture.complete(null);
         } else {
             SdkClientException sdkClientException =
-<<<<<<< HEAD
-                SdkClientException.create(String.format("Failed to send the request. CRT error code: %s",
-                                                        crtCode));
-            notifyError(sdkClientException);
-=======
                 SdkClientException.create("Failed to send the request: " +
                                           CRT.awsErrorString(crtCode));
             resultFuture.completeExceptionally(sdkClientException);
 
             responseHandler.onError(sdkClientException);
             publisher.notifyError(sdkClientException);
->>>>>>> a23b5c27
         }
     }
 
