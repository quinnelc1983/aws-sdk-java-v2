/*
 * Copyright Amazon.com, Inc. or its affiliates. All Rights Reserved.
 *
 * Licensed under the Apache License, Version 2.0 (the "License").
 * You may not use this file except in compliance with the License.
 * A copy of the License is located at
 *
 *  http://aws.amazon.com/apache2.0
 *
 * or in the "license" file accompanying this file. This file is distributed
 * on an "AS IS" BASIS, WITHOUT WARRANTIES OR CONDITIONS OF ANY KIND, either
 * express or implied. See the License for the specific language governing
 * permissions and limitations under the License.
 */

package software.amazon.awssdk.transfer.s3;

import java.util.stream.Stream;
import org.junit.jupiter.api.AfterAll;
import org.junit.jupiter.api.BeforeAll;
import org.junit.jupiter.params.provider.Arguments;
import software.amazon.awssdk.crt.CrtResource;
import software.amazon.awssdk.crt.Log;
import software.amazon.awssdk.regions.Region;
import software.amazon.awssdk.services.s3.S3AsyncClient;
import software.amazon.awssdk.services.s3.S3AsyncClientBuilder;
import software.amazon.awssdk.services.s3.S3Client;
import software.amazon.awssdk.services.s3.S3ClientBuilder;
import software.amazon.awssdk.services.s3.internal.crt.S3CrtAsyncClient;
import software.amazon.awssdk.services.s3.model.BucketLocationConstraint;
import software.amazon.awssdk.services.s3.model.CreateBucketConfiguration;
import software.amazon.awssdk.services.s3.model.CreateBucketRequest;
import software.amazon.awssdk.services.s3.model.DeleteBucketRequest;
import software.amazon.awssdk.services.s3.model.DeleteObjectRequest;
import software.amazon.awssdk.services.s3.model.HeadObjectRequest;
import software.amazon.awssdk.services.s3.model.ListObjectVersionsRequest;
import software.amazon.awssdk.services.s3.model.ListObjectVersionsResponse;
import software.amazon.awssdk.services.s3.model.ListObjectsRequest;
import software.amazon.awssdk.services.s3.model.ListObjectsResponse;
import software.amazon.awssdk.services.s3.model.ObjectVersion;
import software.amazon.awssdk.services.s3.model.S3Exception;
import software.amazon.awssdk.services.s3.model.S3Object;
import software.amazon.awssdk.testutils.service.AwsTestBase;

/**
 * Base class for S3 integration tests. Loads AWS credentials from a properties file and creates an S3 client for callers to use.
 */
public class S3IntegrationTestBase extends AwsTestBase {

    protected static final Region DEFAULT_REGION = Region.US_WEST_1;
    /**
     * The S3 client for all tests to use.
     */
    protected static S3Client s3;

    protected static S3AsyncClient s3Async;

    protected static S3AsyncClient s3CrtAsync;

    protected static S3TransferManager tmCrt;
    protected static S3TransferManager tmJava;

    /**
     * Loads the AWS account info for the integration tests and creates an S3 client for tests to use.
     */
    @BeforeAll
    public static void setUpForAllIntegTests() throws Exception {
        Log.initLoggingToStdout(Log.LogLevel.Warn);
        System.setProperty("aws.crt.debugnative", "true");
        s3 = s3ClientBuilder().build();
<<<<<<< HEAD
        s3Async = s3AsyncClientBuilder().build();
=======
        s3Async = s3AsyncClientBuilder()
            .multipartEnabled(true)
            .build();
>>>>>>> 4187e629
        s3CrtAsync = S3CrtAsyncClient.builder()
                                     .credentialsProvider(CREDENTIALS_PROVIDER_CHAIN)
                                     .region(DEFAULT_REGION)
                                     .build();
        tmCrt = S3TransferManager.builder()
                                 .s3Client(s3CrtAsync)
                                 .build();
        tmJava = S3TransferManager.builder()
                                  .s3Client(s3Async)
                                  .build();

    }

    @AfterAll
    public static void cleanUpForAllIntegTests() {
        s3.close();
        s3Async.close();
        s3CrtAsync.close();
        tmCrt.close();
        CrtResource.waitForNoResources();
    }

    protected static S3ClientBuilder s3ClientBuilder() {
        return S3Client.builder()
                       .region(DEFAULT_REGION)
                       .credentialsProvider(CREDENTIALS_PROVIDER_CHAIN);
    }

    protected static S3AsyncClientBuilder s3AsyncClientBuilder() {
        return S3AsyncClient.builder()
                            .multipartEnabled(true)
                            .region(DEFAULT_REGION)
                            .credentialsProvider(CREDENTIALS_PROVIDER_CHAIN);
    }

    protected static void createBucket(String bucketName) {
        createBucket(bucketName, 0);
        s3.waiter().waitUntilBucketExists(b -> b.bucket(bucketName));
    }

    private static void createBucket(String bucketName, int retryCount) {
        try {
            s3.createBucket(
                CreateBucketRequest.builder()
                                   .bucket(bucketName)
                                   .createBucketConfiguration(
                                       CreateBucketConfiguration.builder()
                                                                .locationConstraint(BucketLocationConstraint.US_WEST_1)
                                                                .build())
                                   .build());
        } catch (S3Exception e) {
            System.err.println("Error attempting to create bucket: " + bucketName);
            if (e.awsErrorDetails().errorCode().equals("BucketAlreadyOwnedByYou")) {
                System.err.printf("%s bucket already exists, likely leaked by a previous run\n", bucketName);
            } else if (e.awsErrorDetails().errorCode().equals("TooManyBuckets")) {
                System.err.println("Error: TooManyBuckets. Printing all buckets for debug:");
                s3.listBuckets().buckets().forEach(System.err::println);
                if (retryCount < 2) {
                    System.err.println("Retrying...");
                    createBucket(bucketName, retryCount + 1);
                } else {
                    throw e;
                }
            } else {
                throw e;
            }
        }
    }

    protected static void deleteBucketAndAllContents(String bucketName) {
        System.out.println("Deleting S3 bucket: " + bucketName);
        ListObjectsResponse response = s3.listObjects(ListObjectsRequest.builder().bucket(bucketName).build());

        while (true) {
            if (response.contents() == null) {
                break;
            }
            for (S3Object objectSummary : response.contents()) {
                s3.deleteObject(DeleteObjectRequest.builder().bucket(bucketName).key(objectSummary.key()).build());
                s3.waiter().waitUntilObjectNotExists(HeadObjectRequest.builder().bucket(bucketName).key(objectSummary.key()).build());
            }

            if (response.isTruncated()) {
                response = s3.listObjects(ListObjectsRequest.builder().marker(response.nextMarker()).build());
            } else {
                break;
            }
        }

        ListObjectVersionsResponse versionsResponse = s3
            .listObjectVersions(ListObjectVersionsRequest.builder().bucket(bucketName).build());
        if (versionsResponse.versions() != null) {
            for (ObjectVersion s : versionsResponse.versions()) {
                s3.deleteObject(DeleteObjectRequest.builder()
                                                   .bucket(bucketName)
                                                   .key(s.key())
                                                   .versionId(s.versionId())
                                                   .build());
            }
        }

        s3.deleteBucket(DeleteBucketRequest.builder().bucket(bucketName).build());
    }

    static Stream<Arguments> transferManagers() {
        return Stream.of(
            Arguments.of(tmCrt),
            Arguments.of(tmJava));
    }

}<|MERGE_RESOLUTION|>--- conflicted
+++ resolved
@@ -43,7 +43,8 @@
 import software.amazon.awssdk.testutils.service.AwsTestBase;
 
 /**
- * Base class for S3 integration tests. Loads AWS credentials from a properties file and creates an S3 client for callers to use.
+ * Base class for S3 integration tests. Loads AWS credentials from a properties
+ * file and creates an S3 client for callers to use.
  */
 public class S3IntegrationTestBase extends AwsTestBase {
 
@@ -61,20 +62,15 @@
     protected static S3TransferManager tmJava;
 
     /**
-     * Loads the AWS account info for the integration tests and creates an S3 client for tests to use.
+     * Loads the AWS account info for the integration tests and creates an S3
+     * client for tests to use.
      */
     @BeforeAll
     public static void setUpForAllIntegTests() throws Exception {
         Log.initLoggingToStdout(Log.LogLevel.Warn);
         System.setProperty("aws.crt.debugnative", "true");
         s3 = s3ClientBuilder().build();
-<<<<<<< HEAD
         s3Async = s3AsyncClientBuilder().build();
-=======
-        s3Async = s3AsyncClientBuilder()
-            .multipartEnabled(true)
-            .build();
->>>>>>> 4187e629
         s3CrtAsync = S3CrtAsyncClient.builder()
                                      .credentialsProvider(CREDENTIALS_PROVIDER_CHAIN)
                                      .region(DEFAULT_REGION)
