/*
 * Copyright Amazon.com, Inc. or its affiliates. All Rights Reserved.
 *
 * Licensed under the Apache License, Version 2.0 (the "License").
 * You may not use this file except in compliance with the License.
 * A copy of the License is located at
 *
 *  http://aws.amazon.com/apache2.0
 *
 * or in the "license" file accompanying this file. This file is distributed
 * on an "AS IS" BASIS, WITHOUT WARRANTIES OR CONDITIONS OF ANY KIND, either
 * express or implied. See the License for the specific language governing
 * permissions and limitations under the License.
 */

package software.amazon.awssdk.transfer.s3;

import static org.assertj.core.api.Assertions.assertThat;
import static software.amazon.awssdk.testutils.service.S3BucketUtils.temporaryBucketName;

import java.io.IOException;
import java.nio.charset.StandardCharsets;
import java.nio.file.Files;
import java.util.HashMap;
import java.util.Map;
import java.util.concurrent.CancellationException;
<<<<<<< HEAD
=======
import java.util.stream.Stream;
import org.apache.commons.lang3.RandomStringUtils;
>>>>>>> 4187e629
import org.junit.jupiter.api.AfterAll;
import org.junit.jupiter.api.BeforeAll;
import org.junit.jupiter.params.ParameterizedTest;
import org.junit.jupiter.params.provider.MethodSource;
import software.amazon.awssdk.core.ResponseInputStream;
import software.amazon.awssdk.core.async.AsyncRequestBody;
import software.amazon.awssdk.core.internal.async.FileAsyncRequestBody;
import software.amazon.awssdk.core.sync.ResponseTransformer;
import software.amazon.awssdk.services.s3.model.ChecksumAlgorithm;
import software.amazon.awssdk.services.s3.model.GetObjectResponse;
import software.amazon.awssdk.testutils.RandomTempFile;
import software.amazon.awssdk.transfer.s3.model.CompletedFileUpload;
import software.amazon.awssdk.transfer.s3.model.CompletedUpload;
import software.amazon.awssdk.transfer.s3.model.FileUpload;
import software.amazon.awssdk.transfer.s3.model.Upload;
import software.amazon.awssdk.transfer.s3.model.UploadRequest;
import software.amazon.awssdk.transfer.s3.progress.LoggingTransferListener;
import software.amazon.awssdk.transfer.s3.util.ChecksumUtils;

public class S3TransferManagerUploadIntegrationTest extends S3IntegrationTestBase {
    private static final String TEST_BUCKET = temporaryBucketName(S3TransferManagerUploadIntegrationTest.class);
    private static final String TEST_KEY = "16mib_file.dat";
    private static final int OBJ_SIZE = 16 * 1024 * 1024;

    private static RandomTempFile testFile;

    @BeforeAll
    public static void setUp() throws Exception {
        createBucket(TEST_BUCKET);

        testFile = new RandomTempFile(TEST_KEY, OBJ_SIZE);
    }

    @AfterAll
    public static void teardown() throws IOException {
        Files.delete(testFile.toPath());
        deleteBucketAndAllContents(TEST_BUCKET);
    }


    @ParameterizedTest
    @MethodSource("transferManagers")
    void upload_file_SentCorrectly(S3TransferManager tm) throws IOException {
        Map<String, String> metadata = new HashMap<>();
        CaptureTransferListener transferListener = new CaptureTransferListener();
        metadata.put("x-amz-meta-foobar", "FOO BAR");
        FileUpload fileUpload =
            tm.uploadFile(u -> u.putObjectRequest(p -> p.bucket(TEST_BUCKET).key(TEST_KEY).metadata(metadata).checksumAlgorithm(ChecksumAlgorithm.CRC32))
                                .source(testFile.toPath())
                                .addTransferListener(LoggingTransferListener.create())
                                .addTransferListener(transferListener)
                                .build());

        CompletedFileUpload completedFileUpload = fileUpload.completionFuture().join();
        assertThat(completedFileUpload.response().responseMetadata().requestId()).isNotNull();
        assertThat(completedFileUpload.response().sdkHttpResponse()).isNotNull();

        ResponseInputStream<GetObjectResponse> obj = s3.getObject(r -> r.bucket(TEST_BUCKET).key(TEST_KEY),
                                                                  ResponseTransformer.toInputStream());

        assertThat(ChecksumUtils.computeCheckSum(Files.newInputStream(testFile.toPath())))
            .isEqualTo(ChecksumUtils.computeCheckSum(obj));
        assertThat(obj.response().responseMetadata().requestId()).isNotNull();
        assertThat(obj.response().metadata()).containsEntry("foobar", "FOO BAR");
        assertThat(fileUpload.progress().snapshot().sdkResponse()).isPresent();
        assertListenerForSuccessfulTransferComplete(transferListener);
<<<<<<< HEAD
    }
=======
   }
>>>>>>> 4187e629

    private static void assertListenerForSuccessfulTransferComplete(CaptureTransferListener transferListener) {
        assertThat(transferListener.isTransferInitiated()).isTrue();
        assertThat(transferListener.isTransferComplete()).isTrue();
        assertThat(transferListener.getRatioTransferredList()).isNotEmpty();
        assertThat(transferListener.getRatioTransferredList()).contains(0.0);
        assertThat(transferListener.getRatioTransferredList()).contains(1.0);
        assertThat(transferListener.getExceptionCaught()).isNull();
    }

    @ParameterizedTest
    @MethodSource("transferManagers")
<<<<<<< HEAD
    void upload_asyncRequestBodyFromString_SentCorrectly(S3TransferManager tm) throws IOException {
        String content = UUID.randomUUID().toString();
=======
    void upload_asyncRequestBodyFromString_SentCorrectly(S3TransferManager transferManager) throws IOException {
        String content = RandomStringUtils.randomAscii(OBJ_SIZE);
>>>>>>> 4187e629
        CaptureTransferListener transferListener = new CaptureTransferListener();

        Upload upload =
            tm.upload(UploadRequest.builder()
                                   .putObjectRequest(b -> b.bucket(TEST_BUCKET).key(TEST_KEY))
                                   .requestBody(AsyncRequestBody.fromString(content))
                                   .addTransferListener(LoggingTransferListener.create())
                                   .addTransferListener(transferListener)
                                   .build());

        CompletedUpload completedUpload = upload.completionFuture().join();
        assertThat(completedUpload.response().responseMetadata().requestId()).isNotNull();
        assertThat(completedUpload.response().sdkHttpResponse()).isNotNull();

        ResponseInputStream<GetObjectResponse> obj = s3.getObject(r -> r.bucket(TEST_BUCKET).key(TEST_KEY),
                                                                  ResponseTransformer.toInputStream());

        assertThat(ChecksumUtils.computeCheckSum(content.getBytes(StandardCharsets.UTF_8)))
            .isEqualTo(ChecksumUtils.computeCheckSum(obj));
        assertThat(obj.response().responseMetadata().requestId()).isNotNull();
        assertThat(upload.progress().snapshot().sdkResponse()).isPresent();
        assertListenerForSuccessfulTransferComplete(transferListener);

    }

    @ParameterizedTest
    @MethodSource("transferManagers")
    void upload_asyncRequestBodyFromFile_SentCorrectly(S3TransferManager tm) throws IOException {
        CaptureTransferListener transferListener = new CaptureTransferListener();

        Upload upload =
            tm.upload(UploadRequest.builder()
                                   .putObjectRequest(b -> b.bucket(TEST_BUCKET).key(TEST_KEY))
                                   .requestBody(FileAsyncRequestBody.builder().chunkSizeInBytes(1024).path(testFile.toPath()).build())
                                   .addTransferListener(LoggingTransferListener.create())
                                   .addTransferListener(transferListener)
                                   .build());

        CompletedUpload completedUpload = upload.completionFuture().join();
        assertThat(completedUpload.response().responseMetadata().requestId()).isNotNull();
        assertThat(completedUpload.response().sdkHttpResponse()).isNotNull();

        ResponseInputStream<GetObjectResponse> obj = s3.getObject(r -> r.bucket(TEST_BUCKET).key(TEST_KEY),
                                                                  ResponseTransformer.toInputStream());

        assertThat(ChecksumUtils.computeCheckSum(Files.newInputStream(testFile.toPath())))
            .isEqualTo(ChecksumUtils.computeCheckSum(obj));
        assertThat(obj.response().responseMetadata().requestId()).isNotNull();
        assertThat(upload.progress().snapshot().sdkResponse()).isPresent();
        assertListenerForSuccessfulTransferComplete(transferListener);

    }


    @ParameterizedTest
    @MethodSource("transferManagers")
    void upload_file_Interupted_CancelsTheListener(S3TransferManager tm) {
        Map<String, String> metadata = new HashMap<>();
        CaptureTransferListener transferListener = new CaptureTransferListener();
        metadata.put("x-amz-meta-foobar", "FOO BAR");
        FileUpload fileUpload =
            tm.uploadFile(u -> u.putObjectRequest(p -> p.bucket(TEST_BUCKET)
                                                        .key(TEST_KEY)
                                                        .metadata(metadata)
                                                        .checksumAlgorithm(ChecksumAlgorithm.CRC32))
                                .source(testFile.toPath())
                                .addTransferListener(LoggingTransferListener.create())
                                .addTransferListener(transferListener)
                                .build());

        fileUpload.completionFuture().cancel(true);
        assertThat(transferListener.isTransferInitiated()).isTrue();
        assertThat(transferListener.isTransferComplete()).isFalse();
        assertThat(transferListener.getExceptionCaught()).isInstanceOf(CancellationException.class);
        assertThat(transferListener.getRatioTransferredList().get(transferListener.getRatioTransferredList().size() - 1))
            .isNotEqualTo(100.0);
    }
}<|MERGE_RESOLUTION|>--- conflicted
+++ resolved
@@ -24,11 +24,7 @@
 import java.util.HashMap;
 import java.util.Map;
 import java.util.concurrent.CancellationException;
-<<<<<<< HEAD
-=======
-import java.util.stream.Stream;
 import org.apache.commons.lang3.RandomStringUtils;
->>>>>>> 4187e629
 import org.junit.jupiter.api.AfterAll;
 import org.junit.jupiter.api.BeforeAll;
 import org.junit.jupiter.params.ParameterizedTest;
@@ -95,11 +91,7 @@
         assertThat(obj.response().metadata()).containsEntry("foobar", "FOO BAR");
         assertThat(fileUpload.progress().snapshot().sdkResponse()).isPresent();
         assertListenerForSuccessfulTransferComplete(transferListener);
-<<<<<<< HEAD
     }
-=======
-   }
->>>>>>> 4187e629
 
     private static void assertListenerForSuccessfulTransferComplete(CaptureTransferListener transferListener) {
         assertThat(transferListener.isTransferInitiated()).isTrue();
@@ -112,13 +104,8 @@
 
     @ParameterizedTest
     @MethodSource("transferManagers")
-<<<<<<< HEAD
     void upload_asyncRequestBodyFromString_SentCorrectly(S3TransferManager tm) throws IOException {
-        String content = UUID.randomUUID().toString();
-=======
-    void upload_asyncRequestBodyFromString_SentCorrectly(S3TransferManager transferManager) throws IOException {
         String content = RandomStringUtils.randomAscii(OBJ_SIZE);
->>>>>>> 4187e629
         CaptureTransferListener transferListener = new CaptureTransferListener();
 
         Upload upload =
