--- conflicted
+++ resolved
@@ -19,13 +19,10 @@
 import static org.junit.jupiter.api.Assumptions.assumeTrue;
 import static software.amazon.awssdk.testutils.service.S3BucketUtils.temporaryBucketName;
 
-import com.google.common.jimfs.Configuration;
-import com.google.common.jimfs.Jimfs;
 import java.io.IOException;
 import java.io.UncheckedIOException;
 import java.nio.charset.Charset;
 import java.nio.charset.StandardCharsets;
-import java.nio.file.FileSystem;
 import java.nio.file.Files;
 import java.nio.file.Path;
 import java.nio.file.Paths;
@@ -38,18 +35,12 @@
 import java.util.stream.Collectors;
 import org.apache.commons.codec.binary.Hex;
 import org.apache.commons.lang3.RandomStringUtils;
-import org.assertj.core.util.Sets;
 import org.junit.jupiter.api.AfterAll;
 import org.junit.jupiter.api.BeforeAll;
 import org.junit.jupiter.api.Test;
 import org.junit.jupiter.params.ParameterizedTest;
 import org.junit.jupiter.params.provider.MethodSource;
 import software.amazon.awssdk.core.sync.ResponseTransformer;
-<<<<<<< HEAD
-import software.amazon.awssdk.services.s3.S3AsyncClient;
-import software.amazon.awssdk.services.s3.S3Client;
-=======
->>>>>>> ddb9c244
 import software.amazon.awssdk.services.s3.model.NoSuchBucketException;
 import software.amazon.awssdk.services.s3.model.S3Object;
 import software.amazon.awssdk.testutils.FileUtils;
@@ -89,11 +80,7 @@
     @Test
     void uploadDirectory_filesSentCorrectly() {
         String prefix = "yolo";
-<<<<<<< HEAD
-        DirectoryUpload uploadDirectory = tm.uploadDirectory(u -> u.sourceDirectory(directory)
-=======
         DirectoryUpload uploadDirectory = tm.uploadDirectory(u -> u.source(directory)
->>>>>>> ddb9c244
                                                                    .bucket(TEST_BUCKET)
                                                                    .s3Prefix(prefix));
         CompletedDirectoryUpload completedDirectoryUpload = uploadDirectory.completionFuture().join();
@@ -192,11 +179,7 @@
             testDirectory = createLocalTestDirectory(directoryPrefix);
 
             Path finalTestDirectory = testDirectory;
-<<<<<<< HEAD
-            DirectoryUpload uploadDirectory = tm.uploadDirectory(u -> u.sourceDirectory(finalTestDirectory)
-=======
             DirectoryUpload uploadDirectory = tm.uploadDirectory(u -> u.source(finalTestDirectory)
->>>>>>> ddb9c244
                                                                        .bucket(TEST_BUCKET));
             CompletedDirectoryUpload completedDirectoryUpload = uploadDirectory.completionFuture().join();
             assertThat(completedDirectoryUpload.failedTransfers()).isEmpty();
