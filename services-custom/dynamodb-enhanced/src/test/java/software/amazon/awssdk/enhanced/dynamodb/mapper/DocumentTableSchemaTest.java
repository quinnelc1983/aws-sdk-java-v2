/*
 * Copyright Amazon.com, Inc. or its affiliates. All Rights Reserved.
 *
 * Licensed under the Apache License, Version 2.0 (the "License").
 * You may not use this file except in compliance with the License.
 * A copy of the License is located at
 *
 *  http://aws.amazon.com/apache2.0
 *
 * or in the "license" file accompanying this file. This file is distributed
 * on an "AS IS" BASIS, WITHOUT WARRANTIES OR CONDITIONS OF ANY KIND, either
 * express or implied. See the License for the specific language governing
 * permissions and limitations under the License.
 */

package software.amazon.awssdk.enhanced.dynamodb.mapper;

import static org.assertj.core.api.AssertionsForClassTypes.assertThat;
import static org.assertj.core.api.AssertionsForClassTypes.assertThatExceptionOfType;
import static software.amazon.awssdk.enhanced.dynamodb.AttributeConverterProvider.defaultProvider;
import static software.amazon.awssdk.enhanced.dynamodb.document.DefaultEnhancedDocumentTest.ARRAY_AND_MAP_IN_JSON;
import static software.amazon.awssdk.enhanced.dynamodb.document.DefaultEnhancedDocumentTest.ARRAY_MAP_ATTRIBUTE_VALUE;
import static software.amazon.awssdk.enhanced.dynamodb.document.DefaultEnhancedDocumentTest.STRING_ARRAY_ATTRIBUTES_LISTS;

import java.util.ArrayList;
import java.util.Arrays;
import java.util.Collections;
import java.util.LinkedHashMap;
import java.util.List;
import java.util.Map;
import java.util.Set;
import java.util.stream.Collectors;
import java.util.stream.Stream;
import org.junit.jupiter.api.Test;
import software.amazon.awssdk.core.SdkBytes;
import software.amazon.awssdk.core.SdkNumber;
import software.amazon.awssdk.enhanced.dynamodb.AttributeConverterProvider;
import software.amazon.awssdk.enhanced.dynamodb.AttributeValueType;
import software.amazon.awssdk.enhanced.dynamodb.EnhancedType;
import software.amazon.awssdk.enhanced.dynamodb.TableMetadata;
import software.amazon.awssdk.enhanced.dynamodb.converters.document.CustomAttributeForDocumentConverterProvider;
import software.amazon.awssdk.enhanced.dynamodb.document.EnhancedDocument;
import software.amazon.awssdk.enhanced.dynamodb.internal.converter.ChainConverterProvider;
import software.amazon.awssdk.enhanced.dynamodb.internal.mapper.StaticKeyAttributeMetadata;
import software.amazon.awssdk.services.dynamodb.model.AttributeValue;

public class DocumentTableSchemaTest {

    String NO_PRIMARY_KEYS_IN_METADATA = "Attempt to execute an operation that requires a primary index without defining "
                                         + "any primary key attributes in the table metadata.";

    @Test
    void converterForAttribute_APIIsNotSupported(){
        DocumentTableSchema documentTableSchema = DocumentTableSchema.builder().build();
        assertThatExceptionOfType(UnsupportedOperationException.class).isThrownBy(() -> documentTableSchema.converterForAttribute("someKey"));
    }

    @Test
    void defaultBuilderWith_NoElement_CreateEmptyMetaData() {
        DocumentTableSchema documentTableSchema = DocumentTableSchema.builder().build();
        assertThat(documentTableSchema.tableMetadata()).isNotNull();
        assertThat(documentTableSchema.isAbstract()).isFalse();
        //Accessing attribute for documentTableSchema when TableMetaData not supplied in the builder.
        assertThatExceptionOfType(IllegalArgumentException.class).isThrownBy(
            () -> documentTableSchema.tableMetadata().primaryKeys()).withMessage(NO_PRIMARY_KEYS_IN_METADATA);
        assertThat(documentTableSchema.attributeValue(EnhancedDocument
                                                          .builder()
                                                          .addAttributeConverterProvider(defaultProvider())
                                                          .build(), "key")).isNull();
        assertThatExceptionOfType(IllegalArgumentException.class).isThrownBy(() -> documentTableSchema.tableMetadata().primaryKeys());

        assertThat(documentTableSchema.attributeNames()).isEqualTo(Arrays.asList());


    }

    @Test
    void tableMetaData_With_BothSortAndHashKey_InTheBuilder() {
        DocumentTableSchema documentTableSchema = DocumentTableSchema
            .builder()
            .addIndexPartitionKey(TableMetadata.primaryIndexName(), "sampleHashKey", AttributeValueType.S)
            .addIndexSortKey("sort-index","sampleSortKey", AttributeValueType.S)
            .build();
        assertThat(documentTableSchema.attributeNames()).isEqualTo(Arrays.asList("sampleHashKey", "sampleSortKey"));
        assertThat(documentTableSchema.tableMetadata().keyAttributes().stream().collect(Collectors.toList())).isEqualTo(
            Arrays.asList(StaticKeyAttributeMetadata.create("sampleHashKey", AttributeValueType.S),
                          StaticKeyAttributeMetadata.create("sampleSortKey", AttributeValueType.S)));
    }

    @Test
    void tableMetaData_WithOnly_HashKeyInTheBuilder() {
        DocumentTableSchema documentTableSchema = DocumentTableSchema
            .builder()
            .addIndexPartitionKey(
                TableMetadata.primaryIndexName(), "sampleHashKey", AttributeValueType.S)
            .build();
        assertThat(documentTableSchema.attributeNames()).isEqualTo(Collections.singletonList("sampleHashKey"));
        assertThat(documentTableSchema.tableMetadata().keyAttributes().stream().collect(Collectors.toList())).isEqualTo(
            Collections.singletonList(StaticKeyAttributeMetadata.create("sampleHashKey", AttributeValueType.S)));
    }

    @Test
    void defaultConverter_IsNotCreated_When_NoConverter_IsPassedInBuilder_IgnoreNullAsFalse(){
        DocumentTableSchema documentTableSchema = DocumentTableSchema.builder().build();
        EnhancedDocument enhancedDocument = EnhancedDocument.builder()
                                                            .putNull("nullKey")
            .attributeConverterProviders(CustomAttributeForDocumentConverterProvider.create())
                                                            .putString("stringKey", "stringValue")
                                                            .build();
        assertThatExceptionOfType(IllegalStateException.class)
            .isThrownBy(() -> documentTableSchema.itemToMap(enhancedDocument,false))
            .withMessageContaining("AttributeConverter not found for type EnhancedType(java.lang.String)");
    }

    @Test
    void documentTableSchema_Errors_withEmptyDocument(){
        EnhancedDocument document = getAnonymousEnhancedDocument();
        DocumentTableSchema documentTableSchema = DocumentTableSchema.builder().build();
        assertThat(documentTableSchema.itemToMap(document,true)).isNull();
        assertThat(documentTableSchema.itemToMap(document,new ArrayList<>())).isNull();
        assertThat(documentTableSchema.attributeValue(document, "someItem")).isNull();
    }

    @Test
    void document_itemToMap_with_ComplexArrayMap(){
        DocumentTableSchema documentTableSchema = DocumentTableSchema.builder().build();
        EnhancedDocument document = EnhancedDocument.fromJson(ARRAY_AND_MAP_IN_JSON, Arrays.asList(defaultProvider()));
        Map<String, AttributeValue> stringAttributeValueMap = documentTableSchema.itemToMap(document, false);
        assertThat(stringAttributeValueMap).isEqualTo(ARRAY_MAP_ATTRIBUTE_VALUE.getAttributeValueMap());
        Map<String, AttributeValue> listOfAttributes = documentTableSchema.itemToMap(document, Arrays.asList("numberKey","mapKey"));




        assertThat(listOfAttributes.size()).isEqualTo(2);
        assertThat(listOfAttributes.keySet()).isEqualTo(Stream.of("numberKey", "mapKey").collect(Collectors.toSet()));
        AttributeValue attributeValue = documentTableSchema.attributeValue(document, "mapKey");
        assertThat(attributeValue.hasM()).isTrue();
        assertThat(attributeValue.m().get("1")).isEqualTo(STRING_ARRAY_ATTRIBUTES_LISTS);
        assertThat(listOfAttributes.size()).isEqualTo(2);
        assertThat(listOfAttributes.keySet()).isEqualTo(Stream.of("numberKey", "mapKey").collect(Collectors.toSet()));
    }

    @Test
    void mapToItem_converts_DocumentItem() {
        DocumentTableSchema documentTableSchema = DocumentTableSchema.builder().build();
        EnhancedDocument document = documentTableSchema.mapToItem(ARRAY_MAP_ATTRIBUTE_VALUE.getAttributeValueMap());
        assertThat(document.toJson()).isEqualTo(ARRAY_AND_MAP_IN_JSON);
        assertThat(documentTableSchema.mapToItem(null)).isNull();
    }

    @Test
    void enhanceTypeOf_TableSchema(){
        assertThat(DocumentTableSchema.builder().build().itemType()).isEqualTo(EnhancedType.of(EnhancedDocument.class));
    }

    @Test
    void attributeConverters_ForAllAttributes_NotPassed_DoesNotUses_DefaultConverters(){
        DocumentTableSchema documentTableSchema = DocumentTableSchema.builder().attributeConverterProviders(defaultProvider())
            .attributeConverterProviders(ChainConverterProvider.create()).build();
        EnhancedDocument document = documentTableSchema.mapToItem(ARRAY_MAP_ATTRIBUTE_VALUE.getAttributeValueMap());
        assertThat(document.toJson()).isEqualTo(ARRAY_AND_MAP_IN_JSON);

        assertThatExceptionOfType(IllegalStateException.class).isThrownBy(
            () -> documentTableSchema.itemToMap(document, false)).withMessageContaining(
                "AttributeConverter not found for type EnhancedType"
                                                                                                                                                      + "(software.amazon.awssdk.core.SdkNumber)");
    }

    @Test
    void emptyAttributeConvertersListPassed_Doenot_UsesDefaultConverters(){
        DocumentTableSchema documentTableSchema = DocumentTableSchema.builder()
                                                                     .attributeConverterProviders(defaultProvider()).build();
        EnhancedDocument document = documentTableSchema.mapToItem(ARRAY_MAP_ATTRIBUTE_VALUE.getAttributeValueMap());

        assertThat(document.toJson()).isEqualTo(ARRAY_AND_MAP_IN_JSON);

        Map<String, AttributeValue> stringAttributeValueMap = documentTableSchema.itemToMap(document, false);
        assertThat(stringAttributeValueMap).isEqualTo(ARRAY_MAP_ATTRIBUTE_VALUE.getAttributeValueMap());
    }

    private static EnhancedDocument getAnonymousEnhancedDocument() {
        EnhancedDocument document = new EnhancedDocument() {
            @Override
            public Builder toBuilder() { return null; }
            @Override
            public boolean isNull(String attributeName) { return false; }
            @Override
            public boolean isPresent(String attributeName) { return false; }
            @Override
            public <T> T get(String attributeName, EnhancedType<T> type) { return null; }
            @Override
            public String getString(String attributeName) { return null; }
            @Override
            public SdkNumber getNumber(String attributeName) {return null;}
            @Override
            public SdkBytes getBytes(String attributeName) {return null;}
            @Override
            public Set<String> getStringSet(String attributeName) { return null;}
            @Override
            public Set<SdkNumber> getNumberSet(String attributeName) {return null;}
            @Override
            public Set<SdkBytes> getBytesSet(String attributeName) {return null;}
            @Override
            public <T> List<T> getList(String attributeName, EnhancedType<T> type) {return null;}
            @Override
            public List<?> getList(String attributeName) {return null;}

            @Override
<<<<<<< HEAD
            public <T> Map<String, T> getMapOfType(String attributeName, EnhancedType<T> type) {return null;}
            @Override
            public <T extends Number> Map<String, T> getMapOfNumbers(String attributeName, Class<T> valueType) {return null;}
=======
            public <K, V> Map<K, V> getMapType(String attributeName, EnhancedType<K> keyType, EnhancedType<V> valueType) {
                return null;
            }
>>>>>>> 255f6fd5
            @Override
            public Map<String, Object> getRawMap(String attributeName) {return null;}
            @Override
            public EnhancedDocument getEnhancedDocument(String attributeName) {return null;}
            @Override
            public String getJson(String attributeName) {return null;}

            @Override
<<<<<<< HEAD
            public boolean getBoolean(String attributeName) {return false;}
=======
            public Boolean getBoolean(String attributeName) {return null;}
>>>>>>> 255f6fd5
            @Override
            public Object get(String attributeName) {return null;}
            @Override
            public Map<String, Object> toMap() {return null;}
            @Override
            public String toJson() {return null;}
            @Override
            public Map<String, AttributeValue> toAttributeValueMap() {
                return null;
            }

            @Override
            public List<AttributeConverterProvider> attributeConverterProviders() {
                return null;
            }
        };
        return document;
    }


}<|MERGE_RESOLUTION|>--- conflicted
+++ resolved
@@ -207,15 +207,9 @@
             public List<?> getList(String attributeName) {return null;}
 
             @Override
-<<<<<<< HEAD
-            public <T> Map<String, T> getMapOfType(String attributeName, EnhancedType<T> type) {return null;}
-            @Override
-            public <T extends Number> Map<String, T> getMapOfNumbers(String attributeName, Class<T> valueType) {return null;}
-=======
             public <K, V> Map<K, V> getMapType(String attributeName, EnhancedType<K> keyType, EnhancedType<V> valueType) {
                 return null;
             }
->>>>>>> 255f6fd5
             @Override
             public Map<String, Object> getRawMap(String attributeName) {return null;}
             @Override
@@ -224,11 +218,7 @@
             public String getJson(String attributeName) {return null;}
 
             @Override
-<<<<<<< HEAD
-            public boolean getBoolean(String attributeName) {return false;}
-=======
             public Boolean getBoolean(String attributeName) {return null;}
->>>>>>> 255f6fd5
             @Override
             public Object get(String attributeName) {return null;}
             @Override
