--- conflicted
+++ resolved
@@ -95,11 +95,7 @@
             .put(CONNECTION_ACQUIRE_TIMEOUT, DEFAULT_CONNECTION_ACQUIRE_TIMEOUT)
             .put(MAX_CONNECTIONS, DEFAULT_MAX_CONNECTIONS)
             .put(MAX_PENDING_CONNECTION_ACQUIRES, DEFAULT_MAX_CONNECTION_ACQUIRES)
-<<<<<<< HEAD
-            .put(USE_STRICT_HOSTNAME_VERIFICATION, DEFAULT_USE_STRICT_HOSTNAME_VERIFICATION)
             .put(PROTOCOL, DEFAULT_PROTOCOL)
-=======
->>>>>>> e61a68ff
             .put(TRUST_ALL_CERTIFICATES, DEFAULT_TRUST_ALL_CERTIFICATES)
             .build();
 
