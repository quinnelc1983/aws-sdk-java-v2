--- conflicted
+++ resolved
@@ -66,11 +66,7 @@
 
     @Before
     public void setup() throws IOException {
-<<<<<<< HEAD
-        credentialsProvider = mock(AwsCredentialsProvider.class);
-=======
         credentialsProvider = spy(AwsCredentialsProvider.class);
->>>>>>> a12a862a
         when(credentialsProvider.identityType()).thenReturn(AwsCredentialsIdentity.class);
         when(credentialsProvider.resolveIdentity(any(ResolveIdentityRequest.class))).thenAnswer(
             invocationOnMock -> CompletableFuture.completedFuture(AwsBasicCredentials.create("123", "12344")));
