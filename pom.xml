<?xml version="1.0"?>
<!--
  ~ Copyright Amazon.com, Inc. or its affiliates. All Rights Reserved.
  ~
  ~ Licensed under the Apache License, Version 2.0 (the "License").
  ~ You may not use this file except in compliance with the License.
  ~ A copy of the License is located at
  ~
  ~  http://aws.amazon.com/apache2.0
  ~
  ~ or in the "license" file accompanying this file. This file is distributed
  ~ on an "AS IS" BASIS, WITHOUT WARRANTIES OR CONDITIONS OF ANY KIND, either
  ~ express or implied. See the License for the specific language governing
  ~ permissions and limitations under the License.
  -->

<project xsi:schemaLocation="http://maven.apache.org/POM/4.0.0 http://maven.apache.org/xsd/maven-4.0.0.xsd"
         xmlns="http://maven.apache.org/POM/4.0.0"
         xmlns:xsi="http://www.w3.org/2001/XMLSchema-instance">
    <modelVersion>4.0.0</modelVersion>
    <groupId>software.amazon.awssdk</groupId>
    <artifactId>aws-sdk-java-pom</artifactId>
<<<<<<< HEAD
    <version>2.24.10-SNAPSHOT</version>
=======
    <version>2.25.0-SNAPSHOT</version>
>>>>>>> 012a8ac6
    <packaging>pom</packaging>
    <name>AWS Java SDK :: Parent</name>
    <description>The Amazon Web Services SDK for Java provides Java APIs
        for building software on AWS' cost-effective, scalable, and reliable
        infrastructure products. The AWS Java SDK allows developers to code
        against APIs for all of Amazon's infrastructure web services (Amazon
        S3, Amazon EC2, Amazon SQS, Amazon Relational Database Service, Amazon
        AutoScaling, etc).
    </description>
    <url>https://aws.amazon.com/sdkforjava</url>
    <licenses>
        <license>
            <name>Apache License, Version 2.0</name>
            <url>https://aws.amazon.com/apache2.0</url>
            <distribution>repo</distribution>
        </license>
    </licenses>
    <developers>
        <developer>
            <id>amazonwebservices</id>
            <organization>Amazon Web Services</organization>
            <organizationUrl>https://aws.amazon.com</organizationUrl>
            <roles>
                <role>developer</role>
            </roles>
        </developer>
    </developers>

    <modules>
        <module>aws-sdk-java</module>
        <module>core</module>
        <module>services</module>
        <module>services-custom</module>
        <module>bom</module>
        <module>bom-internal</module>
        <module>codegen</module>
        <module>http-client-spi</module>
        <module>http-clients</module>
        <module>codegen-maven-plugin</module>
        <module>bundle</module>
        <module>bundle-sdk</module>
        <module>bundle-logging-bridge</module>
        <module>build-tools</module>
        <module>metric-publishers</module>
        <module>release-scripts</module>
        <module>utils</module>
        <module>codegen-lite</module>
        <module>codegen-lite-maven-plugin</module>
        <module>archetypes</module>
        <module>third-party</module>
        <module>test/http-client-tests</module>
        <module>test/protocol-tests</module>
        <module>test/protocol-tests-core</module>
        <module>test/service-test-utils</module>
        <module>test/test-utils</module>
        <module>test/codegen-generated-classes-test</module>
        <module>test/sdk-benchmarks</module>
        <module>test/module-path-tests</module>
        <module>test/tests-coverage-reporting</module>
        <module>test/stability-tests</module>
        <module>test/sdk-native-image-test</module>
        <module>test/s3-benchmarks</module>
        <module>test/auth-tests</module>
        <module>test/region-testing</module>
        <module>test/ruleset-testing-core</module>
        <module>test/old-client-version-compatibility-test</module>
        <module>test/bundle-logging-bridge-binding-test</module>
        <module>test/crt-unavailable-tests</module>
    </modules>
    <scm>
        <url>${scm.github.url}</url>
        <connection>${scm.github.connection}</connection>
    </scm>
    <properties>
        <awsjavasdk.version>${project.version}</awsjavasdk.version>
<<<<<<< HEAD
        <awsjavasdk.previous.version>2.24.9</awsjavasdk.previous.version>
=======
        <awsjavasdk.previous.version>2.24.13</awsjavasdk.previous.version>
>>>>>>> 012a8ac6
        <jackson.version>2.15.2</jackson.version>
        <jackson.databind.version>2.15.2</jackson.databind.version>
        <jacksonjr.version>2.13.2</jacksonjr.version>
        <eventstream.version>1.0.1</eventstream.version>
        <commons.lang.version>3.12.0</commons.lang.version>
        <wiremock.version>2.32.0</wiremock.version>
        <slf4j.version>1.7.30</slf4j.version>
        <log4j.version>2.17.1</log4j.version>
        <commons.io.version>2.11.0</commons.io.version>
        <equalsverifier.version>3.15.1</equalsverifier.version>
        <!-- Update netty-open-ssl-version accordingly whenever we update netty version-->
        <!-- https://github.com/netty/netty/blob/4.1/pom.xml search "tcnative.version" -->
        <netty.version>4.1.107.Final</netty.version>
        <unitils.version>3.4.6</unitils.version>
        <xmlunit.version>1.3</xmlunit.version>
        <project.build.sourceEncoding>UTF-8</project.build.sourceEncoding>
        <spotbugs.version>4.7.3.5</spotbugs.version>
        <javapoet.verion>1.13.0</javapoet.verion>
        <org.eclipse.jdt.version>3.10.0</org.eclipse.jdt.version>
        <org.eclipse.text.version>3.5.101</org.eclipse.text.version>
        <rxjava.version>2.2.21</rxjava.version>
        <commons-codec.verion>1.15</commons-codec.verion>
        <jmh.version>1.29</jmh.version>
        <awscrt.version>0.29.9</awscrt.version>

        <!--Test dependencies -->
        <junit5.version>5.10.0</junit5.version>
        <mockito.junit5.version>4.6.0</mockito.junit5.version>
        <junit4.version>4.13.2</junit4.version> <!-- Used to resolve conflicts in transitive dependencies -->
        <hamcrest.version>1.3</hamcrest.version>
        <mockito.version>4.3.1</mockito.version>
        <assertj.version>3.20.2</assertj.version>
        <guava.version>29.0-jre</guava.version>
        <jimfs.version>1.1</jimfs.version>
        <testng.version>7.1.0</testng.version> <!-- TCK Tests -->
        <commons-lang.verson>2.6</commons-lang.verson>
        <netty-open-ssl-version>2.0.61.Final</netty-open-ssl-version>
        <dynamodb-local.version>1.25.0</dynamodb-local.version>
        <sqllite.version>1.0.392</sqllite.version>
        <blockhound.version>1.0.8.RELEASE</blockhound.version>
        <jetty.version>9.4.45.v20220203</jetty.version>
        <bytebuddy.version>1.14.8</bytebuddy.version>

        <!-- build plugin dependencies-->
        <maven.surefire.version>3.1.2</maven.surefire.version>
        <maven-compiler-plugin.version>3.8.1</maven-compiler-plugin.version>
        <maven-checkstyle-plugin.version>3.1.2</maven-checkstyle-plugin.version>
        <maven-failsafe-plugin.version>3.0.0-M5</maven-failsafe-plugin.version>
        <maven-jar-plugin.version>3.3.0</maven-jar-plugin.version>
        <maven-javadoc-plugin.version>3.4.1</maven-javadoc-plugin.version>
        <maven.build.timestamp.format>yyyy</maven.build.timestamp.format>
        <maven-dependency-plugin.version>3.1.1</maven-dependency-plugin.version>
        <maven-gpg-plugin.version>1.6</maven-gpg-plugin.version>
        <checkstyle.version>8.42</checkstyle.version>
        <jacoco-maven-plugin.version>0.8.10</jacoco-maven-plugin.version>
        <nexus-staging-maven-plugin.version>1.6.8</nexus-staging-maven-plugin.version>
        <exec-maven-plugin.version>1.6.0</exec-maven-plugin.version>
        <maven-deploy-plugin.version>2.8.2</maven-deploy-plugin.version>
        <build-helper-maven-plugin.version>3.3.0</build-helper-maven-plugin.version>
        <japicmp-maven-plugin.version>0.15.6</japicmp-maven-plugin.version>
        <versions-maven-plugin.version>2.13.0</versions-maven-plugin.version>
        <maven-archetype-plugin.version>3.2.1</maven-archetype-plugin.version>
        <!-- Whenever we update maven-wrapper-plugin version, we need to run mvn wrapper:wrapper to update the Maven Wrapper files(mvnw, .maven and mvnw.cmd) -->
        <maven-wrapper-plugin.version>3.2.0</maven-wrapper-plugin.version>
        <ant.version>1.10.14</ant.version>

        <!-- These properties are used by Step functions for its dependencies -->
        <json-path.version>2.4.0</json-path.version>

        <!-- These properties are used by SWF for its dependencies -->
        <spring.version>3.0.7.RELEASE</spring.version>
        <freemarker.version>2.3.9</freemarker.version>
        <aspectj.version>1.8.2</aspectj.version>

        <jre.version>1.8</jre.version>
        <httpcomponents.httpclient.version>4.5.13</httpcomponents.httpclient.version>
        <httpcomponents.httpcore.version>4.4.13</httpcomponents.httpcore.version>

        <!-- Reactive Streams version -->
        <reactive-streams.version>1.0.4</reactive-streams.version>

        <!-- S3 Access Grants plugin version -->
        <s3accessgrants.version>2.0.1</s3accessgrants.version>

        <skip.unit.tests>${skipTests}</skip.unit.tests>
        <integTestSourceDirectory>${project.basedir}/src/it/java</integTestSourceDirectory>
        <javadoc.resourcesDir>${session.executionRootDirectory}</javadoc.resourcesDir>
        <scm.github.url>https://github.com/aws/aws-sdk-java-v2</scm.github.url>
        <scm.github.connection>scm:git:git://github.com/aws/aws-sdk-java-v2.git</scm.github.connection>
    </properties>

    <dependencyManagement>
        <!-- Internal dependencies are managed in the bom-internal module. -->
    </dependencyManagement>

    <dependencies>
        <!-- Internal dependencies are managed in the bom-internal module. -->
    </dependencies>

    <build>
        <finalName>aws-sdk-java-${project.artifactId}-${awsjavasdk.version}</finalName>
        <resources>
            <resource>
                <directory>src/main/resources</directory>
                <excludes>
                    <exclude>codegen-resources/**</exclude>
                </excludes>
                <filtering>false</filtering>
            </resource>
        </resources>
        <pluginManagement>
            <plugins>
                <plugin>
                    <groupId>org.apache.maven.plugins</groupId>
                    <artifactId>maven-compiler-plugin</artifactId>
                    <version>${maven-compiler-plugin.version}</version>
                    <configuration>
                        <source>${jre.version}</source>
                        <target>${jre.version}</target>
                        <encoding>UTF-8</encoding>
                        <forceJavacCompilerUse>true</forceJavacCompilerUse>
                        <compilerArgument>-proc:none</compilerArgument>
                        <fork>false</fork>
                        <compilerArgument>-proc:none</compilerArgument>
                        <excludes>
                            <exclude>software/amazon/awssdk/services/kinesis/model/SubscribeToShardEvent.java</exclude>
                            <exclude>software/amazon/awssdk/services/kinesis/KinesisAsyncClient.java</exclude>
                            <exclude>software/amazon/awssdk/services/kinesis/DefaultKinesisAsyncClient.java</exclude>
                            <exclude>software/amazon/awssdk/services/kinesis/DefaultKinesisBaseClientBuilder.java</exclude>
                            <exclude>software/amazon/awssdk/services/sms/model/InternalError.java</exclude>
                            <exclude>software/amazon/awssdk/services/kinesis/transform/SubscribeToShardResponseUnmarshaller.java</exclude>
                        </excludes>
                    </configuration>
                </plugin>

                <plugin>
                    <groupId>org.apache.maven.plugins</groupId>
                    <artifactId>maven-javadoc-plugin</artifactId>
                    <version>${maven-javadoc-plugin.version}</version>
                    <executions>
                        <execution>
                            <id>generate-javadocs</id>
                            <goals>
                                <goal>jar</goal>
                            </goals>
                            <configuration>
                                <detectJavaApiLink>false</detectJavaApiLink>
                                <source>8</source>
                                <notree>true</notree>
                                <includeDependencySources>false</includeDependencySources>
                                <doclint>none</doclint>
                                <!-- Exclude service packages to accelerate build -->
                                <excludePackageNames>software.amazon.awssdk.services.*:*.codegen</excludePackageNames>
                            </configuration>
                        </execution>
                    </executions>
                </plugin>

                <plugin>
                    <groupId>org.apache.maven.plugins</groupId>
                    <artifactId>maven-dependency-plugin</artifactId>
                    <version>${maven-dependency-plugin.version}</version>
                </plugin>

                <plugin>
                    <groupId>org.apache.maven.plugins</groupId>
                    <artifactId>maven-surefire-plugin</artifactId>
                    <version>${maven.surefire.version}</version>
                    <configuration>
                        <excludes>
                            <exclude>**/*StabilityTest.java</exclude>
                            <exclude>**/*StabilityTests.java</exclude>
                            <exclude>**/*CucumberTest.java</exclude>
                            <exclude>**/*IntegrationTest.java</exclude>
                            <exclude>**/*IntegrationTests.java</exclude>
                            <exclude>**/*IntegTest.java</exclude>
                            <exclude>**/*IntegrationTestCase.java</exclude>
                            <exclude>**/*ClientEndpointTests.java</exclude>
                            <exclude>**/*EndpointProviderTests.java</exclude>
                        </excludes>
                        <includes>
                            <include>**/Test*.java</include>
                            <include>**/*Tests.java</include>
                            <include>**/*Test.java</include>
                            <include>**/*TestCase.java</include>
                        </includes>
                        <skipTests>${skip.unit.tests}</skipTests>
                    </configuration>
                    <!-- Have to explicitly set surefire provider because reactivestreamsTCK is using TestNG-->
                    <dependencies>
                        <dependency>
                            <groupId>org.apache.maven.surefire</groupId>
                            <artifactId>surefire-junit-platform</artifactId>
                            <version>${maven.surefire.version}</version>
                        </dependency>
                    </dependencies>
                </plugin>
                <plugin>
                    <groupId>org.codehaus.mojo</groupId>
                    <artifactId>build-helper-maven-plugin</artifactId>
                    <version>${build-helper-maven-plugin.version}</version>
                    <executions>
                        <execution>
                            <id>add-integ-sources</id>
                            <phase>generate-sources</phase>
                            <goals>
                                <goal>add-test-source</goal>
                            </goals>
                            <configuration>
                                <sources>
                                    <source>${basedir}/src/it/java</source>
                                </sources>
                            </configuration>
                        </execution>
                        <execution>
                            <id>add-integ-resources</id>
                            <phase>generate-sources</phase>
                            <goals>
                                <goal>add-test-resource</goal>
                            </goals>
                            <configuration>
                                <resources>
                                    <resource>
                                        <directory>${basedir}/src/it/resources</directory>
                                    </resource>
                                </resources>
                            </configuration>
                        </execution>
                        <execution>
                            <id>add-generated-sources</id>
                            <phase>generate-sources</phase>
                            <goals>
                                <goal>add-source</goal>
                            </goals>
                            <configuration>
                                <sources>
                                    <source>${basedir}/target/generated-sources/sdk</source>
                                </sources>
                            </configuration>
                        </execution>
                        <execution>
                            <id>add-generated-resources</id>
                            <phase>generate-sources</phase>
                            <goals>
                                <goal>add-resource</goal>
                            </goals>
                            <configuration>
                                <resources>
                                    <resource>
                                        <directory>${basedir}/target/generated-resources/sdk-resources</directory>
                                    </resource>
                                </resources>
                            </configuration>
                        </execution>
                        <execution>
                            <id>add-license-notice</id>
                            <phase>generate-sources</phase>
                            <goals>
                                <goal>add-resource</goal>
                            </goals>
                            <configuration>
                                <resources>
                                    <resource>
                                        <directory>${maven.multiModuleProjectDirectory}</directory>
                                        <includes>
                                            <include>LICENSE.txt</include>
                                            <include>NOTICE.txt</include>
                                        </includes>
                                        <targetPath>META-INF</targetPath>
                                    </resource>
                                </resources>
                            </configuration>
                        </execution>
                    </executions>
                </plugin>
                <plugin>
                    <groupId>com.github.spotbugs</groupId>
                    <artifactId>spotbugs-maven-plugin</artifactId>
                    <version>${spotbugs.version}</version>
                    <dependencies>
                        <dependency>
                            <groupId>software.amazon.awssdk</groupId>
                            <artifactId>build-tools</artifactId>
                            <version>1.0</version>
                        </dependency>
                        <dependency>
                            <groupId>org.apache.ant</groupId>
                            <artifactId>ant</artifactId>
                            <version>${ant.version}</version>
                        </dependency>
                    </dependencies>
                    <executions>
                        <execution>
                            <id>findbugs</id>
                            <phase>process-classes</phase>
                            <goals>
                                <goal>check</goal>
                            </goals>
                        </execution>
                    </executions>
                    <configuration>
                        <failOnError>true</failOnError>
                        <fork>false</fork>
                        <spotbugsXmlOutput>true</spotbugsXmlOutput>
                        <excludeFilterFile>software/amazon/awssdk/spotbugs-suppressions.xml</excludeFilterFile>
                        <threshold>Low</threshold>
                        <effort>Max</effort>
                        <plugins>
                            <dependency>
                                <groupId>software.amazon.awssdk</groupId>
                                <artifactId>build-tools</artifactId>
                                <version>1.0</version>
                            </dependency>
                        </plugins>
                    </configuration>
                </plugin>
                <plugin>
                    <groupId>org.apache.maven.plugins</groupId>
                    <artifactId>maven-checkstyle-plugin</artifactId>
                    <version>${maven-checkstyle-plugin.version}</version>
                    <dependencies>
                        <dependency>
                            <groupId>com.puppycrawl.tools</groupId>
                            <artifactId>checkstyle</artifactId>
                            <version>${checkstyle.version}</version>
                        </dependency>
                        <dependency>
                            <groupId>software.amazon.awssdk</groupId>
                            <artifactId>build-tools</artifactId>
                            <version>1.0</version>
                        </dependency>
                    </dependencies>
                    <executions>
                        <execution>
                            <id>checkstyle</id>
                            <phase>validate</phase>
                            <goals>
                                <goal>check</goal>
                            </goals>
                        </execution>
                    </executions>
                    <configuration>
                        <configLocation>software/amazon/awssdk/checkstyle.xml</configLocation>
                        <suppressionsLocation>software/amazon/awssdk/checkstyle-suppressions.xml</suppressionsLocation>
                        <consoleOutput>true</consoleOutput>
                        <failsOnError>true</failsOnError>
                        <logViolationsToConsole>true</logViolationsToConsole>
                        <testSourceDirectories>${project.build.testSourceDirectory},${integTestSourceDirectory}</testSourceDirectories>
                        <includeTestSourceDirectory>true</includeTestSourceDirectory>
                        <failOnViolation>true</failOnViolation>
                        <excludes>**/module-info.java</excludes>
                    </configuration>
                </plugin>
                <plugin>
                    <groupId>org.apache.maven.plugins</groupId>
                    <artifactId>maven-jar-plugin</artifactId>
                    <version>${maven-jar-plugin.version}</version>
                </plugin>
            </plugins>
        </pluginManagement>

        <plugins>
            <plugin>
                <groupId>org.apache.maven.plugins</groupId>
                <artifactId>maven-archetype-plugin</artifactId>
                <version>${maven-archetype-plugin.version}</version>
            </plugin>

            <plugin>
                <groupId>org.codehaus.mojo</groupId>
                <artifactId>versions-maven-plugin</artifactId>
                <version>${versions-maven-plugin.version}</version>
            </plugin>

            <plugin>
                <groupId>org.codehaus.mojo</groupId>
                <artifactId>build-helper-maven-plugin</artifactId>
                <version>${build-helper-maven-plugin.version}</version>
            </plugin>

            <plugin>
                <groupId>org.apache.maven.plugins</groupId>
                <artifactId>maven-compiler-plugin</artifactId>
                <version>${maven-compiler-plugin.version}</version>
            </plugin>

            <plugin>
                <groupId>org.apache.maven.plugins</groupId>
                <artifactId>maven-javadoc-plugin</artifactId>
                <version>${maven-javadoc-plugin.version}</version>
            </plugin>

            <plugin>
                <groupId>org.apache.maven.plugins</groupId>
                <artifactId>maven-dependency-plugin</artifactId>
                <version>${maven-dependency-plugin.version}</version>
                <executions>
                    <execution>
                        <goals>
                            <goal>analyze-only</goal>
                        </goals>
                    </execution>
                </executions>
                <configuration>
                    <failOnWarning>true</failOnWarning>
                    <ignoreNonCompile>true</ignoreNonCompile>
                    <ignoredUsedUndeclaredDependencies>
                        <!--Ignore used undeclared test dependencies -->
                        <ignoredUsedUndeclaredDependency>junit:*:*</ignoredUsedUndeclaredDependency>
                        <ignoredUsedUndeclaredDependency>org.junit.jupiter:*</ignoredUsedUndeclaredDependency>
                        <ignoredUsedUndeclaredDependency>software.amazon.awssdk:test-utils</ignoredUsedUndeclaredDependency>
                        <ignoredUsedUndeclaredDependency>org.hamcrest:*</ignoredUsedUndeclaredDependency>
                        <ignoredUsedUndeclaredDependency>org.testng:testng</ignoredUsedUndeclaredDependency>
                        <ignoredUsedUndeclaredDependency>org.mockito:*</ignoredUsedUndeclaredDependency>
                        <ignoredUsedUndeclaredDependency>org.junit.jupiter:*</ignoredUsedUndeclaredDependency>
                        <ignoredUsedUndeclaredDependency>org.junit.platform:*</ignoredUsedUndeclaredDependency>
                        <ignoredUsedUndeclaredDependency>org.opentest4j:*</ignoredUsedUndeclaredDependency>

                        <!-- TODO: fix this once we start to generate pom.xml for individual services -->
                        <ignoredUsedUndeclaredDependency>org.reactivestreams:reactive-streams</ignoredUsedUndeclaredDependency>
                        <ignoredUsedUndeclaredDependency>com.fasterxml.jackson.core:*</ignoredUsedUndeclaredDependency>
                        <ignoredUsedUndeclaredDependency>org.slf4j:slf4j-api</ignoredUsedUndeclaredDependency>
                    </ignoredUsedUndeclaredDependencies>
                    <ignoredUnusedDeclaredDependencies>
                        <ignoredUnusedDeclaredDependency>commons-codec:commons-codec</ignoredUnusedDeclaredDependency>
                        <ignoredUnusedDeclaredDependency>org.junit.jupiter:*</ignoredUnusedDeclaredDependency>
                        <ignoredUnusedDeclaredDependency>org.mockito:*</ignoredUnusedDeclaredDependency>
                        <ignoredUnusedDeclaredDependency>org.junit.vintage:*</ignoredUnusedDeclaredDependency>
                        <ignoredUnusedDeclaredDependency>software.amazon.awssdk:aws-sdk-java</ignoredUnusedDeclaredDependency>
                        <!-- Declared by the codegen maven plugins (lite and normal). Not used directly but used to override a transitive dependecy -->
                        <ignoredUnusedDeclaredDependency>org.codehaus.plexus:plexus-utils</ignoredUnusedDeclaredDependency>

                        <!-- TODO(post-sra-identity-auth): Once everything is switched to useSraAuth=true, remove this-->
                        <ignoredUnusedDeclaredDependency>software.amazon.awssdk:http-auth</ignoredUnusedDeclaredDependency>

			<!-- TODO(post-sra-identity-auth): With move to SRA Identity & Auth, most clients won't need a
                             dependency on auth module. But cannot remove it from services/pom.xml until all services
                             have switched. Some service modules may still need it, because they have tests that use the
                             old interfaces, but that should become a test scoped dependency in modules where needed.
                             And the line below removed. -->
                        <ignoredUnusedDeclaredDependency>software.amazon.awssdk:auth</ignoredUnusedDeclaredDependency>

                        <!-- Ignoring any unused declared dependency warnings for access grants plugin across the bundle -->
                        <ignoredUnusedDeclaredDependency>software.amazon.s3.accessgrants:*</ignoredUnusedDeclaredDependency>
                    </ignoredUnusedDeclaredDependencies>
                </configuration>
            </plugin>

            <plugin>
                <groupId>org.apache.maven.plugins</groupId>
                <artifactId>maven-checkstyle-plugin</artifactId>
                <version>${maven-checkstyle-plugin.version}</version>
            </plugin>

            <plugin>
                <groupId>org.jacoco</groupId>
                <artifactId>jacoco-maven-plugin</artifactId>
                <version>${jacoco-maven-plugin.version}</version>
                <executions>
                    <execution>
                        <id>default-prepare-agent</id>
                        <goals>
                            <goal>prepare-agent</goal>
                        </goals>
                    </execution>
                    <execution>
                        <id>jacoco-site</id>
                        <phase>package</phase>
                        <goals>
                            <goal>report</goal>
                        </goals>
                    </execution>
                    <!--
                        Prepares the property pointing to the JaCoCo runtime agent which
                        is passed as VM argument when Maven the Failsafe plugin is executed.
                    -->
                    <execution>
                        <id>pre-integration-test</id>
                        <phase>integration-test</phase>
                        <goals>
                            <goal>prepare-agent</goal>
                        </goals>
                    </execution>
                    <execution>
                        <id>post-integration-test</id>
                        <phase>post-integration-test</phase>
                        <goals>
                            <goal>report</goal>
                        </goals>
                    </execution>
                </executions>
                <configuration>
                    <excludes>
                        <exclude>software/amazon/awssdk/modulepath/tests/**/*.class</exclude>
                        <exclude>software/amazon/awssdk/nativeimagetest/**/*.class</exclude>
                        <exclude>software/amazon/awssdk/testutils/service/**/*.class</exclude>
                        <exclude>**/*Benchmark.class</exclude>
                    </excludes>
                </configuration>
            </plugin>

            <plugin>
                <groupId>com.github.spotbugs</groupId>
                <artifactId>spotbugs-maven-plugin</artifactId>
                <version>${spotbugs.version}</version>
            </plugin>

            <!-- https://siom79.github.io/japicmp/MavenPlugin.html -->
            <plugin>
                <groupId>com.github.siom79.japicmp</groupId>
                <artifactId>japicmp-maven-plugin</artifactId>
                <version>${japicmp-maven-plugin.version}</version>
                <configuration>
                    <oldVersion>
                        <dependency>
                            <groupId>${project.groupId}</groupId>
                            <artifactId>${project.artifactId}</artifactId>
                            <version>${awsjavasdk.previous.version}</version>
                            <type>jar</type>
                        </dependency>
                    </oldVersion>
                    <newVersion>
                        <file>
                            <path>${project.build.directory}/aws-sdk-java-${project.artifactId}-${project.version}.${project.packaging}</path>
                        </file>
                    </newVersion>
                    <parameter>
                        <onlyModified>true</onlyModified>
                        <includeModules>
                            <includeModule>annotations</includeModule>
                            <includeModule>arns</includeModule>
                            <includeModule>auth</includeModule>
                            <includeModule>auth-crt</includeModule>
                            <includeModule>aws-core</includeModule>
                            <includeModule>crt-core</includeModule>
                            <includeModule>http-auth</includeModule>
                            <includeModule>http-auth-spi</includeModule>
                            <includeModule>http-auth-aws</includeModule>
                            <includeModule>http-auth-aws-crt</includeModule>
                            <includeModule>http-auth-aws-eventstream</includeModule>
                            <includeModule>endpoints-spi</includeModule>
                            <includeModule>identity-spi</includeModule>
                            <includeModule>json-utils</includeModule>
                            <includeModule>metrics-spi</includeModule>
                            <includeModule>profiles</includeModule>
                            <includeModule>protocols</includeModule>
                            <includeModule>regions</includeModule>
                            <includeModule>sdk-core</includeModule>
                            <includeModule>http-client-spi</includeModule>
                            <includeModule>apache-client</includeModule>
                            <includeModule>netty-nio-client</includeModule>
                            <includeModule>url-connection-client</includeModule>
                            <includeModule>cloudwatch-metric-publisher</includeModule>
                            <includeModule>utils</includeModule>
                            <includeModule>imds</includeModule>

                            <!-- High level libraries -->
                            <includeModule>dynamodb-enhanced</includeModule>
                            <includeModule>s3-transfer-manager</includeModule>
                            <includeModule>iam-policy-builder</includeModule>

                            <!-- Service modules that are heavily customized should be included -->
                            <includeModule>s3</includeModule>
                            <includeModule>s3-control</includeModule>
                            <includeModule>sqs</includeModule>
                            <includeModule>rds</includeModule>
                            <includeModule>apigateway</includeModule>
                            <includeModule>polly</includeModule>
                        </includeModules>
                        <excludes>
                            <exclude>*.internal.*</exclude>
                            <exclude>software.amazon.awssdk.thirdparty.*</exclude>
                            <exclude>software.amazon.awssdk.regions.*</exclude>
                        </excludes>

                        <ignoreMissingOldVersion>true</ignoreMissingOldVersion>
                        <breakBuildOnBinaryIncompatibleModifications>true</breakBuildOnBinaryIncompatibleModifications>
                        <breakBuildOnSourceIncompatibleModifications>true</breakBuildOnSourceIncompatibleModifications>
                        <overrideCompatibilityChangeParameters>
                            <overrideCompatibilityChangeParameter>
                                <compatibilityChange>METHOD_ABSTRACT_ADDED_IN_IMPLEMENTED_INTERFACE</compatibilityChange>
                                <binaryCompatible>true</binaryCompatible>
                                <sourceCompatible>true</sourceCompatible>
                            </overrideCompatibilityChangeParameter>
                            <overrideCompatibilityChangeParameter>
                                <compatibilityChange>METHOD_NEW_DEFAULT</compatibilityChange>
                                <binaryCompatible>true</binaryCompatible>
                                <sourceCompatible>true</sourceCompatible>
                            </overrideCompatibilityChangeParameter>
                            <overrideCompatibilityChangeParameter>
                                <compatibilityChange>METHOD_ADDED_TO_INTERFACE</compatibilityChange>
                                <binaryCompatible>true</binaryCompatible>
                                <sourceCompatible>true</sourceCompatible>
                            </overrideCompatibilityChangeParameter>
                            <overrideCompatibilityChangeParameter>
                                <compatibilityChange>METHOD_ABSTRACT_NOW_DEFAULT</compatibilityChange>
                                <binaryCompatible>true</binaryCompatible>
                                <sourceCompatible>true</sourceCompatible>
                            </overrideCompatibilityChangeParameter>
                        </overrideCompatibilityChangeParameters>
                    </parameter>
                </configuration>
                <executions>
                    <execution>
                        <phase>verify</phase>
                        <goals>
                            <goal>cmp</goal>
                        </goals>
                    </execution>
                </executions>
            </plugin>
            <plugin>
                <groupId>org.apache.maven.plugins</groupId>
                <artifactId>maven-wrapper-plugin</artifactId>
                <version>${maven-wrapper-plugin.version}</version>
            </plugin>
        </plugins>
    </build>

    <profiles>
        <profile>
            <id>sonar-generate</id>
            <properties>
                <checkstyle.skip>true</checkstyle.skip>
                <spotbugs.skip>true</spotbugs.skip>
                <mdep.analyze.skip>true</mdep.analyze.skip>
                <japicmp.skip>true</japicmp.skip>
                <javadoc.skip>true</javadoc.skip>
            </properties>
        </profile>

        <profile>
            <id>publishing</id>
            <build>
                <plugins>
                    <plugin>
                        <groupId>org.apache.maven.plugins</groupId>
                        <artifactId>maven-gpg-plugin</artifactId>
                        <version>${maven-gpg-plugin.version}</version>
                        <executions>
                            <execution>
                                <id>sign-artifacts</id>
                                <phase>verify</phase>
                                <goals>
                                    <goal>sign</goal>
                                </goals>
                            </execution>
                        </executions>
                        <configuration>
                            <gpgArguments>
                                <arg>--batch</arg>
                                <arg>--pinentry-mode</arg>
                                <arg>loopback</arg>
                            </gpgArguments>
                        </configuration>
                    </plugin>
                    <plugin>
                        <groupId>org.sonatype.plugins</groupId>
                        <artifactId>nexus-staging-maven-plugin</artifactId>
                        <version>${nexus-staging-maven-plugin.version}</version>
                        <extensions>true</extensions>
                        <configuration>
                            <serverId>sonatype-nexus-staging</serverId>
                            <nexusUrl>https://aws.oss.sonatype.org</nexusUrl>
                        </configuration>
                    </plugin>
                </plugins>
            </build>
        </profile>

        <profile>
            <id>disable-java8-doclint</id>
            <activation>
                <jdk>[1.8,)</jdk>
            </activation>
            <properties>
                <additionalparam>-Xdoclint:none</additionalparam>
            </properties>
        </profile>

        <profile>
            <id>jdk-11-plus</id>
            <activation>
                <jdk>[11,)</jdk>
            </activation>
            <properties>
                <maven.compiler.release>8</maven.compiler.release>
            </properties>
        </profile>

        <profile>
            <id>jdk-13-plus</id>
            <activation>
                <jdk>[13,)</jdk>
            </activation>
            <properties>
                <!-- Blockhound doesn't support Java 13+ without flags: https://github.com/reactor/BlockHound/issues/33 -->
                <argLine>-XX:+AllowRedefinitionToAddDeleteMethods</argLine>
            </properties>
        </profile>

        <profile>
            <id>quick</id>
            <properties>
                <checkstyle.skip>true</checkstyle.skip>
                <spotbugs.skip>true</spotbugs.skip>
                <skip.unit.tests>true</skip.unit.tests>
                <mdep.analyze.skip>true</mdep.analyze.skip>
                <japicmp.skip>true</japicmp.skip>
                <javadoc.skip>true</javadoc.skip>
            </properties>
        </profile>

        <profile>
            <id>integration-tests</id>
            <activation>
                <property>
                    <name>doRelease</name>
                </property>
            </activation>
            <properties>
                <checkstyle.skip>true</checkstyle.skip>
                <spotbugs.skip>true</spotbugs.skip>
                <skip.unit.tests>true</skip.unit.tests>
                <mdep.analyze.skip>true</mdep.analyze.skip>
                <japicmp.skip>true</japicmp.skip>
                <javadoc.skip>true</javadoc.skip>
            </properties>
            <build>
                <plugins>
                    <plugin>
                        <groupId>org.apache.maven.plugins</groupId>
                        <artifactId>maven-failsafe-plugin</artifactId>
                        <version>${maven-failsafe-plugin.version}</version>
                        <executions>
                            <execution>
                                <phase>integration-test</phase>
                                <goals>
                                    <goal>integration-test</goal>
                                    <goal>verify</goal>
                                </goals>
                                <configuration>
                                    <!-- Sets the VM argument line used when integration tests are run. -->
                                    <argLine>${argLine}</argLine>
                                    <includes>
                                        <include>**/*IntegrationTest.java</include>
                                        <include>**/*IntegrationTests.java</include>
                                        <include>**/*IntegTest.java</include>
                                        <include>**/RunCucumberTest.java</include>
                                    </includes>
                                    <excludes>
                                        <exclude>**/SimpleMethodsIntegrationTest.java</exclude>
                                    </excludes>
                                    <trimStackTrace>false</trimStackTrace>
                                    <rerunFailingTestsCount>2</rerunFailingTestsCount>
                                </configuration>
                            </execution>
                        </executions>
                    </plugin>
                </plugins>
            </build>
        </profile>

        <profile>
            <id>endpoint-tests</id>
            <activation>
                <property>
                    <name>doRelease</name>
                </property>
            </activation>
            <properties>
                <checkstyle.skip>true</checkstyle.skip>
                <spotbugs.skip>true</spotbugs.skip>
                <skip.unit.tests>true</skip.unit.tests>
                <mdep.analyze.skip>true</mdep.analyze.skip>
                <japicmp.skip>true</japicmp.skip>
                <javadoc.skip>true</javadoc.skip>
            </properties>
            <build>
                <plugins>
                    <plugin>
                        <groupId>org.apache.maven.plugins</groupId>
                        <artifactId>maven-failsafe-plugin</artifactId>
                        <version>${maven-failsafe-plugin.version}</version>
                        <executions>
                            <execution>
                                <phase>integration-test</phase>
                                <goals>
                                    <goal>integration-test</goal>
                                    <goal>verify</goal>
                                </goals>
                                <configuration>
                                    <!-- Sets the VM argument line used when endpoint tests are run. -->
                                    <argLine>${argLine}</argLine>
                                    <includes>
                                        <include>**/*ClientEndpointTests.java</include>
                                        <include>**/*EndpointProviderTests.java</include>
                                    </includes>
                                    <trimStackTrace>false</trimStackTrace>
                                    <rerunFailingTestsCount>2</rerunFailingTestsCount>
                                </configuration>
                            </execution>
                        </executions>
                    </plugin>
                </plugins>
            </build>
        </profile>

        <profile>
            <id>stability-tests</id>
            <activation>
                <property>
                    <name>doRelease</name>
                </property>
            </activation>
            <properties>
                <checkstyle.skip>true</checkstyle.skip>
                <spotbugs.skip>true</spotbugs.skip>
                <skip.unit.tests>true</skip.unit.tests>
                <mdep.analyze.skip>true</mdep.analyze.skip>
                <japicmp.skip>true</japicmp.skip>
                <javadoc.skip>true</javadoc.skip>
            </properties>
            <build>
                <plugins>
                    <plugin>
                        <groupId>org.apache.maven.plugins</groupId>
                        <artifactId>maven-failsafe-plugin</artifactId>
                        <version>${maven-failsafe-plugin.version}</version>
                        <executions>
                            <execution>
                                <phase>integration-test</phase>
                                <goals>
                                    <goal>integration-test</goal>
                                    <goal>verify</goal>
                                </goals>
                                <configuration>
                                    <argLine>-Dio.netty.leakDetection.level=advanced</argLine>
                                    <includes>
                                        <include>**/*StabilityTest.java</include>
                                        <include>**/*StabilityTests.java</include>
                                    </includes>
                                    <trimStackTrace>false</trimStackTrace>
                                    <rerunFailingTestsCount>2</rerunFailingTestsCount>
                                </configuration>
                            </execution>
                        </executions>
                    </plugin>
                </plugins>
            </build>
        </profile>

        <profile>
            <id>crt-tests</id>
            <properties>
                <checkstyle.skip>true</checkstyle.skip>
                <spotbugs.skip>true</spotbugs.skip>
                <skip.unit.tests>true</skip.unit.tests>
                <mdep.analyze.skip>true</mdep.analyze.skip>
                <japicmp.skip>true</japicmp.skip>
                <javadoc.skip>true</javadoc.skip>
            </properties>
            <build>
                <plugins>
                    <plugin>
                        <groupId>org.apache.maven.plugins</groupId>
                        <artifactId>maven-failsafe-plugin</artifactId>
                        <version>${maven-failsafe-plugin.version}</version>
                        <executions>
                            <execution>
                                <phase>integration-test</phase>
                                <goals>
                                    <goal>integration-test</goal>
                                    <goal>verify</goal>
                                </goals>
                                <configuration>
                                    <includes>
                                        <include>**/*TransferManager*IntegrationTest.java</include>
                                        <include>**/*Crt*StabilityTest.java</include>
                                        <include>**/*Crt*StabilityTests.java</include>
                                        <include>**/*Crt*IntegrationTest.java</include>
                                        <include>**/*Crt*IntegrationTests.java</include>
                                    </includes>
                                    <trimStackTrace>false</trimStackTrace>
                                    <rerunFailingTestsCount>2</rerunFailingTestsCount>
                                </configuration>
                            </execution>
                        </executions>
                    </plugin>
                </plugins>
            </build>
        </profile>

        <profile>
            <id>simple-method-integration-tests</id>
            <activation>
                <property>
                    <name>doRelease</name>
                </property>
            </activation>
            <properties>
                <checkstyle.skip>true</checkstyle.skip>
                <spotbugs.skip>true</spotbugs.skip>
                <skip.unit.tests>true</skip.unit.tests>
                <mdep.analyze.skip>true</mdep.analyze.skip>
                <japicmp.skip>true</japicmp.skip>
                <javadoc.skip>true</javadoc.skip>
            </properties>
            <build>
                <plugins>
                    <plugin>
                        <groupId>org.apache.maven.plugins</groupId>
                        <artifactId>maven-failsafe-plugin</artifactId>
                        <version>${maven-failsafe-plugin.version}</version>
                        <executions>
                            <execution>
                                <phase>integration-test</phase>
                                <goals>
                                    <goal>integration-test</goal>
                                    <goal>verify</goal>
                                </goals>
                                <configuration>
                                    <includes>
                                        <include>**/SimpleMethodsIntegrationTest.java</include>
                                    </includes>
                                    <trimStackTrace>false</trimStackTrace>
                                    <rerunFailingTestsCount>2</rerunFailingTestsCount>
                                </configuration>
                            </execution>
                        </executions>
                    </plugin>
                </plugins>
            </build>
        </profile>

        <profile>
            <id>public-javadoc</id>
            <build>
                <plugins>
                    <plugin>
                        <groupId>org.apache.maven.plugins</groupId>
                        <artifactId>maven-javadoc-plugin</artifactId>
                        <version>${maven-javadoc-plugin.version}</version>
                        <configuration>
                            <minmemory>128m</minmemory>
                            <maxmemory>12g</maxmemory>
                            <includeDependencySources>false</includeDependencySources>
                            <show>public</show>
                            <author>false</author>
                            <version>true</version>
                            <!-- Whether to enable search button -->
                            <noindex>false</noindex>
                            <use>false</use>
                            <source>8</source>
                            <notree>true</notree>
                            <nodeprecatedlist>true</nodeprecatedlist>
                            <additionalJOptions>
                                <additionalJOption>--allow-script-in-comments</additionalJOption>
                            </additionalJOptions>
                            <windowtitle>AWS SDK for Java - ${awsjavasdk.version}</windowtitle>
                            <encoding>UTF-8</encoding>
                            <docencoding>UTF-8</docencoding>
                            <doctitle>AWS SDK for Java API Reference - ${awsjavasdk.version}</doctitle>
                            <packagesheader>AWS SDK for Java</packagesheader>
                            <excludePackageNames>:*.codegen:software.amazon.awssdk.services.protocol*</excludePackageNames>
                            <docfilessubdirs>true</docfilessubdirs>
                            <javadocDirectory>${javadoc.resourcesDir}/javadoc-resources</javadocDirectory>
                            <addStylesheets>
                                <addStylesheet>aws-sdk-java-v2-javadoc.css</addStylesheet>
                            </addStylesheets>
                            <groups>
                                <group>
                                    <title>Greengrass</title>
                                    <packages>software.amazon.awssdk.services.greengrass*</packages>
                                </group>
                                <group>
                                    <title>Athena</title>
                                    <packages>software.amazon.awssdk.services.athena*</packages>
                                </group>
                                <group>
                                    <title>Marketplace Entitlement</title>
                                    <packages>software.amazon.awssdk.services.marketplaceentitlement*</packages>
                                </group>
                                <group>
                                    <title>CodeStar</title>
                                    <packages>software.amazon.awssdk.services.codestar*</packages>
                                </group>
                                <group>
                                    <title>Lex Model Building</title>
                                    <packages>software.amazon.awssdk.services.lexmodelbuilding*</packages>
                                </group>
                                <group>
                                    <title>Resource Groups Tagging API</title>
                                    <packages>software.amazon.awssdk.services.resourcegroupstaggingapi*</packages>
                                </group>
                                <group>
                                    <title>S3 Control</title>
                                    <packages>software.amazon.awssdk.services.s3control*</packages>
                                </group>
                                <group>
                                    <title>S3</title>
                                    <packages>software.amazon.awssdk.services.s3*</packages>
                                </group>
                                <group>
                                    <title>Glacier</title>
                                    <packages>software.amazon.awssdk.services.glacier*</packages>
                                </group>
                                <group>
                                    <title>DynamoDB</title>
                                    <packages>software.amazon.awssdk.services.dynamo*</packages>
                                </group>
                                <group>
                                    <title>EC2</title>
                                    <packages>software.amazon.awssdk.services.ec2*</packages>
                                </group>
                                <group>
                                    <title>SQS</title>
                                    <packages>software.amazon.awssdk.services.sqs*</packages>
                                </group>
                                <group>
                                    <title>SNS</title>
                                    <packages>software.amazon.awssdk.services.sns*</packages>
                                </group>
                                <group>
                                    <title>Relational Database Service</title>
                                    <packages>software.amazon.awssdk.services.rds*</packages>
                                </group>
                                <group>
                                    <title>Route 53</title>
                                    <packages>software.amazon.awssdk.services.route53*</packages>
                                </group>
                                <group>
                                    <title>Simple Workflow Service</title>
                                    <!-- TODO: Unify Packages -->
                                    <packages>software.amazon.awssdk.services.swf*:software.amazon.awssdk.services.simpleworkflow*</packages>
                                </group>
                                <group>
                                    <title>Elastic MapReduce</title>
                                    <packages>software.amazon.awssdk.services.emr*</packages>
                                </group>
                                <group>
                                    <title>Simple Email Service</title>
                                    <!-- TODO: Unify Packages -->
                                    <packages>software.amazon.awssdk.services.ses*:software.amazon.awssdk.services.simpleemail*</packages>
                                </group>
                                <group>
                                    <title>Elastic Load Balancing</title>
                                    <packages>software.amazon.awssdk.services.elasticloadbalancing*</packages>
                                </group>
                                <group>
                                    <title>CloudSearch</title>
                                    <packages>software.amazon.awssdk.services.cloudsearch*</packages>
                                </group>
                                <group>
                                    <title>CloudWatch</title>
                                    <packages>software.amazon.awssdk.services.cloudwatch*</packages>
                                </group>
                                <group>
                                    <title>CloudWatch Logs</title>
                                    <packages>software.amazon.awssdk.services.logs*</packages>
                                </group>
                                <group>
                                    <title>CloudWatch Events</title>
                                    <packages>software.amazon.awssdk.services.cloudwatchevents*</packages>
                                </group>
                                <group>
                                    <title>CloudFront</title>
                                    <packages>software.amazon.awssdk.services.cloudfront*</packages>
                                </group>
                                <group>
                                    <title>CloudDirectory</title>
                                    <packages>software.amazon.awssdk.services.clouddirectory*</packages>
                                </group>
                                <group>
                                    <title>Cognito</title>
                                    <packages>software.amazon.awssdk.services.cognito*</packages>
                                </group>
                                <group>
                                    <title>AutoScaling</title>
                                    <packages>software.amazon.awssdk.services.autoscaling*</packages>
                                </group>
                                <group>
                                    <title>Kinesis</title>
                                    <packages>software.amazon.awssdk.services.kinesis*:software.amazon.awssdk.services.firehose*</packages>
                                </group>
                                <group>
                                    <title>Redshift</title>
                                    <packages>software.amazon.awssdk.services.redshift*</packages>
                                </group>
                                <group>
                                    <title>ElastiCache</title>
                                    <packages>software.amazon.awssdk.services.elasticache*</packages>
                                </group>
                                <group>
                                    <title>Elastic Transcoder</title>
                                    <packages>software.amazon.awssdk.services.elastictranscoder*</packages>
                                </group>
                                <group>
                                    <title>OpsWorks</title>
                                    <packages>software.amazon.awssdk.services.opsworks*</packages>
                                </group>
                                <group>
                                    <title>CloudFormation</title>
                                    <packages>software.amazon.awssdk.services.cloudformation*</packages>
                                </group>
                                <group>
                                    <title>Data Pipeline</title>
                                    <packages>software.amazon.awssdk.services.datapipeline*</packages>
                                </group>
                                <group>
                                    <title>Direct Connect</title>
                                    <packages>software.amazon.awssdk.services.directconnect*</packages>
                                </group>
                                <group>
                                    <title>Elastic Beanstalk</title>
                                    <packages>software.amazon.awssdk.services.elasticbeanstalk*</packages>
                                </group>
                                <group>
                                    <title>Identity and Access Management</title>
                                    <packages>software.amazon.awssdk.services.iam*</packages>
                                </group>
                                <group>
                                    <title>Security Token Service</title>
                                    <packages>software.amazon.awssdk.services.sts*</packages>
                                </group>
                                <group>
                                    <title>Storage Gateway Service</title>
                                    <packages>software.amazon.awssdk.services.storagegateway*</packages>
                                </group>
                                <group>
                                    <title>Support</title>
                                    <packages>software.amazon.awssdk.services.support*</packages>
                                </group>
                                <group>
                                    <title>Transcribe Streaming</title>
                                    <packages>software.amazon.awssdk.services.transcribestreaming*</packages>
                                </group>
                                <group>
                                    <title>CloudTrail</title>
                                    <packages>software.amazon.awssdk.services.cloudtrail*</packages>
                                </group>
                                <group>
                                    <title>Config</title>
                                    <packages>software.amazon.awssdk.services.config*</packages>
                                </group>
                                <group>
                                    <title>Certificate Manager</title>
                                    <packages>software.amazon.awssdk.services.acm*</packages>
                                </group>
                                <group>
                                    <title>Key Management</title>
                                    <packages>software.amazon.awssdk.services.kms*</packages>
                                </group>
                                <group>
                                    <title>Lambda</title>
                                    <packages>software.amazon.awssdk.services.lambda*</packages>
                                </group>
                                <group>
                                    <title>EC2 Container Service</title>
                                    <packages>software.amazon.awssdk.services.ecs*</packages>
                                </group>
                                <group>
                                    <title>CloudHSM</title>
                                    <packages>software.amazon.awssdk.services.cloudhsm*</packages>
                                </group>
                                <group>
                                    <title>Simple Systems Management Service</title>
                                    <packages>software.amazon.awssdk.services.ssm*</packages>
                                </group>
                                <group>
                                    <title>WorkSpaces</title>
                                    <packages>software.amazon.awssdk.services.workspaces*</packages>
                                </group>
                                <group>
                                    <title>Machine Learning</title>
                                    <packages>software.amazon.awssdk.services.machinelearning*</packages>
                                </group>
                                <group>
                                    <title>Directory Service</title>
                                    <packages>software.amazon.awssdk.services.directory*</packages>
                                </group>
                                <group>
                                    <title>Elastic File System</title>
                                    <packages>software.amazon.awssdk.services.efs*</packages>
                                </group>
                                <group>
                                    <title>CodePipeline</title>
                                    <packages>software.amazon.awssdk.services.codepipeline*</packages>
                                </group>
                                <group>
                                    <title>CodeCommit</title>
                                    <packages>software.amazon.awssdk.services.codecommit*</packages>
                                </group>
                                <group>
                                    <title>Device Farm</title>
                                    <packages>software.amazon.awssdk.services.devicefarm*</packages>
                                </group>
                                <group>
                                    <title>Elasticsearch Service</title>
                                    <packages>software.amazon.awssdk.services.elasticsearch*</packages>
                                </group>
                                <group>
                                    <title>Marketplace Commerce Analytics</title>
                                    <packages>software.amazon.awssdk.services.marketplacecommerceanalytics*</packages>
                                </group>
                                <group>
                                    <title>WAF</title>
                                    <packages>software.amazon.awssdk.services.waf*</packages>
                                </group>
                                <group>
                                    <title>Inspector Service</title>
                                    <packages>software.amazon.awssdk.services.inspector*</packages>
                                </group>
                                <group>
                                    <title>IoT</title>
                                    <packages>software.amazon.awssdk.services.iot*</packages>
                                </group>
                                <group>
                                    <title>API Gateway</title>
                                    <packages>software.amazon.awssdk.services.apigateway*</packages>
                                </group>
                                <group>
                                    <title>EC2 Container Registry</title>
                                    <packages>software.amazon.awssdk.services.ecr*</packages>
                                </group>
                                <group>
                                    <title>GameLift</title>
                                    <packages>software.amazon.awssdk.services.gamelift*</packages>
                                </group>
                                <group>
                                    <title>Database Migration Service</title>
                                    <packages>software.amazon.awssdk.services.databasemigration*</packages>
                                </group>
                                <group>
                                    <title>Marketplace Metering Service</title>
                                    <packages>software.amazon.awssdk.services.marketplacemetering*</packages>
                                </group>
                                <group>
                                    <title>Cognito Identity Provider</title>
                                    <packages>software.amazon.awssdk.services.cognitoidp*</packages>
                                </group>
                                <group>
                                    <title>Application Discovery Service</title>
                                    <packages>software.amazon.awssdk.services.applicationdiscovery*</packages>
                                </group>
                                <group>
                                    <title>Application Auto Scaling</title>
                                    <packages>software.amazon.awssdk.services.applicationautoscaling*</packages>
                                </group>
                                <group>
                                    <title>Snowball</title>
                                    <packages>software.amazon.awssdk.services.snowball*</packages>
                                </group>
                                <group>
                                    <title>Service Catalog</title>
                                    <packages>software.amazon.awssdk.services.servicecatalog*</packages>
                                </group>
                                <group>
                                    <title>Budgets</title>
                                    <packages>software.amazon.awssdk.services.budgets*</packages>
                                </group>
                                <group>
                                    <title>Server Migration</title>
                                    <packages>software.amazon.awssdk.services.sms*</packages>
                                </group>
                                <group>
                                    <title>Rekognition</title>
                                    <packages>software.amazon.awssdk.services.rekognition*</packages>
                                </group>
                                <group>
                                    <title>Polly</title>
                                    <packages>software.amazon.awssdk.services.polly*</packages>
                                </group>
                                <group>
                                    <title>Lightsail</title>
                                    <packages>software.amazon.awssdk.services.lightsail*</packages>
                                </group>
                                <group>
                                    <title>AppStream</title>
                                    <packages>software.amazon.awssdk.services.appstream*</packages>
                                </group>
                                <group>
                                    <title>X-Ray</title>
                                    <packages>software.amazon.awssdk.services.xray*</packages>
                                </group>
                                <group>
                                    <title>OpsWorks for Chef Automate</title>
                                    <packages>software.amazon.awssdk.services.opsworkscm*</packages>
                                </group>
                                <group>
                                    <title>Pinpoint</title>
                                    <packages>software.amazon.awssdk.services.pinpoint*</packages>
                                </group>
                                <group>
                                    <title>Step Functions</title>
                                    <!-- TODO: Unify Packages -->
                                    <packages>software.amazon.awssdk.services.sfn*:software.amazon.awssdk.services.stepfunctions*</packages>
                                </group>
                                <group>
                                    <title>Shield</title>
                                    <packages>software.amazon.awssdk.services.shield*</packages>
                                </group>
                                <group>
                                    <title>Health APIs and Notifications</title>
                                    <packages>software.amazon.awssdk.services.health*</packages>
                                </group>
                                <group>
                                    <title>Cost and Usage Report</title>
                                    <packages>software.amazon.awssdk.services.costandusagereport*</packages>
                                </group>
                                <group>
                                    <title>Code Build</title>
                                    <packages>software.amazon.awssdk.services.codebuild*</packages>
                                </group>
                                <group>
                                    <title>Batch</title>
                                    <packages>software.amazon.awssdk.services.batch*</packages>
                                </group>
                                <group>
                                    <title>Lex Runtime</title>
                                    <packages>software.amazon.awssdk.services.lexruntime*</packages>
                                </group>
                                <group>
                                    <title>Lex Model Building</title>
                                    <packages>software.amazon.awssdk.services.lexmodelbuilding*</packages>
                                </group>
                                <group>
                                    <title>Mechanical Turk Requester</title>
                                    <packages>software.amazon.awssdk.services.mechanicalturkrequester*</packages>
                                </group>
                                <group>
                                    <title>Organizations</title>
                                    <packages>software.amazon.awssdk.services.organizations*</packages>
                                </group>
                                <group>
                                    <title>WorkDocs</title>
                                    <packages>software.amazon.awssdk.services.workdocs*</packages>
                                </group>
                                <group>
                                    <title>CodeDeploy</title>
                                    <packages>software.amazon.awssdk.services.codedeploy*</packages>
                                </group>
                                <group>
                                    <title>Common</title>
                                    <packages>software.amazon.awssdk*</packages>
                                </group>
                            </groups>
                            <header><![CDATA[
                                <h2>AWS SDK for Java API Reference - ${project.version}</h2>
                                ]]>
                            </header>
                            <bottom><![CDATA[
                              <div style="margin:1.2em;"><h3><a id="fdbk" target="_blank">Provide feedback</a><h3></div>
                              <span id="awsdocs-legal-zone-copyright"></span>
                              <script type="text/javascript">document.addEventListener("DOMContentLoaded",()=>{
                                var a=document.createElement("meta"),b=document.createElement("meta"),c=document.createElement("script"),
                                h=document.getElementsByTagName("head")[0],l=location.href,f=document.getElementById("fdbk");
                                a.name="guide-name",a.content="API Reference";b.name="service-name",b.content="AWS SDK for Java";
                                c.setAttribute("type","text/javascript"),c.setAttribute("src",
                                "https://docs.aws.amazon.com/assets/js/awsdocs-boot.js");h.appendChild(a);h.appendChild(b);
                                h.appendChild(c);f.setAttribute("href",
                                "https://docs-feedback.aws.amazon.com/feedback.jsp?hidden_service_name="+
                                encodeURI("AWS SDK for Java")+"&topic_url="+encodeURI(l))});
                              </script>
                              ]]>
                            </bottom>
                        </configuration>
                    </plugin>
                </plugins>
            </build>
        </profile>
    </profiles>
</project><|MERGE_RESOLUTION|>--- conflicted
+++ resolved
@@ -20,11 +20,7 @@
     <modelVersion>4.0.0</modelVersion>
     <groupId>software.amazon.awssdk</groupId>
     <artifactId>aws-sdk-java-pom</artifactId>
-<<<<<<< HEAD
-    <version>2.24.10-SNAPSHOT</version>
-=======
     <version>2.25.0-SNAPSHOT</version>
->>>>>>> 012a8ac6
     <packaging>pom</packaging>
     <name>AWS Java SDK :: Parent</name>
     <description>The Amazon Web Services SDK for Java provides Java APIs
@@ -100,11 +96,7 @@
     </scm>
     <properties>
         <awsjavasdk.version>${project.version}</awsjavasdk.version>
-<<<<<<< HEAD
-        <awsjavasdk.previous.version>2.24.9</awsjavasdk.previous.version>
-=======
         <awsjavasdk.previous.version>2.24.13</awsjavasdk.previous.version>
->>>>>>> 012a8ac6
         <jackson.version>2.15.2</jackson.version>
         <jackson.databind.version>2.15.2</jackson.databind.version>
         <jacksonjr.version>2.13.2</jacksonjr.version>
