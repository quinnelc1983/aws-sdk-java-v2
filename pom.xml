<?xml version="1.0"?>
<!--
  ~ Copyright Amazon.com, Inc. or its affiliates. All Rights Reserved.
  ~
  ~ Licensed under the Apache License, Version 2.0 (the "License").
  ~ You may not use this file except in compliance with the License.
  ~ A copy of the License is located at
  ~
  ~  http://aws.amazon.com/apache2.0
  ~
  ~ or in the "license" file accompanying this file. This file is distributed
  ~ on an "AS IS" BASIS, WITHOUT WARRANTIES OR CONDITIONS OF ANY KIND, either
  ~ express or implied. See the License for the specific language governing
  ~ permissions and limitations under the License.
  -->

<project xsi:schemaLocation="http://maven.apache.org/POM/4.0.0 http://maven.apache.org/xsd/maven-4.0.0.xsd"
         xmlns="http://maven.apache.org/POM/4.0.0"
         xmlns:xsi="http://www.w3.org/2001/XMLSchema-instance">
    <modelVersion>4.0.0</modelVersion>
    <groupId>software.amazon.awssdk</groupId>
    <artifactId>aws-sdk-java-pom</artifactId>
    <version>2.18.30-SNAPSHOT</version>
    <packaging>pom</packaging>
    <name>AWS Java SDK :: Parent</name>
    <description>The Amazon Web Services SDK for Java provides Java APIs
        for building software on AWS' cost-effective, scalable, and reliable
        infrastructure products. The AWS Java SDK allows developers to code
        against APIs for all of Amazon's infrastructure web services (Amazon
        S3, Amazon EC2, Amazon SQS, Amazon Relational Database Service, Amazon
        AutoScaling, etc).
    </description>
    <url>https://aws.amazon.com/sdkforjava</url>
    <licenses>
        <license>
            <name>Apache License, Version 2.0</name>
            <url>https://aws.amazon.com/apache2.0</url>
            <distribution>repo</distribution>
        </license>
    </licenses>
    <developers>
        <developer>
            <id>amazonwebservices</id>
            <organization>Amazon Web Services</organization>
            <organizationUrl>https://aws.amazon.com</organizationUrl>
            <roles>
                <role>developer</role>
            </roles>
        </developer>
    </developers>

    <modules>
        <module>aws-sdk-java</module>
        <module>core</module>
        <module>services</module>
        <module>services-custom</module>
        <module>bom</module>
        <module>bom-internal</module>
        <module>codegen</module>
        <module>http-client-spi</module>
        <module>http-clients</module>
        <module>codegen-maven-plugin</module>
        <module>bundle</module>
        <module>build-tools</module>
        <module>metric-publishers</module>
        <module>release-scripts</module>
        <module>utils</module>
        <module>codegen-lite</module>
        <module>codegen-lite-maven-plugin</module>
        <module>archetypes</module>
        <module>third-party</module>
        <module>test/http-client-tests</module>
        <module>test/protocol-tests</module>
        <module>test/protocol-tests-core</module>
        <module>test/service-test-utils</module>
        <module>test/test-utils</module>
        <module>test/codegen-generated-classes-test</module>
        <module>test/sdk-benchmarks</module>
        <module>test/module-path-tests</module>
        <module>test/tests-coverage-reporting</module>
        <module>test/stability-tests</module>
        <module>test/sdk-native-image-test</module>
        <module>test/s3-benchmarks</module>
        <module>test/auth-tests</module>
        <module>test/region-testing</module>
        <module>test/ruleset-testing-core</module>
    </modules>
    <scm>
        <url>https://github.com/aws/aws-sdk-java-v2.git</url>
    </scm>
    <properties>
        <awsjavasdk.version>${project.version}</awsjavasdk.version>
        <awsjavasdk.previous.version>2.18.29</awsjavasdk.previous.version>
        <jackson.version>2.13.2</jackson.version>
        <jackson.databind.version>2.13.4.2</jackson.databind.version>
        <jacksonjr.version>2.13.2</jacksonjr.version>
        <eventstream.version>1.0.1</eventstream.version>
        <commons.lang.version>3.12.0</commons.lang.version>
        <wiremock.version>2.32.0</wiremock.version>
        <slf4j.version>1.7.30</slf4j.version>
        <log4j.version>2.17.1</log4j.version>
        <commons.io.version>2.11.0</commons.io.version>
        <equalsverifier.version>3.7.1</equalsverifier.version>
        <!-- Update netty-open-ssl-version accordingly whenever we update netty version-->
        <!-- https://github.com/netty/netty/blob/4.1/pom.xml search "tcnative.version" -->
        <netty.version>4.1.77.Final</netty.version>
        <unitils.version>3.4.6</unitils.version>
        <xmlunit.version>1.3</xmlunit.version>
        <project.build.sourceEncoding>UTF-8</project.build.sourceEncoding>
        <spotbugs.version>4.2.3</spotbugs.version>
        <javapoet.verion>1.13.0</javapoet.verion>
        <org.eclipse.jdt.version>3.10.0</org.eclipse.jdt.version>
        <org.eclipse.text.version>3.5.101</org.eclipse.text.version>
        <rxjava.version>2.2.21</rxjava.version>
        <commons-codec.verion>1.10</commons-codec.verion>
        <jmh.version>1.29</jmh.version>
        <awscrt.version>0.19.10</awscrt.version>

        <!--Test dependencies -->
        <junit5.version>5.8.1</junit5.version>
        <mockito.junit5.version>4.6.0</mockito.junit5.version>
        <junit4.version>4.13.2</junit4.version> <!-- Used to resolve conflicts in transitive dependencies -->
        <hamcrest.version>1.3</hamcrest.version>
        <mockito.version>4.3.1</mockito.version>
        <assertj.version>3.20.2</assertj.version>
        <guava.version>29.0-jre</guava.version>
        <jimfs.version>1.1</jimfs.version>
        <testng.version>7.1.0</testng.version> <!-- TCK Tests -->
        <commons-lang.verson>2.6</commons-lang.verson>
        <netty-open-ssl-version>2.0.52.Final</netty-open-ssl-version>
        <dynamodb-local.version>1.16.0</dynamodb-local.version>
        <sqllite.version>1.0.392</sqllite.version>
        <blockhound.version>1.0.6.RELEASE</blockhound.version>
        <jetty.version>9.4.45.v20220203</jetty.version>

        <!-- build plugin dependencies-->
        <maven.surefire.version>3.0.0-M5</maven.surefire.version>
        <maven-compiler-plugin.version>3.8.1</maven-compiler-plugin.version>
        <maven-checkstyle-plugin.version>3.1.2</maven-checkstyle-plugin.version>
        <maven-failsafe-plugin.version>3.0.0-M5</maven-failsafe-plugin.version>
        <maven-jar-plugin.version>3.1.1</maven-jar-plugin.version>
        <maven-javadoc-plugin.version>3.4.1</maven-javadoc-plugin.version>
        <maven.build.timestamp.format>yyyy</maven.build.timestamp.format>
        <maven-dependency-plugin.version>3.1.1</maven-dependency-plugin.version>
        <maven-gpg-plugin.version>1.6</maven-gpg-plugin.version>
        <checkstyle.version>8.42</checkstyle.version>
        <jacoco-maven-plugin.version>0.8.7</jacoco-maven-plugin.version>
        <nexus-staging-maven-plugin.version>1.6.8</nexus-staging-maven-plugin.version>
        <exec-maven-plugin.version>1.6.0</exec-maven-plugin.version>
        <maven-deploy-plugin.version>2.8.2</maven-deploy-plugin.version>
        <build-helper-maven-plugin.version>3.3.0</build-helper-maven-plugin.version>
        <japicmp-maven-plugin.version>0.15.6</japicmp-maven-plugin.version>
        <!-- Whenever we update maven-wrapper-plugin version, we need to run mvn wrapper:wrapper to update the Maven Wrapper files(mvnw, .maven and mvnw.cmd) -->
        <maven-wrapper-plugin.version>3.1.0</maven-wrapper-plugin.version>

        <!-- These properties are used by Step functions for its dependencies -->
        <json-path.version>2.4.0</json-path.version>

        <!-- These properties are used by SWF for its dependencies -->
        <spring.version>3.0.7.RELEASE</spring.version>
        <freemarker.version>2.3.9</freemarker.version>
        <aspectj.version>1.8.2</aspectj.version>

        <jre.version>1.8</jre.version>
        <httpcomponents.httpclient.version>4.5.13</httpcomponents.httpclient.version>
        <httpcomponents.httpcore.version>4.4.13</httpcomponents.httpcore.version>

        <!-- Reactive Streams version -->
        <reactive-streams.version>1.0.3</reactive-streams.version>

        <skip.unit.tests>${skipTests}</skip.unit.tests>
    </properties>

    <dependencyManagement>
        <!-- Internal dependencies are managed in the bom-internal module. -->
    </dependencyManagement>

    <dependencies>
        <!-- Internal dependencies are managed in the bom-internal module. -->
    </dependencies>

    <build>
        <finalName>aws-sdk-java-${project.artifactId}-${awsjavasdk.version}</finalName>
        <resources>
            <resource>
                <directory>src/main/resources</directory>
                <excludes>
                    <exclude>codegen-resources/**</exclude>
                </excludes>
                <filtering>false</filtering>
            </resource>
        </resources>
        <pluginManagement>
            <plugins>
                <plugin>
                    <groupId>org.apache.maven.plugins</groupId>
                    <artifactId>maven-compiler-plugin</artifactId>
                    <version>${maven-compiler-plugin.version}</version>
                    <configuration>
                        <source>${jre.version}</source>
                        <target>${jre.version}</target>
                        <encoding>UTF-8</encoding>
                        <forceJavacCompilerUse>true</forceJavacCompilerUse>
                        <compilerArgument>-proc:none</compilerArgument>
                        <fork>false</fork>
                        <compilerArgument>-proc:none</compilerArgument>
                        <excludes>
                            <exclude>software/amazon/awssdk/services/kinesis/model/SubscribeToShardEvent.java</exclude>
                            <exclude>software/amazon/awssdk/services/kinesis/KinesisAsyncClient.java</exclude>
                            <exclude>software/amazon/awssdk/services/kinesis/DefaultKinesisAsyncClient.java</exclude>
                            <exclude>software/amazon/awssdk/services/kinesis/DefaultKinesisBaseClientBuilder.java</exclude>
                            <exclude>software/amazon/awssdk/services/sms/model/InternalError.java</exclude>
                            <exclude>software/amazon/awssdk/services/kinesis/transform/SubscribeToShardResponseUnmarshaller.java</exclude>
                        </excludes>
                    </configuration>
                </plugin>

                <plugin>
                    <groupId>org.apache.maven.plugins</groupId>
                    <artifactId>maven-javadoc-plugin</artifactId>
                    <version>${maven-javadoc-plugin.version}</version>
                    <executions>
                        <execution>
                            <id>generate-javadocs</id>
                            <goals>
                                <goal>jar</goal>
                            </goals>
                            <configuration>
                                <detectJavaApiLink>false</detectJavaApiLink>
                                <source>8</source>
                                <notree>true</notree>
                                <includeDependencySources>false</includeDependencySources>
                                <doclint>none</doclint>
                                <!-- Exclude service packages to accelerate build -->
                                <excludePackageNames>software.amazon.awssdk.services.*:*.codegen</excludePackageNames>
                                <additionalJOption>
                                    ${additionalJavadocOption}
                                </additionalJOption>
                            </configuration>
                        </execution>
                    </executions>
                </plugin>

                <plugin>
                    <groupId>org.apache.maven.plugins</groupId>
                    <artifactId>maven-dependency-plugin</artifactId>
                    <version>${maven-dependency-plugin.version}</version>
                </plugin>

                <plugin>
                    <groupId>org.apache.maven.plugins</groupId>
                    <artifactId>maven-surefire-plugin</artifactId>
                    <version>${maven.surefire.version}</version>
                    <configuration>
                        <argLine>${argLine}</argLine>
                        <excludes>
                            <exclude>**/*StabilityTest.java</exclude>
                            <exclude>**/*StabilityTests.java</exclude>
                            <exclude>**/*CucumberTest.java</exclude>
                            <exclude>**/*IntegrationTest.java</exclude>
                            <exclude>**/*IntegrationTests.java</exclude>
                            <exclude>**/*IntegTest.java</exclude>
                            <exclude>**/*IntegrationTestCase.java</exclude>
                        </excludes>
                        <includes>
                            <include>**/Test*.java</include>
                            <include>**/*Tests.java</include>
                            <include>**/*Test.java</include>
                            <include>**/*TestCase.java</include>
                        </includes>
                        <skipTests>${skip.unit.tests}</skipTests>
                    </configuration>
                    <!-- Have to explicitly set surefire provider because reactivestreamsTCK is using TestNG-->
                    <dependencies>
                        <dependency>
                            <groupId>org.apache.maven.surefire</groupId>
                            <artifactId>surefire-junit-platform</artifactId>
                            <version>${maven.surefire.version}</version>
                        </dependency>
                    </dependencies>
                </plugin>
                <plugin>
                    <groupId>org.codehaus.mojo</groupId>
                    <artifactId>build-helper-maven-plugin</artifactId>
                    <version>${build-helper-maven-plugin.version}</version>
                    <executions>
                        <execution>
                            <id>add-integ-sources</id>
                            <phase>generate-sources</phase>
                            <goals>
                                <goal>add-test-source</goal>
                            </goals>
                            <configuration>
                                <sources>
                                    <source>${basedir}/src/it/java</source>
                                </sources>
                            </configuration>
                        </execution>
                        <execution>
                            <id>add-integ-resources</id>
                            <phase>generate-sources</phase>
                            <goals>
                                <goal>add-test-resource</goal>
                            </goals>
                            <configuration>
                                <resources>
                                    <resource>
                                        <directory>${basedir}/src/it/resources</directory>
                                    </resource>
                                </resources>
                            </configuration>
                        </execution>
                        <execution>
                            <id>add-generated-sources</id>
                            <phase>generate-sources</phase>
                            <goals>
                                <goal>add-source</goal>
                            </goals>
                            <configuration>
                                <sources>
                                    <source>${basedir}/target/generated-sources/sdk</source>
                                </sources>
                            </configuration>
                        </execution>
                        <execution>
                            <id>add-generated-resources</id>
                            <phase>generate-sources</phase>
                            <goals>
                                <goal>add-resource</goal>
                            </goals>
                            <configuration>
                                <resources>
                                    <resource>
                                        <directory>${basedir}/target/generated-resources/sdk-resources</directory>
                                    </resource>
                                </resources>
                            </configuration>
                        </execution>
                        <execution>
                            <id>add-license-notice</id>
                            <phase>generate-sources</phase>
                            <goals>
                                <goal>add-resource</goal>
                            </goals>
                            <configuration>
                                <resources>
                                    <resource>
                                        <directory>${maven.multiModuleProjectDirectory}</directory>
                                        <includes>
                                            <include>LICENSE.txt</include>
                                            <include>NOTICE.txt</include>
                                        </includes>
                                        <targetPath>META-INF</targetPath>
                                    </resource>
                                </resources>
                            </configuration>
                        </execution>
                    </executions>
                </plugin>
                <plugin>
                    <groupId>com.github.spotbugs</groupId>
                    <artifactId>spotbugs-maven-plugin</artifactId>
                    <version>${spotbugs.version}</version>
                    <dependencies>
                        <dependency>
                            <groupId>software.amazon.awssdk</groupId>
                            <artifactId>build-tools</artifactId>
                            <version>1.0</version>
                        </dependency>
                    </dependencies>
                    <executions>
                        <execution>
                            <id>findbugs</id>
                            <phase>process-classes</phase>
                            <goals>
                                <goal>check</goal>
                            </goals>
                        </execution>
                    </executions>
                    <configuration>
                        <failOnError>true</failOnError>
                        <fork>false</fork>
                        <spotbugsXmlOutput>true</spotbugsXmlOutput>
                        <excludeFilterFile>software/amazon/awssdk/spotbugs-suppressions.xml</excludeFilterFile>
                        <threshold>Low</threshold>
                        <effort>Max</effort>
                        <plugins>
                            <dependency>
                                <groupId>software.amazon.awssdk</groupId>
                                <artifactId>build-tools</artifactId>
                                <version>1.0</version>
                            </dependency>
                        </plugins>
                    </configuration>
                </plugin>
                <plugin>
                    <groupId>org.apache.maven.plugins</groupId>
                    <artifactId>maven-checkstyle-plugin</artifactId>
                    <version>${maven-checkstyle-plugin.version}</version>
                    <dependencies>
                        <dependency>
                            <groupId>com.puppycrawl.tools</groupId>
                            <artifactId>checkstyle</artifactId>
                            <version>${checkstyle.version}</version>
                        </dependency>
                        <dependency>
                            <groupId>software.amazon.awssdk</groupId>
                            <artifactId>build-tools</artifactId>
                            <version>1.0</version>
                        </dependency>
                    </dependencies>
                    <executions>
                        <execution>
                            <id>checkstyle</id>
                            <phase>validate</phase>
                            <goals>
                                <goal>check</goal>
                            </goals>
                        </execution>
                    </executions>
                    <configuration>
                        <configLocation>software/amazon/awssdk/checkstyle.xml</configLocation>
                        <suppressionsLocation>software/amazon/awssdk/checkstyle-suppressions.xml</suppressionsLocation>
                        <consoleOutput>true</consoleOutput>
                        <failsOnError>true</failsOnError>
                        <logViolationsToConsole>true</logViolationsToConsole>
                        <failOnViolation>true</failOnViolation>
                        <excludes>**/module-info.java</excludes>
                    </configuration>
                </plugin>
                <plugin>
                    <groupId>org.apache.maven.plugins</groupId>
                    <artifactId>maven-jar-plugin</artifactId>
                    <version>${maven-jar-plugin.version}</version>
                </plugin>
            </plugins>
        </pluginManagement>

        <plugins>
            <plugin>
                <groupId>org.codehaus.mojo</groupId>
                <artifactId>build-helper-maven-plugin</artifactId>
                <version>${build-helper-maven-plugin.version}</version>
            </plugin>

            <plugin>
                <groupId>org.apache.maven.plugins</groupId>
                <artifactId>maven-compiler-plugin</artifactId>
                <version>${maven-compiler-plugin.version}</version>
            </plugin>

            <plugin>
                <groupId>org.apache.maven.plugins</groupId>
                <artifactId>maven-javadoc-plugin</artifactId>
                <version>${maven-javadoc-plugin.version}</version>
            </plugin>

            <plugin>
                <groupId>org.apache.maven.plugins</groupId>
                <artifactId>maven-dependency-plugin</artifactId>
                <version>${maven-dependency-plugin.version}</version>
                <executions>
                    <execution>
                        <goals>
                            <goal>analyze-only</goal>
                        </goals>
                    </execution>
                </executions>
                <configuration>
                    <failOnWarning>true</failOnWarning>
                    <ignoreNonCompile>true</ignoreNonCompile>
                    <ignoredUsedUndeclaredDependencies>
                        <!--Ignore used undeclared test dependencies -->
                        <ignoredUsedUndeclaredDependency>junit:*:*</ignoredUsedUndeclaredDependency>
                        <ignoredUsedUndeclaredDependency>org.junit.jupiter:*</ignoredUsedUndeclaredDependency>
                        <ignoredUsedUndeclaredDependency>software.amazon.awssdk:test-utils</ignoredUsedUndeclaredDependency>
                        <ignoredUsedUndeclaredDependency>org.hamcrest:*</ignoredUsedUndeclaredDependency>
                        <ignoredUsedUndeclaredDependency>org.testng:testng</ignoredUsedUndeclaredDependency>
                        <ignoredUsedUndeclaredDependency>org.mockito:*</ignoredUsedUndeclaredDependency>
                        <ignoredUsedUndeclaredDependency>org.junit.jupiter:*</ignoredUsedUndeclaredDependency>
                        <ignoredUsedUndeclaredDependency>org.junit.platform:*</ignoredUsedUndeclaredDependency>
                        <ignoredUsedUndeclaredDependency>org.opentest4j:*</ignoredUsedUndeclaredDependency>

                        <!-- TODO: fix this once we start to generate pom.xml for individual services -->
                        <ignoredUsedUndeclaredDependency>org.reactivestreams:reactive-streams</ignoredUsedUndeclaredDependency>
                        <ignoredUsedUndeclaredDependency>com.fasterxml.jackson.core:*</ignoredUsedUndeclaredDependency>
                        <ignoredUsedUndeclaredDependency>org.slf4j:slf4j-api</ignoredUsedUndeclaredDependency>
                    </ignoredUsedUndeclaredDependencies>
                    <ignoredUnusedDeclaredDependencies>
                        <ignoredUnusedDeclaredDependency>org.junit.jupiter:*</ignoredUnusedDeclaredDependency>
                        <ignoredUnusedDeclaredDependency>org.mockito:*</ignoredUnusedDeclaredDependency>
                        <ignoredUnusedDeclaredDependency>org.junit.vintage:*</ignoredUnusedDeclaredDependency>
                        <ignoredUnusedDeclaredDependency>software.amazon.awssdk:aws-sdk-java</ignoredUnusedDeclaredDependency>
                        <!-- Declared by the codegen maven plugins (lite and normal). Not used directly but used to override a transitive dependecy -->
                        <ignoredUnusedDeclaredDependency>org.codehaus.plexus:plexus-utils</ignoredUnusedDeclaredDependency>
                    </ignoredUnusedDeclaredDependencies>
                </configuration>
            </plugin>

            <plugin>
                <groupId>org.apache.maven.plugins</groupId>
                <artifactId>maven-checkstyle-plugin</artifactId>
                <version>${maven-checkstyle-plugin.version}</version>
            </plugin>

            <plugin>
                <groupId>org.jacoco</groupId>
                <artifactId>jacoco-maven-plugin</artifactId>
                <version>${jacoco-maven-plugin.version}</version>
                <executions>
                    <execution>
                        <id>default-prepare-agent</id>
                        <goals>
                            <goal>prepare-agent</goal>
                        </goals>
                    </execution>
                    <execution>
                        <id>jacoco-site</id>
                        <phase>package</phase>
                        <goals>
                            <goal>report</goal>
                        </goals>
                    </execution>
                    <!--
                        Prepares the property pointing to the JaCoCo runtime agent which
                        is passed as VM argument when Maven the Failsafe plugin is executed.
                    -->
                    <execution>
                        <id>pre-integration-test</id>
                        <phase>integration-test</phase>
                        <goals>
                            <goal>prepare-agent</goal>
                        </goals>
                    </execution>
                    <execution>
                        <id>post-integration-test</id>
                        <phase>post-integration-test</phase>
                        <goals>
                            <goal>report</goal>
                        </goals>
                    </execution>
                </executions>
                <configuration>
                    <excludes>
                        <exclude>software/amazon/awssdk/modulepath/tests/**/*.class</exclude>
                        <exclude>software/amazon/awssdk/nativeimagetest/**/*.class</exclude>
                        <exclude>software/amazon/awssdk/testutils/service/**/*.class</exclude>
                        <exclude>**/*Benchmark.class</exclude>
                    </excludes>
                </configuration>
            </plugin>

            <plugin>
                <groupId>com.github.spotbugs</groupId>
                <artifactId>spotbugs-maven-plugin</artifactId>
                <version>${spotbugs.version}</version>
            </plugin>

            <!-- https://siom79.github.io/japicmp/MavenPlugin.html -->
            <plugin>
                <groupId>com.github.siom79.japicmp</groupId>
                <artifactId>japicmp-maven-plugin</artifactId>
                <version>${japicmp-maven-plugin.version}</version>
                <configuration>
                    <oldVersion>
                        <dependency>
                            <groupId>${project.groupId}</groupId>
                            <artifactId>${project.artifactId}</artifactId>
                            <version>${awsjavasdk.previous.version}</version>
                            <type>jar</type>
                        </dependency>
                    </oldVersion>
                    <newVersion>
                        <file>
                            <path>${project.build.directory}/aws-sdk-java-${project.artifactId}-${project.version}.${project.packaging}</path>
                        </file>
                    </newVersion>
                    <parameter>
                        <onlyModified>true</onlyModified>
                        <includeModules>
                            <includeModule>annotations</includeModule>
                            <includeModule>arns</includeModule>
                            <includeModule>auth</includeModule>
                            <includeModule>auth-crt</includeModule>
                            <includeModule>aws-core</includeModule>
                            <includeModule>json-utils</includeModule>
                            <includeModule>metrics-spi</includeModule>
                            <includeModule>profiles</includeModule>
                            <includeModule>protocols</includeModule>
                            <includeModule>regions</includeModule>
                            <includeModule>sdk-core</includeModule>
                            <includeModule>http-client-spi</includeModule>
                            <includeModule>apache-client</includeModule>
                            <includeModule>netty-nio-client</includeModule>
                            <includeModule>url-connection-client</includeModule>
                            <includeModule>cloudwatch-metric-publisher</includeModule>
                            <includeModule>utils</includeModule>

                            <!-- High level libraries -->
                            <includeModule>dynamodb-enhanced</includeModule>

                            <!-- Service modules that are heavily customized should be included -->
                            <includeModule>s3</includeModule>
                            <includeModule>s3-control</includeModule>
                            <includeModule>sqs</includeModule>
                            <includeModule>rds</includeModule>
                            <includeModule>apigateway</includeModule>
                            <includeModule>polly</includeModule>
                        </includeModules>
                        <excludes>
                            <exclude>*.internal.*</exclude>
                            <exclude>software.amazon.awssdk.thirdparty.*</exclude>
                            <exclude>software.amazon.awssdk.regions.*</exclude>
                            <exclude>software.amazon.awssdk.core.signer.NoOpSigner</exclude>
                            <exclude>software.amazon.awssdk.auth.credentials.ProfileCredentialsProviderFactory</exclude>
                        </excludes>

                        <ignoreMissingOldVersion>true</ignoreMissingOldVersion>
                        <breakBuildOnBinaryIncompatibleModifications>true</breakBuildOnBinaryIncompatibleModifications>
                        <breakBuildOnSourceIncompatibleModifications>true</breakBuildOnSourceIncompatibleModifications>
                        <overrideCompatibilityChangeParameters>
                            <overrideCompatibilityChangeParameter>
                                <compatibilityChange>METHOD_ABSTRACT_ADDED_IN_IMPLEMENTED_INTERFACE</compatibilityChange>
                                <binaryCompatible>true</binaryCompatible>
                                <sourceCompatible>true</sourceCompatible>
                            </overrideCompatibilityChangeParameter>
                            <overrideCompatibilityChangeParameter>
                                <compatibilityChange>METHOD_NEW_DEFAULT</compatibilityChange>
                                <binaryCompatible>true</binaryCompatible>
                                <sourceCompatible>true</sourceCompatible>
                            </overrideCompatibilityChangeParameter>
                            <overrideCompatibilityChangeParameter>
                                <compatibilityChange>METHOD_ADDED_TO_INTERFACE</compatibilityChange>
                                <binaryCompatible>true</binaryCompatible>
                                <sourceCompatible>true</sourceCompatible>
                            </overrideCompatibilityChangeParameter>
                            <overrideCompatibilityChangeParameter>
                                <compatibilityChange>METHOD_ABSTRACT_NOW_DEFAULT</compatibilityChange>
                                <binaryCompatible>true</binaryCompatible>
                                <sourceCompatible>true</sourceCompatible>
                            </overrideCompatibilityChangeParameter>
                        </overrideCompatibilityChangeParameters>
                    </parameter>
                </configuration>
                <executions>
                    <execution>
                        <phase>verify</phase>
                        <goals>
                            <goal>cmp</goal>
                        </goals>
                    </execution>
                </executions>
            </plugin>
            <plugin>
                <groupId>org.apache.maven.plugins</groupId>
                <artifactId>maven-wrapper-plugin</artifactId>
                <version>${maven-wrapper-plugin.version}</version>
            </plugin>
        </plugins>
    </build>

    <profiles>
        <profile>
            <id>sonar-generate</id>
            <properties>
                <checkstyle.skip>true</checkstyle.skip>
                <spotbugs.skip>true</spotbugs.skip>
                <mdep.analyze.skip>true</mdep.analyze.skip>
                <japicmp.skip>true</japicmp.skip>
                <javadoc.skip>true</javadoc.skip>
            </properties>
        </profile>

        <profile>
            <id>publishing</id>
            <build>
                <plugins>
                    <plugin>
                        <groupId>org.apache.maven.plugins</groupId>
                        <artifactId>maven-gpg-plugin</artifactId>
                        <version>${maven-gpg-plugin.version}</version>
                        <executions>
                            <execution>
                                <id>sign-artifacts</id>
                                <phase>verify</phase>
                                <goals>
                                    <goal>sign</goal>
                                </goals>
                            </execution>
                        </executions>
                    </plugin>
                    <plugin>
                        <groupId>org.sonatype.plugins</groupId>
                        <artifactId>nexus-staging-maven-plugin</artifactId>
                        <version>${nexus-staging-maven-plugin.version}</version>
                        <extensions>true</extensions>
                        <configuration>
                            <serverId>sonatype-nexus-staging</serverId>
                            <nexusUrl>https://aws.oss.sonatype.org</nexusUrl>
                        </configuration>
                    </plugin>
                </plugins>
            </build>
        </profile>

        <profile>
            <id>disable-java8-doclint</id>
            <activation>
                <jdk>[1.8,)</jdk>
            </activation>
            <properties>
                <additionalparam>-Xdoclint:none</additionalparam>
            </properties>
        </profile>

        <profile>
            <id>jdk-11-plus</id>
            <activation>
                <jdk>[11,)</jdk>
            </activation>
            <properties>
                <maven.compiler.release>8</maven.compiler.release>
            </properties>
        </profile>

        <profile>
            <id>jdk-13-plus</id>
            <activation>
                <jdk>[13,)</jdk>
            </activation>
            <properties>
                <!-- Blockhound doesn't support Java 13+ without flags: https://github.com/reactor/BlockHound/issues/33 -->
                <argLine>-XX:+AllowRedefinitionToAddDeleteMethods</argLine>
            </properties>
        </profile>

        <profile>
            <id>jdk-18-plus</id>
            <activation>
                <jdk>[18,)</jdk>
            </activation>
            <properties>
                <!-- snippet-path only works with JDK 18+ -->
<<<<<<< HEAD
                <additionalJavadocOption>--snippet-path=${basedir}/src/test/java</additionalJavadocOption>
=======
                <additionalJavadocOption>--snippet-path=${basedir}/src/test/java:${basedir}/service-custom/s3-transfer-manager/src/test/java</additionalJavadocOption>
>>>>>>> ddb9c244
            </properties>
        </profile>

        <profile>
            <id>quick</id>
            <properties>
                <checkstyle.skip>true</checkstyle.skip>
                <spotbugs.skip>true</spotbugs.skip>
                <skip.unit.tests>true</skip.unit.tests>
                <mdep.analyze.skip>true</mdep.analyze.skip>
                <japicmp.skip>true</japicmp.skip>
                <javadoc.skip>true</javadoc.skip>
            </properties>
        </profile>

        <profile>
            <id>integration-tests</id>
            <activation>
                <property>
                    <name>doRelease</name>
                </property>
            </activation>
            <properties>
                <checkstyle.skip>true</checkstyle.skip>
                <spotbugs.skip>true</spotbugs.skip>
                <skip.unit.tests>true</skip.unit.tests>
                <mdep.analyze.skip>true</mdep.analyze.skip>
                <japicmp.skip>true</japicmp.skip>
                <javadoc.skip>true</javadoc.skip>
            </properties>
            <build>
                <plugins>
                    <plugin>
                        <groupId>org.apache.maven.plugins</groupId>
                        <artifactId>maven-failsafe-plugin</artifactId>
                        <version>${maven-failsafe-plugin.version}</version>
                        <executions>
                            <execution>
                                <phase>integration-test</phase>
                                <goals>
                                    <goal>integration-test</goal>
                                    <goal>verify</goal>
                                </goals>
                                <configuration>
                                    <!-- Sets the VM argument line used when integration tests are run. -->
                                    <argLine>${argLine}</argLine>
                                    <includes>
                                        <include>**/*IntegrationTest.java</include>
                                        <include>**/*IntegrationTests.java</include>
                                        <include>**/*IntegTest.java</include>
                                        <include>**/RunCucumberTest.java</include>
                                    </includes>
                                    <excludes>
                                        <exclude>**/SimpleMethodsIntegrationTest.java</exclude>
                                    </excludes>
                                    <trimStackTrace>false</trimStackTrace>
                                    <rerunFailingTestsCount>2</rerunFailingTestsCount>
                                </configuration>
                            </execution>
                        </executions>
                    </plugin>
                </plugins>
            </build>
        </profile>

        <profile>
            <id>endpoint-tests</id>
            <activation>
                <property>
                    <name>doRelease</name>
                </property>
            </activation>
            <properties>
                <checkstyle.skip>true</checkstyle.skip>
                <spotbugs.skip>true</spotbugs.skip>
                <skip.unit.tests>true</skip.unit.tests>
                <mdep.analyze.skip>true</mdep.analyze.skip>
                <japicmp.skip>true</japicmp.skip>
                <javadoc.skip>true</javadoc.skip>
            </properties>
            <build>
                <plugins>
                    <plugin>
                        <groupId>org.apache.maven.plugins</groupId>
                        <artifactId>maven-failsafe-plugin</artifactId>
                        <version>${maven-failsafe-plugin.version}</version>
                        <executions>
                            <execution>
                                <phase>integration-test</phase>
                                <goals>
                                    <goal>integration-test</goal>
                                    <goal>verify</goal>
                                </goals>
                                <configuration>
                                    <!-- Sets the VM argument line used when endpoint tests are run. -->
                                    <argLine>${argLine}</argLine>
                                    <includes>
                                        <include>**/*ClientEndpointTests.java</include>
                                        <include>**/*EndpointProviderTests.java</include>
                                    </includes>
                                    <trimStackTrace>false</trimStackTrace>
                                    <rerunFailingTestsCount>2</rerunFailingTestsCount>
                                </configuration>
                            </execution>
                        </executions>
                    </plugin>
                </plugins>
            </build>
        </profile>

        <profile>
            <id>stability-tests</id>
            <activation>
                <property>
                    <name>doRelease</name>
                </property>
            </activation>
            <properties>
                <checkstyle.skip>true</checkstyle.skip>
                <spotbugs.skip>true</spotbugs.skip>
                <skip.unit.tests>true</skip.unit.tests>
                <mdep.analyze.skip>true</mdep.analyze.skip>
                <japicmp.skip>true</japicmp.skip>
                <javadoc.skip>true</javadoc.skip>
            </properties>
            <build>
                <plugins>
                    <plugin>
                        <groupId>org.apache.maven.plugins</groupId>
                        <artifactId>maven-failsafe-plugin</artifactId>
                        <version>${maven-failsafe-plugin.version}</version>
                        <executions>
                            <execution>
                                <phase>integration-test</phase>
                                <goals>
                                    <goal>integration-test</goal>
                                    <goal>verify</goal>
                                </goals>
                                <configuration>
                                    <argLine>-Dio.netty.leakDetection.level=advanced</argLine>
                                    <includes>
                                        <include>**/*StabilityTest.java</include>
                                        <include>**/*StabilityTests.java</include>
                                    </includes>
                                    <trimStackTrace>false</trimStackTrace>
                                    <rerunFailingTestsCount>2</rerunFailingTestsCount>
                                </configuration>
                            </execution>
                        </executions>
                    </plugin>
                </plugins>
            </build>
        </profile>

        <profile>
            <id>crt-tests</id>
            <properties>
                <checkstyle.skip>true</checkstyle.skip>
                <spotbugs.skip>true</spotbugs.skip>
                <skip.unit.tests>true</skip.unit.tests>
                <mdep.analyze.skip>true</mdep.analyze.skip>
                <japicmp.skip>true</japicmp.skip>
                <javadoc.skip>true</javadoc.skip>
            </properties>
            <build>
                <plugins>
                    <plugin>
                        <groupId>org.apache.maven.plugins</groupId>
                        <artifactId>maven-failsafe-plugin</artifactId>
                        <version>${maven-failsafe-plugin.version}</version>
                        <executions>
                            <execution>
                                <phase>integration-test</phase>
                                <goals>
                                    <goal>integration-test</goal>
                                    <goal>verify</goal>
                                </goals>
                                <configuration>
                                    <includes>
                                        <include>**/*TransferManager*IntegrationTest.java</include>
                                        <include>**/*Crt*StabilityTest.java</include>
                                        <include>**/*Crt*StabilityTests.java</include>
                                        <include>**/*Crt*IntegrationTest.java</include>
                                        <include>**/*Crt*IntegrationTests.java</include>
                                    </includes>
                                    <trimStackTrace>false</trimStackTrace>
                                    <rerunFailingTestsCount>2</rerunFailingTestsCount>
                                </configuration>
                            </execution>
                        </executions>
                    </plugin>
                </plugins>
            </build>
        </profile>

        <profile>
            <id>simple-method-integration-tests</id>
            <activation>
                <property>
                    <name>doRelease</name>
                </property>
            </activation>
            <properties>
                <checkstyle.skip>true</checkstyle.skip>
                <spotbugs.skip>true</spotbugs.skip>
                <skip.unit.tests>true</skip.unit.tests>
                <mdep.analyze.skip>true</mdep.analyze.skip>
                <japicmp.skip>true</japicmp.skip>
                <javadoc.skip>true</javadoc.skip>
            </properties>
            <build>
                <plugins>
                    <plugin>
                        <groupId>org.apache.maven.plugins</groupId>
                        <artifactId>maven-failsafe-plugin</artifactId>
                        <version>${maven-failsafe-plugin.version}</version>
                        <executions>
                            <execution>
                                <phase>integration-test</phase>
                                <goals>
                                    <goal>integration-test</goal>
                                    <goal>verify</goal>
                                </goals>
                                <configuration>
                                    <includes>
                                        <include>**/SimpleMethodsIntegrationTest.java</include>
                                    </includes>
                                    <trimStackTrace>false</trimStackTrace>
                                    <rerunFailingTestsCount>2</rerunFailingTestsCount>
                                </configuration>
                            </execution>
                        </executions>
                    </plugin>
                </plugins>
            </build>
        </profile>

        <profile>
            <id>public-javadoc</id>
            <build>
                <plugins>
                    <plugin>
                        <groupId>org.apache.maven.plugins</groupId>
                        <artifactId>maven-javadoc-plugin</artifactId>
                        <version>${maven-javadoc-plugin.version}</version>
                        <configuration>
                            <minmemory>128m</minmemory>
                            <maxmemory>12g</maxmemory>
                            <includeDependencySources>false</includeDependencySources>
                            <show>public</show>
                            <author>false</author>
                            <version>true</version>
                            <!-- Disable index because jquery-ui version used is old -->
                            <!-- Re-enable it when it's fixed in newer versions of JDK -->
                            <noindex>true</noindex>
                            <use>false</use>
                            <source>8</source>
                            <notree>true</notree>
                            <nodeprecatedlist>true</nodeprecatedlist>
                            <additionalJOptions>
                                <additionalJOption>--allow-script-in-comments</additionalJOption>
                                <additionalJOption>
                                    ${additionalJavadocOption}
                                </additionalJOption>
                            </additionalJOptions>
                            <windowtitle>AWS SDK for Java - ${awsjavasdk.version}</windowtitle>
                            <encoding>UTF-8</encoding>
                            <docencoding>UTF-8</docencoding>
                            <doctitle>AWS SDK for Java API Reference - ${awsjavasdk.version}</doctitle>
                            <packagesheader>AWS SDK for Java</packagesheader>
                            <excludePackageNames>:*.codegen:software.amazon.awssdk.services.protocol*</excludePackageNames>
                            <groups>
                                <group>
                                    <title>Greengrass</title>
                                    <packages>software.amazon.awssdk.services.greengrass*</packages>
                                </group>
                                <group>
                                    <title>Athena</title>
                                    <packages>software.amazon.awssdk.services.athena*</packages>
                                </group>
                                <group>
                                    <title>Marketplace Entitlement</title>
                                    <packages>software.amazon.awssdk.services.marketplaceentitlement*</packages>
                                </group>
                                <group>
                                    <title>CodeStar</title>
                                    <packages>software.amazon.awssdk.services.codestar*</packages>
                                </group>
                                <group>
                                    <title>Lex Model Building</title>
                                    <packages>software.amazon.awssdk.services.lexmodelbuilding*</packages>
                                </group>
                                <group>
                                    <title>Resource Groups Tagging API</title>
                                    <packages>software.amazon.awssdk.services.resourcegroupstaggingapi*</packages>
                                </group>
                                <group>
                                    <title>S3 Control</title>
                                    <packages>software.amazon.awssdk.services.s3control*</packages>
                                </group>
                                <group>
                                    <title>S3</title>
                                    <packages>software.amazon.awssdk.services.s3*</packages>
                                </group>
                                <group>
                                    <title>Glacier</title>
                                    <packages>software.amazon.awssdk.services.glacier*</packages>
                                </group>
                                <group>
                                    <title>DynamoDB</title>
                                    <packages>software.amazon.awssdk.services.dynamo*</packages>
                                </group>
                                <group>
                                    <title>EC2</title>
                                    <packages>software.amazon.awssdk.services.ec2*</packages>
                                </group>
                                <group>
                                    <title>SQS</title>
                                    <packages>software.amazon.awssdk.services.sqs*</packages>
                                </group>
                                <group>
                                    <title>SNS</title>
                                    <packages>software.amazon.awssdk.services.sns*</packages>
                                </group>
                                <group>
                                    <title>Relational Database Service</title>
                                    <packages>software.amazon.awssdk.services.rds*</packages>
                                </group>
                                <group>
                                    <title>Route 53</title>
                                    <packages>software.amazon.awssdk.services.route53*</packages>
                                </group>
                                <group>
                                    <title>Simple Workflow Service</title>
                                    <!-- TODO: Unify Packages -->
                                    <packages>software.amazon.awssdk.services.swf*:software.amazon.awssdk.services.simpleworkflow*</packages>
                                </group>
                                <group>
                                    <title>Elastic MapReduce</title>
                                    <packages>software.amazon.awssdk.services.emr*</packages>
                                </group>
                                <group>
                                    <title>Simple Email Service</title>
                                    <!-- TODO: Unify Packages -->
                                    <packages>software.amazon.awssdk.services.ses*:software.amazon.awssdk.services.simpleemail*</packages>
                                </group>
                                <group>
                                    <title>Elastic Load Balancing</title>
                                    <packages>software.amazon.awssdk.services.elasticloadbalancing*</packages>
                                </group>
                                <group>
                                    <title>CloudSearch</title>
                                    <packages>software.amazon.awssdk.services.cloudsearch*</packages>
                                </group>
                                <group>
                                    <title>CloudWatch</title>
                                    <packages>software.amazon.awssdk.services.cloudwatch*</packages>
                                </group>
                                <group>
                                    <title>CloudWatch Logs</title>
                                    <packages>software.amazon.awssdk.services.logs*</packages>
                                </group>
                                <group>
                                    <title>CloudWatch Events</title>
                                    <packages>software.amazon.awssdk.services.cloudwatchevents*</packages>
                                </group>
                                <group>
                                    <title>CloudFront</title>
                                    <packages>software.amazon.awssdk.services.cloudfront*</packages>
                                </group>
                                <group>
                                    <title>CloudDirectory</title>
                                    <packages>software.amazon.awssdk.services.clouddirectory*</packages>
                                </group>
                                <group>
                                    <title>Cognito</title>
                                    <packages>software.amazon.awssdk.services.cognito*</packages>
                                </group>
                                <group>
                                    <title>AutoScaling</title>
                                    <packages>software.amazon.awssdk.services.autoscaling*</packages>
                                </group>
                                <group>
                                    <title>Kinesis</title>
                                    <packages>software.amazon.awssdk.services.kinesis*:software.amazon.awssdk.services.firehose*</packages>
                                </group>
                                <group>
                                    <title>Redshift</title>
                                    <packages>software.amazon.awssdk.services.redshift*</packages>
                                </group>
                                <group>
                                    <title>ElastiCache</title>
                                    <packages>software.amazon.awssdk.services.elasticache*</packages>
                                </group>
                                <group>
                                    <title>Elastic Transcoder</title>
                                    <packages>software.amazon.awssdk.services.elastictranscoder*</packages>
                                </group>
                                <group>
                                    <title>OpsWorks</title>
                                    <packages>software.amazon.awssdk.services.opsworks*</packages>
                                </group>
                                <group>
                                    <title>CloudFormation</title>
                                    <packages>software.amazon.awssdk.services.cloudformation*</packages>
                                </group>
                                <group>
                                    <title>Data Pipeline</title>
                                    <packages>software.amazon.awssdk.services.datapipeline*</packages>
                                </group>
                                <group>
                                    <title>Direct Connect</title>
                                    <packages>software.amazon.awssdk.services.directconnect*</packages>
                                </group>
                                <group>
                                    <title>Elastic Beanstalk</title>
                                    <packages>software.amazon.awssdk.services.elasticbeanstalk*</packages>
                                </group>
                                <group>
                                    <title>Identity and Access Management</title>
                                    <packages>software.amazon.awssdk.services.iam*</packages>
                                </group>
                                <group>
                                    <title>Security Token Service</title>
                                    <packages>software.amazon.awssdk.services.sts*</packages>
                                </group>
                                <group>
                                    <title>Storage Gateway Service</title>
                                    <packages>software.amazon.awssdk.services.storagegateway*</packages>
                                </group>
                                <group>
                                    <title>Support</title>
                                    <packages>software.amazon.awssdk.services.support*</packages>
                                </group>
                                <group>
                                    <title>Transcribe Streaming</title>
                                    <packages>software.amazon.awssdk.services.transcribestreaming*</packages>
                                </group>
                                <group>
                                    <title>CloudTrail</title>
                                    <packages>software.amazon.awssdk.services.cloudtrail*</packages>
                                </group>
                                <group>
                                    <title>Config</title>
                                    <packages>software.amazon.awssdk.services.config*</packages>
                                </group>
                                <group>
                                    <title>Certificate Manager</title>
                                    <packages>software.amazon.awssdk.services.acm*</packages>
                                </group>
                                <group>
                                    <title>Key Management</title>
                                    <packages>software.amazon.awssdk.services.kms*</packages>
                                </group>
                                <group>
                                    <title>Lambda</title>
                                    <packages>software.amazon.awssdk.services.lambda*</packages>
                                </group>
                                <group>
                                    <title>EC2 Container Service</title>
                                    <packages>software.amazon.awssdk.services.ecs*</packages>
                                </group>
                                <group>
                                    <title>CloudHSM</title>
                                    <packages>software.amazon.awssdk.services.cloudhsm*</packages>
                                </group>
                                <group>
                                    <title>Simple Systems Management Service</title>
                                    <packages>software.amazon.awssdk.services.ssm*</packages>
                                </group>
                                <group>
                                    <title>WorkSpaces</title>
                                    <packages>software.amazon.awssdk.services.workspaces*</packages>
                                </group>
                                <group>
                                    <title>Machine Learning</title>
                                    <packages>software.amazon.awssdk.services.machinelearning*</packages>
                                </group>
                                <group>
                                    <title>Directory Service</title>
                                    <packages>software.amazon.awssdk.services.directory*</packages>
                                </group>
                                <group>
                                    <title>Elastic File System</title>
                                    <packages>software.amazon.awssdk.services.efs*</packages>
                                </group>
                                <group>
                                    <title>CodePipeline</title>
                                    <packages>software.amazon.awssdk.services.codepipeline*</packages>
                                </group>
                                <group>
                                    <title>CodeCommit</title>
                                    <packages>software.amazon.awssdk.services.codecommit*</packages>
                                </group>
                                <group>
                                    <title>Device Farm</title>
                                    <packages>software.amazon.awssdk.services.devicefarm*</packages>
                                </group>
                                <group>
                                    <title>Elasticsearch Service</title>
                                    <packages>software.amazon.awssdk.services.elasticsearch*</packages>
                                </group>
                                <group>
                                    <title>Marketplace Commerce Analytics</title>
                                    <packages>software.amazon.awssdk.services.marketplacecommerceanalytics*</packages>
                                </group>
                                <group>
                                    <title>WAF</title>
                                    <packages>software.amazon.awssdk.services.waf*</packages>
                                </group>
                                <group>
                                    <title>Inspector Service</title>
                                    <packages>software.amazon.awssdk.services.inspector*</packages>
                                </group>
                                <group>
                                    <title>IoT</title>
                                    <packages>software.amazon.awssdk.services.iot*</packages>
                                </group>
                                <group>
                                    <title>API Gateway</title>
                                    <packages>software.amazon.awssdk.services.apigateway*</packages>
                                </group>
                                <group>
                                    <title>EC2 Container Registry</title>
                                    <packages>software.amazon.awssdk.services.ecr*</packages>
                                </group>
                                <group>
                                    <title>GameLift</title>
                                    <packages>software.amazon.awssdk.services.gamelift*</packages>
                                </group>
                                <group>
                                    <title>Database Migration Service</title>
                                    <packages>software.amazon.awssdk.services.databasemigration*</packages>
                                </group>
                                <group>
                                    <title>Marketplace Metering Service</title>
                                    <packages>software.amazon.awssdk.services.marketplacemetering*</packages>
                                </group>
                                <group>
                                    <title>Cognito Identity Provider</title>
                                    <packages>software.amazon.awssdk.services.cognitoidp*</packages>
                                </group>
                                <group>
                                    <title>Application Discovery Service</title>
                                    <packages>software.amazon.awssdk.services.applicationdiscovery*</packages>
                                </group>
                                <group>
                                    <title>Application Auto Scaling</title>
                                    <packages>software.amazon.awssdk.services.applicationautoscaling*</packages>
                                </group>
                                <group>
                                    <title>Snowball</title>
                                    <packages>software.amazon.awssdk.services.snowball*</packages>
                                </group>
                                <group>
                                    <title>Service Catalog</title>
                                    <packages>software.amazon.awssdk.services.servicecatalog*</packages>
                                </group>
                                <group>
                                    <title>Budgets</title>
                                    <packages>software.amazon.awssdk.services.budgets*</packages>
                                </group>
                                <group>
                                    <title>Server Migration</title>
                                    <packages>software.amazon.awssdk.services.sms*</packages>
                                </group>
                                <group>
                                    <title>Rekognition</title>
                                    <packages>software.amazon.awssdk.services.rekognition*</packages>
                                </group>
                                <group>
                                    <title>Polly</title>
                                    <packages>software.amazon.awssdk.services.polly*</packages>
                                </group>
                                <group>
                                    <title>Lightsail</title>
                                    <packages>software.amazon.awssdk.services.lightsail*</packages>
                                </group>
                                <group>
                                    <title>AppStream</title>
                                    <packages>software.amazon.awssdk.services.appstream*</packages>
                                </group>
                                <group>
                                    <title>X-Ray</title>
                                    <packages>software.amazon.awssdk.services.xray*</packages>
                                </group>
                                <group>
                                    <title>OpsWorks for Chef Automate</title>
                                    <packages>software.amazon.awssdk.services.opsworkscm*</packages>
                                </group>
                                <group>
                                    <title>Pinpoint</title>
                                    <packages>software.amazon.awssdk.services.pinpoint*</packages>
                                </group>
                                <group>
                                    <title>Step Functions</title>
                                    <!-- TODO: Unify Packages -->
                                    <packages>software.amazon.awssdk.services.sfn*:software.amazon.awssdk.services.stepfunctions*</packages>
                                </group>
                                <group>
                                    <title>Shield</title>
                                    <packages>software.amazon.awssdk.services.shield*</packages>
                                </group>
                                <group>
                                    <title>Health APIs and Notifications</title>
                                    <packages>software.amazon.awssdk.services.health*</packages>
                                </group>
                                <group>
                                    <title>Cost and Usage Report</title>
                                    <packages>software.amazon.awssdk.services.costandusagereport*</packages>
                                </group>
                                <group>
                                    <title>Code Build</title>
                                    <packages>software.amazon.awssdk.services.codebuild*</packages>
                                </group>
                                <group>
                                    <title>Batch</title>
                                    <packages>software.amazon.awssdk.services.batch*</packages>
                                </group>
                                <group>
                                    <title>Lex Runtime</title>
                                    <packages>software.amazon.awssdk.services.lexruntime*</packages>
                                </group>
                                <group>
                                    <title>Lex Model Building</title>
                                    <packages>software.amazon.awssdk.services.lexmodelbuilding*</packages>
                                </group>
                                <group>
                                    <title>Mechanical Turk Requester</title>
                                    <packages>software.amazon.awssdk.services.mechanicalturkrequester*</packages>
                                </group>
                                <group>
                                    <title>Organizations</title>
                                    <packages>software.amazon.awssdk.services.organizations*</packages>
                                </group>
                                <group>
                                    <title>WorkDocs</title>
                                    <packages>software.amazon.awssdk.services.workdocs*</packages>
                                </group>
                                <group>
                                    <title>CodeDeploy</title>
                                    <packages>software.amazon.awssdk.services.codedeploy*</packages>
                                </group>
                                <group>
                                    <title>Common</title>
                                    <packages>software.amazon.awssdk*</packages>
                                </group>
                            </groups>
                            <header><![CDATA[
                                <h2>AWS SDK for Java API Reference - ${project.version}</h2>
                                ]]>
                            </header>
                            <bottom><![CDATA[
                              <div style="margin:1.2em;"><h3><a id="fdbk" target="_blank">Provide feedback</a><h3></div>
                              <span id="awsdocs-legal-zone-copyright"></span>
                              <script type="text/javascript">document.addEventListener("DOMContentLoaded",()=>{
                                var a=document.createElement("meta"),b=document.createElement("meta"),c=document.createElement("script"),
                                h=document.getElementsByTagName("head")[0],l=location.href,f=document.getElementById("fdbk");
                                a.name="guide-name",a.content="API Reference";b.name="service-name",b.content="AWS SDK for Java";
                                c.setAttribute("type","text/javascript"),c.setAttribute("src",
                                "https://docs.aws.amazon.com/assets/js/awsdocs-boot.js");h.appendChild(a);h.appendChild(b);
                                h.appendChild(c);f.setAttribute("href",
                                "https://docs-feedback.aws.amazon.com/feedback.jsp?hidden_service_name="+
                                encodeURI("AWS SDK for Java")+"&topic_url="+encodeURI(l))});
                              </script>
                              ]]>
                            </bottom>
                        </configuration>
                    </plugin>
                </plugins>
            </build>
        </profile>
    </profiles>
</project><|MERGE_RESOLUTION|>--- conflicted
+++ resolved
@@ -741,11 +741,7 @@
             </activation>
             <properties>
                 <!-- snippet-path only works with JDK 18+ -->
-<<<<<<< HEAD
-                <additionalJavadocOption>--snippet-path=${basedir}/src/test/java</additionalJavadocOption>
-=======
                 <additionalJavadocOption>--snippet-path=${basedir}/src/test/java:${basedir}/service-custom/s3-transfer-manager/src/test/java</additionalJavadocOption>
->>>>>>> ddb9c244
             </properties>
         </profile>
 
